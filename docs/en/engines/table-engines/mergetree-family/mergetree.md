--- conflicted
+++ resolved
@@ -991,7 +991,6 @@
 
 #### Available Types of Column Statistics {#available-types-of-column-statistics}
 
-
 - `TDigest`
 
     [TDigest](https://github.com/tdunning/t-digest) sketches which allow to compute approximate percentiles (e.g. the 90th percentile) for numeric columns.
@@ -999,13 +998,10 @@
 - `Uniq`
 
     [HyperLogLog](https://en.wikipedia.org/wiki/HyperLogLog) sketches which provide an estimation how many distinct values a column contains.
-<<<<<<< HEAD
-
-- `CountMin`
-
-    [Count-min](https://en.wikipedia.org/wiki/Count%E2%80%93min_sketch) sketches which provide an approximate count of the frequency of each value in a column.
-=======
->>>>>>> c2b2533f
+
+- `count_min`
+
+    [count min sketch](https://en.wikipedia.org/wiki/Count%E2%80%93min_sketch) sketches which provide an approximate count of the frequency of each value in a column.
 
 ## Column-level Settings {#column-level-settings}
 
