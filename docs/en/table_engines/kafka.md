<<<<<<< HEAD
# Kafka

This engine works with [Apache Kafka](http://kafka.apache.org/).

Kafka lets you:

- Publish or subscribe to data flows.
- Organize fault-tolerant storage.
- Process streams as they become available.

```
Kafka(broker_list, topic_list, group_name, format[, schema])
```

Parameters:

- `broker_list` – A comma-separated list of brokers (`localhost:9092`).
- `topic_list` – A list of Kafka topics (`my_topic`).
- `group_name` – A group of Kafka consumers (`group1`). Reading margins are tracked for each group separately. If you don't want messages to be duplicated in the cluster, use the same group name everywhere.
- `--format` – Message format. Uses the same notation as the SQL ` FORMAT` function, such as ` JSONEachRow`.
- `schema` – An optional parameter that must be used if the format requires a schema definition. For example, [Cap'n Proto](https://capnproto.org/)  requires the path to the schema file and the name of the root `schema.capnp:Message` object.

Example:

```sql
CREATE TABLE queue (
    timestamp UInt64,
    level String,
    message String
  ) ENGINE = Kafka('localhost:9092', 'topic', 'group1', 'JSONEachRow');

  SELECT * FROM queue LIMIT 5;
```

The delivered messages are tracked automatically, so each message in a group is only counted once. If you want to get the data twice, then create a copy of the table with another group name.

Groups are flexible and synced on the cluster. For instance, if you have 10 topics and 5 copies of a table in a cluster, then each copy gets 2 topics. If the number of copies changes, the topics are redistributed across the copies automatically. Read more about this at [http://kafka.apache.org/intro](http://kafka.apache.org/intro).

`SELECT` is not particularly useful for reading messages (except for debugging), because each message can be read only once. It is more practical to create real-time threads using materialized views. To do this:

1. Use the engine to create a Kafka consumer and consider it a data stream.
2. Create a table with the desired structure.
3. Create a materialized view that converts data from the engine and puts it into a previously created table.

When the `MATERIALIZED VIEW` joins the engine, it starts collecting data in the background. This allows you to continually receive messages from Kafka and convert them to the required format using `SELECT`

Example:

```sql
CREATE TABLE queue (
    timestamp UInt64,
    level String,
    message String
  ) ENGINE = Kafka('localhost:9092', 'topic', 'group1', 'JSONEachRow');

  CREATE TABLE daily (
    day Date,
    level String,
    total UInt64
  ) ENGINE = SummingMergeTree(day, (day, level), 8192);
  
  CREATE MATERIALIZED VIEW consumer TO daily
    AS SELECT toDate(toDateTime(timestamp)) AS day, level, count() as total
    FROM queue GROUP BY day, level;

SELECT level, sum(total) FROM daily GROUP BY level;
```

To improve performance, received messages are grouped into blocks the size of [max_insert_block_size](../operations/settings/settings.md#settings-settings-max_insert_block_size). If the block wasn't formed within [stream_flush_interval_ms](../operations/settings/settings.md#settings-settings_stream_flush_interval_ms) milliseconds, the data will be flushed to the table regardless of the completeness of the block.

To stop receiving topic data or to change the conversion logic, detach the materialized view:

```
DETACH TABLE consumer;
ATTACH MATERIALIZED VIEW consumer;
```

If you want to change the target table by using ` ALTER`materialized view, we recommend disabling the material view to avoid discrepancies between the target table and the data from the view.
=======
# Kafka

The engine works with [Apache Kafka](http://kafka.apache.org/).

Kafka lets you:

- Publish or subscribe to data flows.
- Organize fault-tolerant storage.
- Process streams as they become available.

```
Kafka(broker_list, topic_list, group_name, format[, schema, num_consumers])
```

Parameters:

- `broker_list` – A comma-separated list of brokers (`localhost:9092`).
- `topic_list` – A list of Kafka topics (`my_topic`).
- `group_name` – A group of Kafka consumers (`group1`). Reading margins are tracked for each group separately. If you don't want messages to be duplicated in the cluster, use the same group name everywhere.
- `format` – Message format. Uses the same notation as the SQL ` FORMAT` function, such as ` JSONEachRow`. For more information, see the section "Formats".
- `schema` – An optional parameter that must be used if the format requires a schema definition. For example, [Cap'n Proto](https://capnproto.org/)  requires the path to the schema file and the name of the root ` schema.capnp:Message` object.
- `num_consumers` - Number of created consumers per engine. By default `1`. Create more consumers if the throughput of a single consumer is insufficient. The total number of consumers shouldn't exceed the number of partitions in given topic, as there can be at most 1 consumers assigned to any single partition.

Example:

```sql
  CREATE TABLE queue (
    timestamp UInt64,
    level String,
    message String
  ) ENGINE = Kafka('localhost:9092', 'topic', 'group1', 'JSONEachRow');

  SELECT * FROM queue LIMIT 5;
```

The delivered messages are tracked automatically, so each message in a group is only counted once. If you want to get the data twice, then create a copy of the table with another group name.

Groups are flexible and synced on the cluster. For instance, if you have 10 topics and 5 copies of a table in a cluster, then each copy gets 2 topics. If the number of copies changes, the topics are redistributed across the copies automatically. For more information, see [http://kafka.apache.org/intro](http://kafka.apache.org/intro).

`SELECT` is not particularly useful for reading messages (except for debugging), because each message can be read only once. It is more practical to create real-time threads using materialized views. For this purpose, the following was done:

1. Use the engine to create a Kafka consumer and consider it a data stream.
2. Create a table with the desired structure.
3. Create a materialized view that converts data from the engine and puts it into a previously created table.

When the `MATERIALIZED VIEW` joins the engine, it starts collecting data in the background. This allows you to continually receive messages from Kafka and convert them to the required format using `SELECT`

Example:

```sql
  CREATE TABLE queue (
    timestamp UInt64,
    level String,
    message String
  ) ENGINE = Kafka('localhost:9092', 'topic', 'group1', 'JSONEachRow');

  CREATE TABLE daily (
    day Date,
    level String,
    total UInt64
  ) ENGINE = SummingMergeTree(day, (day, level), 8192);
  
  CREATE MATERIALIZED VIEW consumer TO daily
    AS SELECT toDate(toDateTime(timestamp)) AS day, level, count() as total
    FROM queue GROUP BY day, level;

  SELECT level, sum(total) FROM daily GROUP BY level;
```

To improve performance, received messages are grouped into blocks the size of [max_block_size](../operations/settings/settings.md#settings-settings-max_insert_block_size). If the block wasn't formed within [ stream_flush_interval_ms](../operations/settings/settings.md#settings-settings_stream_flush_interval_ms) milliseconds, the data will be flushed to the table regardless of the completeness of the block.

To stop receiving topic data or to change the conversion logic, detach the materialized view:

```
  DETACH TABLE consumer;
  ATTACH MATERIALIZED VIEW consumer;
```

If you want to change the target table by using `ALTER` materialized view, we recommend disabling the material view to avoid discrepancies between the target table and the data from the view.


## Configuration

Similarly to GraphiteMergeTree, Kafka engine supports extended configuration through the ClickHouse config file. There are two configuration keys you can use - global (`kafka`), and per-topic (`kafka_topic_*`). The global configuration is applied first, then per-topic configuration (if exists).

```xml
  <!--  Global configuration options for all tables of Kafka engine type -->
  <kafka>
    <debug>cgrp</debug>
    <auto_offset_reset>smallest</auto_offset_reset>
  </kafka>

  <!-- Configuration specific for topic "logs" -->
  <kafka_topic_logs>
    <retry_backoff_ms>250</retry_backoff_ms>
    <fetch_min_bytes>100000</fetch_min_bytes>
  </kafka_topic_logs>
```

See [librdkafka configuration reference](https://github.com/edenhill/librdkafka/blob/master/CONFIGURATION.md) for the list of possible configuration options. Use underscores instead of dots in the ClickHouse configuration, for example `check.crcs=true` would correspond to `<check_crcs>true</check_crcs>`.
>>>>>>> 405ad39c
<|MERGE_RESOLUTION|>--- conflicted
+++ resolved
@@ -1,181 +1,100 @@
-<<<<<<< HEAD
-# Kafka
-
-This engine works with [Apache Kafka](http://kafka.apache.org/).
-
-Kafka lets you:
-
-- Publish or subscribe to data flows.
-- Organize fault-tolerant storage.
-- Process streams as they become available.
-
-```
-Kafka(broker_list, topic_list, group_name, format[, schema])
-```
-
-Parameters:
-
-- `broker_list` – A comma-separated list of brokers (`localhost:9092`).
-- `topic_list` – A list of Kafka topics (`my_topic`).
-- `group_name` – A group of Kafka consumers (`group1`). Reading margins are tracked for each group separately. If you don't want messages to be duplicated in the cluster, use the same group name everywhere.
-- `--format` – Message format. Uses the same notation as the SQL ` FORMAT` function, such as ` JSONEachRow`.
-- `schema` – An optional parameter that must be used if the format requires a schema definition. For example, [Cap'n Proto](https://capnproto.org/)  requires the path to the schema file and the name of the root `schema.capnp:Message` object.
-
-Example:
-
-```sql
-CREATE TABLE queue (
-    timestamp UInt64,
-    level String,
-    message String
-  ) ENGINE = Kafka('localhost:9092', 'topic', 'group1', 'JSONEachRow');
-
-  SELECT * FROM queue LIMIT 5;
-```
-
-The delivered messages are tracked automatically, so each message in a group is only counted once. If you want to get the data twice, then create a copy of the table with another group name.
-
-Groups are flexible and synced on the cluster. For instance, if you have 10 topics and 5 copies of a table in a cluster, then each copy gets 2 topics. If the number of copies changes, the topics are redistributed across the copies automatically. Read more about this at [http://kafka.apache.org/intro](http://kafka.apache.org/intro).
-
-`SELECT` is not particularly useful for reading messages (except for debugging), because each message can be read only once. It is more practical to create real-time threads using materialized views. To do this:
-
-1. Use the engine to create a Kafka consumer and consider it a data stream.
-2. Create a table with the desired structure.
-3. Create a materialized view that converts data from the engine and puts it into a previously created table.
-
-When the `MATERIALIZED VIEW` joins the engine, it starts collecting data in the background. This allows you to continually receive messages from Kafka and convert them to the required format using `SELECT`
-
-Example:
-
-```sql
-CREATE TABLE queue (
-    timestamp UInt64,
-    level String,
-    message String
-  ) ENGINE = Kafka('localhost:9092', 'topic', 'group1', 'JSONEachRow');
-
-  CREATE TABLE daily (
-    day Date,
-    level String,
-    total UInt64
-  ) ENGINE = SummingMergeTree(day, (day, level), 8192);
-  
-  CREATE MATERIALIZED VIEW consumer TO daily
-    AS SELECT toDate(toDateTime(timestamp)) AS day, level, count() as total
-    FROM queue GROUP BY day, level;
-
-SELECT level, sum(total) FROM daily GROUP BY level;
-```
-
-To improve performance, received messages are grouped into blocks the size of [max_insert_block_size](../operations/settings/settings.md#settings-settings-max_insert_block_size). If the block wasn't formed within [stream_flush_interval_ms](../operations/settings/settings.md#settings-settings_stream_flush_interval_ms) milliseconds, the data will be flushed to the table regardless of the completeness of the block.
-
-To stop receiving topic data or to change the conversion logic, detach the materialized view:
-
-```
-DETACH TABLE consumer;
-ATTACH MATERIALIZED VIEW consumer;
-```
-
-If you want to change the target table by using ` ALTER`materialized view, we recommend disabling the material view to avoid discrepancies between the target table and the data from the view.
-=======
-# Kafka
-
-The engine works with [Apache Kafka](http://kafka.apache.org/).
-
-Kafka lets you:
-
-- Publish or subscribe to data flows.
-- Organize fault-tolerant storage.
-- Process streams as they become available.
-
-```
-Kafka(broker_list, topic_list, group_name, format[, schema, num_consumers])
-```
-
-Parameters:
-
-- `broker_list` – A comma-separated list of brokers (`localhost:9092`).
-- `topic_list` – A list of Kafka topics (`my_topic`).
-- `group_name` – A group of Kafka consumers (`group1`). Reading margins are tracked for each group separately. If you don't want messages to be duplicated in the cluster, use the same group name everywhere.
-- `format` – Message format. Uses the same notation as the SQL ` FORMAT` function, such as ` JSONEachRow`. For more information, see the section "Formats".
-- `schema` – An optional parameter that must be used if the format requires a schema definition. For example, [Cap'n Proto](https://capnproto.org/)  requires the path to the schema file and the name of the root ` schema.capnp:Message` object.
-- `num_consumers` - Number of created consumers per engine. By default `1`. Create more consumers if the throughput of a single consumer is insufficient. The total number of consumers shouldn't exceed the number of partitions in given topic, as there can be at most 1 consumers assigned to any single partition.
-
-Example:
-
-```sql
-  CREATE TABLE queue (
-    timestamp UInt64,
-    level String,
-    message String
-  ) ENGINE = Kafka('localhost:9092', 'topic', 'group1', 'JSONEachRow');
-
-  SELECT * FROM queue LIMIT 5;
-```
-
-The delivered messages are tracked automatically, so each message in a group is only counted once. If you want to get the data twice, then create a copy of the table with another group name.
-
-Groups are flexible and synced on the cluster. For instance, if you have 10 topics and 5 copies of a table in a cluster, then each copy gets 2 topics. If the number of copies changes, the topics are redistributed across the copies automatically. For more information, see [http://kafka.apache.org/intro](http://kafka.apache.org/intro).
-
-`SELECT` is not particularly useful for reading messages (except for debugging), because each message can be read only once. It is more practical to create real-time threads using materialized views. For this purpose, the following was done:
-
-1. Use the engine to create a Kafka consumer and consider it a data stream.
-2. Create a table with the desired structure.
-3. Create a materialized view that converts data from the engine and puts it into a previously created table.
-
-When the `MATERIALIZED VIEW` joins the engine, it starts collecting data in the background. This allows you to continually receive messages from Kafka and convert them to the required format using `SELECT`
-
-Example:
-
-```sql
-  CREATE TABLE queue (
-    timestamp UInt64,
-    level String,
-    message String
-  ) ENGINE = Kafka('localhost:9092', 'topic', 'group1', 'JSONEachRow');
-
-  CREATE TABLE daily (
-    day Date,
-    level String,
-    total UInt64
-  ) ENGINE = SummingMergeTree(day, (day, level), 8192);
-  
-  CREATE MATERIALIZED VIEW consumer TO daily
-    AS SELECT toDate(toDateTime(timestamp)) AS day, level, count() as total
-    FROM queue GROUP BY day, level;
-
-  SELECT level, sum(total) FROM daily GROUP BY level;
-```
-
-To improve performance, received messages are grouped into blocks the size of [max_block_size](../operations/settings/settings.md#settings-settings-max_insert_block_size). If the block wasn't formed within [ stream_flush_interval_ms](../operations/settings/settings.md#settings-settings_stream_flush_interval_ms) milliseconds, the data will be flushed to the table regardless of the completeness of the block.
-
-To stop receiving topic data or to change the conversion logic, detach the materialized view:
-
-```
-  DETACH TABLE consumer;
-  ATTACH MATERIALIZED VIEW consumer;
-```
-
-If you want to change the target table by using `ALTER` materialized view, we recommend disabling the material view to avoid discrepancies between the target table and the data from the view.
-
-
-## Configuration
-
-Similarly to GraphiteMergeTree, Kafka engine supports extended configuration through the ClickHouse config file. There are two configuration keys you can use - global (`kafka`), and per-topic (`kafka_topic_*`). The global configuration is applied first, then per-topic configuration (if exists).
-
-```xml
-  <!--  Global configuration options for all tables of Kafka engine type -->
-  <kafka>
-    <debug>cgrp</debug>
-    <auto_offset_reset>smallest</auto_offset_reset>
-  </kafka>
-
-  <!-- Configuration specific for topic "logs" -->
-  <kafka_topic_logs>
-    <retry_backoff_ms>250</retry_backoff_ms>
-    <fetch_min_bytes>100000</fetch_min_bytes>
-  </kafka_topic_logs>
-```
-
-See [librdkafka configuration reference](https://github.com/edenhill/librdkafka/blob/master/CONFIGURATION.md) for the list of possible configuration options. Use underscores instead of dots in the ClickHouse configuration, for example `check.crcs=true` would correspond to `<check_crcs>true</check_crcs>`.
->>>>>>> 405ad39c
+# Kafka
+
+The engine works with [Apache Kafka](http://kafka.apache.org/).
+
+Kafka lets you:
+
+- Publish or subscribe to data flows.
+- Organize fault-tolerant storage.
+- Process streams as they become available.
+
+```
+Kafka(broker_list, topic_list, group_name, format[, schema, num_consumers])
+```
+
+Parameters:
+
+- `broker_list` – A comma-separated list of brokers (`localhost:9092`).
+- `topic_list` – A list of Kafka topics (`my_topic`).
+- `group_name` – A group of Kafka consumers (`group1`). Reading margins are tracked for each group separately. If you don't want messages to be duplicated in the cluster, use the same group name everywhere.
+- `format` – Message format. Uses the same notation as the SQL ` FORMAT` function, such as ` JSONEachRow`. For more information, see the section "Formats".
+- `schema` – An optional parameter that must be used if the format requires a schema definition. For example, [Cap'n Proto](https://capnproto.org/)  requires the path to the schema file and the name of the root ` schema.capnp:Message` object.
+- `num_consumers` - Number of created consumers per engine. By default `1`. Create more consumers if the throughput of a single consumer is insufficient. The total number of consumers shouldn't exceed the number of partitions in given topic, as there can be at most 1 consumers assigned to any single partition.
+
+Example:
+
+```sql
+  CREATE TABLE queue (
+    timestamp UInt64,
+    level String,
+    message String
+  ) ENGINE = Kafka('localhost:9092', 'topic', 'group1', 'JSONEachRow');
+
+  SELECT * FROM queue LIMIT 5;
+```
+
+The delivered messages are tracked automatically, so each message in a group is only counted once. If you want to get the data twice, then create a copy of the table with another group name.
+
+Groups are flexible and synced on the cluster. For instance, if you have 10 topics and 5 copies of a table in a cluster, then each copy gets 2 topics. If the number of copies changes, the topics are redistributed across the copies automatically. For more information, see [http://kafka.apache.org/intro](http://kafka.apache.org/intro).
+
+`SELECT` is not particularly useful for reading messages (except for debugging), because each message can be read only once. It is more practical to create real-time threads using materialized views. For this purpose, the following was done:
+
+1. Use the engine to create a Kafka consumer and consider it a data stream.
+2. Create a table with the desired structure.
+3. Create a materialized view that converts data from the engine and puts it into a previously created table.
+
+When the `MATERIALIZED VIEW` joins the engine, it starts collecting data in the background. This allows you to continually receive messages from Kafka and convert them to the required format using `SELECT`
+
+Example:
+
+```sql
+  CREATE TABLE queue (
+    timestamp UInt64,
+    level String,
+    message String
+  ) ENGINE = Kafka('localhost:9092', 'topic', 'group1', 'JSONEachRow');
+
+  CREATE TABLE daily (
+    day Date,
+    level String,
+    total UInt64
+  ) ENGINE = SummingMergeTree(day, (day, level), 8192);
+
+  CREATE MATERIALIZED VIEW consumer TO daily
+    AS SELECT toDate(toDateTime(timestamp)) AS day, level, count() as total
+    FROM queue GROUP BY day, level;
+
+  SELECT level, sum(total) FROM daily GROUP BY level;
+```
+
+To improve performance, received messages are grouped into blocks the size of [max_block_size](../operations/settings/settings.md#settings-settings-max_insert_block_size). If the block wasn't formed within [ stream_flush_interval_ms](../operations/settings/settings.md#settings-settings_stream_flush_interval_ms) milliseconds, the data will be flushed to the table regardless of the completeness of the block.
+
+To stop receiving topic data or to change the conversion logic, detach the materialized view:
+
+```
+  DETACH TABLE consumer;
+  ATTACH MATERIALIZED VIEW consumer;
+```
+
+If you want to change the target table by using `ALTER` materialized view, we recommend disabling the material view to avoid discrepancies between the target table and the data from the view.
+
+
+## Configuration
+
+Similarly to GraphiteMergeTree, Kafka engine supports extended configuration through the ClickHouse config file. There are two configuration keys you can use - global (`kafka`), and per-topic (`kafka_topic_*`). The global configuration is applied first, then per-topic configuration (if exists).
+
+```xml
+  <!--  Global configuration options for all tables of Kafka engine type -->
+  <kafka>
+    <debug>cgrp</debug>
+    <auto_offset_reset>smallest</auto_offset_reset>
+  </kafka>
+
+  <!-- Configuration specific for topic "logs" -->
+  <kafka_topic_logs>
+    <retry_backoff_ms>250</retry_backoff_ms>
+    <fetch_min_bytes>100000</fetch_min_bytes>
+  </kafka_topic_logs>
+```
+
+See [librdkafka configuration reference](https://github.com/edenhill/librdkafka/blob/master/CONFIGURATION.md) for the list of possible configuration options. Use underscores instead of dots in the ClickHouse configuration, for example `check.crcs=true` would correspond to `<check_crcs>true</check_crcs>`.