--- conflicted
+++ resolved
@@ -16,14 +16,8 @@
 -   [CLEAR COLUMN IN PARTITION](#alter_clear-column-partition) — удалить все значения в столбце для заданной партиции;
 -   [CLEAR INDEX IN PARTITION](#alter_clear-index-partition) — очистить построенные вторичные индексы для заданной партиции;
 -   [FREEZE PARTITION](#alter_freeze-partition) — создать резервную копию партиции;
-<<<<<<< HEAD
 -   [FETCH PARTITION\|PART](#alter_fetch-partition) — скачать партицию/кусок с другого сервера;
 -   [MOVE PARTITION\|PART](#alter_move-partition) — переместить партицию/кусок на другой диск или том.
-=======
--   [UNFREEZE PARTITION](#alter_unfreeze-partition) — удалить резервную копию партиции;
--   [FETCH PARTITION](#alter_fetch-partition) — скачать партицию с другого сервера;
--   [MOVE PARTITION\|PART](#alter_move-partition) — переместить партицию/кускок на другой диск или том.
->>>>>>> 14e43cfa
 
 ## DETACH PARTITION\|PART {#alter_detach-partition}
 
@@ -204,9 +198,6 @@
 
 Подробнее о резервном копировании и восстановлении данных читайте в разделе [Резервное копирование данных](../../../operations/backup.md).
 
-<<<<<<< HEAD
-## FETCH PARTITION|PART {#alter_fetch-partition}
-=======
 ## UNFREEZE PARTITION {#alter_unfreeze-partition}
 
 ``` sql
@@ -216,7 +207,6 @@
 Удаляет с диска "замороженные" партиции с указанным именем. Если секция `PARTITION` опущена, запрос удаляет резервную копию всех партиций сразу.
 
 ## FETCH PARTITION {#alter_fetch-partition}
->>>>>>> 14e43cfa
 
 ``` sql
 ALTER TABLE table_name FETCH PARTITION|PART partition_expr FROM 'path-in-zookeeper'
