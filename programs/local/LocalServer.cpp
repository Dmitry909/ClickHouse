--- conflicted
+++ resolved
@@ -111,13 +111,9 @@
     extern const ServerSettingsString uncompressed_cache_policy;
     extern const ServerSettingsUInt64 uncompressed_cache_size;
     extern const ServerSettingsDouble uncompressed_cache_size_ratio;
-<<<<<<< HEAD
-=======
     extern const ServerSettingsString primary_index_cache_policy;
     extern const ServerSettingsUInt64 primary_index_cache_size;
     extern const ServerSettingsDouble primary_index_cache_size_ratio;
-    extern const ServerSettingsBool use_legacy_mongodb_integration;
->>>>>>> 552d8b96
 }
 
 namespace ErrorCodes
