--- conflicted
+++ resolved
@@ -23,16 +23,11 @@
 	FileChecker(const std::string &file_info_path_, Storage & storage_) :
 		files_info_path(file_info_path_), files_info(), storage(storage_), log(&Logger::get("FileChecker"))
 	{
-<<<<<<< HEAD
 		Poco::Path path(files_info_path);
 		tmp_files_info_path = path.parent().toString() + "tmp_" + path.getFileName();
 
-		std::ifstream istr(files_info_path);
-		files_info.parse(istr);
-=======
 		if (Poco::File(files_info_path).exists())
 			boost::property_tree::read_json(files_info_path, files_info);
->>>>>>> 9508cb93
 	}
 
 	void setPath(const std::string & file_info_path_)
@@ -91,24 +86,19 @@
 
 	void saveTree()
 	{
-<<<<<<< HEAD
-		std::ofstream file(tmp_files_info_path, std::ofstream::trunc);
-		file  << files_info.write(jsonxx::JSON);
-		file.close();
+		boost::property_tree::write_json(tmp_files_info_path, files_info, std::locale());
 
-		std::string old_file_name = files_info_path + ".old";
-		Poco::File new_file(files_info_path);
-		if (new_file.exists())
+		Poco::File current_file(files_info_path);
+
+		if (current_file.exists())
 		{
-			new_file.renameTo(old_file_name);
+			std::string old_file_name = files_info_path + ".old";
+			current_file.renameTo(old_file_name);
 			Poco::File(tmp_files_info_path).renameTo(files_info_path);
 			Poco::File(old_file_name).remove();
 		}
 		else
 			Poco::File(tmp_files_info_path).renameTo(files_info_path);
-=======
-		boost::property_tree::write_json(files_info_path, files_info, std::locale());
->>>>>>> 9508cb93
 	}
 
 	std::string files_info_path;
