--- conflicted
+++ resolved
@@ -3261,20 +3261,14 @@
     return *src_data;
 }
 
-<<<<<<< HEAD
 MergeTreeData & MergeTreeData::checkStructureAndGetMergeTreeData(const StoragePtr & source_table) const
 {
     return checkStructureAndGetMergeTreeData(source_table.get());
 }
 
-MergeTreeData::MutableDataPartPtr MergeTreeData::cloneAndLoadDataPart(const MergeTreeData::DataPartPtr & src_part,
-                                                                      const String & tmp_part_prefix,
-                                                                      const MergeTreePartInfo & dst_part_info)
-=======
 MergeTreeData::MutableDataPartPtr MergeTreeData::cloneAndLoadDataPartOnSameDisk(const MergeTreeData::DataPartPtr & src_part,
                                                                                 const String & tmp_part_prefix,
                                                                                 const MergeTreePartInfo & dst_part_info)
->>>>>>> 31aff291
 {
     String dst_part_name = src_part->getNewName(dst_part_info);
     String tmp_dst_part_name = tmp_part_prefix + dst_part_name;
