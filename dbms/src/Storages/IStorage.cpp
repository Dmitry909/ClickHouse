#include <Storages/IStorage.h>

#include <Storages/AlterCommands.h>
#include <Parsers/ASTCreateQuery.h>
#include <Parsers/ASTSetQuery.h>
#include <Common/StringUtils/StringUtils.h>
#include <Common/quoteString.h>

#include <Processors/Executors/TreeExecutorBlockInputStream.h>

#include <sparsehash/dense_hash_map>
#include <sparsehash/dense_hash_set>


namespace DB
{

namespace ErrorCodes
{
    extern const int COLUMN_QUERIED_MORE_THAN_ONCE;
    extern const int DUPLICATE_COLUMN;
    extern const int EMPTY_LIST_OF_COLUMNS_PASSED;
    extern const int EMPTY_LIST_OF_COLUMNS_QUERIED;
    extern const int NO_SUCH_COLUMN_IN_TABLE;
    extern const int NOT_FOUND_COLUMN_IN_BLOCK;
    extern const int TYPE_MISMATCH;
    extern const int SETTINGS_ARE_NOT_SUPPORTED;
    extern const int UNKNOWN_SETTING;
    extern const int TABLE_IS_DROPPED;
    extern const int NOT_IMPLEMENTED;
}

IStorage::IStorage(StorageID storage_id_, ColumnsDescription virtuals_) : storage_id(std::move(storage_id_)), virtuals(std::move(virtuals_))
{
}

const ColumnsDescription & IStorage::getColumns() const
{
    return columns;
}

const ColumnsDescription & IStorage::getVirtuals() const
{
    return virtuals;
}

const IndicesDescription & IStorage::getIndices() const
{
    return indices;
}

const ConstraintsDescription & IStorage::getConstraints() const
{
    return constraints;
}

NameAndTypePair IStorage::getColumn(const String & column_name) const
{
    /// By default, we assume that there are no virtual columns in the storage.
    return getColumns().getPhysical(column_name);
}

bool IStorage::hasColumn(const String & column_name) const
{
    /// By default, we assume that there are no virtual columns in the storage.
    return getColumns().hasPhysical(column_name);
}

Block IStorage::getSampleBlock() const
{
    Block res;

    for (const auto & column : getColumns().getAllPhysical())
        res.insert({column.type->createColumn(), column.type, column.name});

    return res;
}

Block IStorage::getSampleBlockWithVirtuals() const
{
    auto res = getSampleBlock();

    for (const auto & column : getColumns().getVirtuals())
        res.insert({column.type->createColumn(), column.type, column.name});

    return res;
}

Block IStorage::getSampleBlockNonMaterialized() const
{
    Block res;

    for (const auto & column : getColumns().getOrdinary())
        res.insert({column.type->createColumn(), column.type, column.name});

    return res;
}

Block IStorage::getSampleBlockForColumns(const Names & column_names) const
{
    Block res;

    NamesAndTypesList all_columns = getColumns().getAll();
    std::unordered_map<String, DataTypePtr> columns_map;
    for (const auto & elem : all_columns)
        columns_map.emplace(elem.name, elem.type);

    for (const auto & name : column_names)
    {
        auto it = columns_map.find(name);
        if (it != columns_map.end())
        {
            res.insert({it->second->createColumn(), it->second, it->first});
        }
        else
        {
            /// Virtual columns.
            NameAndTypePair elem = getColumn(name);
            res.insert({elem.type->createColumn(), elem.type, elem.name});
        }
    }

    return res;
}

namespace
{
    using NamesAndTypesMap = ::google::dense_hash_map<StringRef, const IDataType *, StringRefHash>;
    using UniqueStrings = ::google::dense_hash_set<StringRef, StringRefHash>;

    String listOfColumns(const NamesAndTypesList & available_columns)
    {
        std::stringstream ss;
        for (auto it = available_columns.begin(); it != available_columns.end(); ++it)
        {
            if (it != available_columns.begin())
                ss << ", ";
            ss << it->name;
        }
        return ss.str();
    }

    NamesAndTypesMap getColumnsMap(const NamesAndTypesList & columns)
    {
        NamesAndTypesMap res;
        res.set_empty_key(StringRef());

        for (const auto & column : columns)
            res.insert({column.name, column.type.get()});

        return res;
    }

    UniqueStrings initUniqueStrings()
    {
        UniqueStrings strings;
        strings.set_empty_key(StringRef());
        return strings;
    }
}

void IStorage::check(const Names & column_names, bool include_virtuals) const
{
    NamesAndTypesList available_columns = getColumns().getAllPhysical();
    if (include_virtuals)
        available_columns.splice(available_columns.end(), getColumns().getVirtuals());

    const String list_of_columns = listOfColumns(available_columns);

    if (column_names.empty())
        throw Exception("Empty list of columns queried. There are columns: " + list_of_columns, ErrorCodes::EMPTY_LIST_OF_COLUMNS_QUERIED);

    const auto columns_map = getColumnsMap(available_columns);

    auto unique_names = initUniqueStrings();
    for (const auto & name : column_names)
    {
        if (columns_map.end() == columns_map.find(name))
            throw Exception(
                "There is no column with name " + backQuote(name) + " in table " + getStorageID().getNameForLogs() + ". There are columns: " + list_of_columns,
                ErrorCodes::NO_SUCH_COLUMN_IN_TABLE);

        if (unique_names.end() != unique_names.find(name))
            throw Exception("Column " + name + " queried more than once", ErrorCodes::COLUMN_QUERIED_MORE_THAN_ONCE);
        unique_names.insert(name);
    }
}

void IStorage::check(const NamesAndTypesList & provided_columns) const
{
    const NamesAndTypesList & available_columns = getColumns().getAllPhysical();
    const auto columns_map = getColumnsMap(available_columns);

    auto unique_names = initUniqueStrings();
    for (const NameAndTypePair & column : provided_columns)
    {
        auto it = columns_map.find(column.name);
        if (columns_map.end() == it)
            throw Exception(
                "There is no column with name " + column.name + ". There are columns: " + listOfColumns(available_columns),
                ErrorCodes::NO_SUCH_COLUMN_IN_TABLE);

        if (!column.type->equals(*it->second))
            throw Exception(
                "Type mismatch for column " + column.name + ". Column has type " + it->second->getName() + ", got type "
                    + column.type->getName(),
                ErrorCodes::TYPE_MISMATCH);

        if (unique_names.end() != unique_names.find(column.name))
            throw Exception("Column " + column.name + " queried more than once", ErrorCodes::COLUMN_QUERIED_MORE_THAN_ONCE);
        unique_names.insert(column.name);
    }
}

void IStorage::check(const NamesAndTypesList & provided_columns, const Names & column_names) const
{
    const NamesAndTypesList & available_columns = getColumns().getAllPhysical();
    const auto available_columns_map = getColumnsMap(available_columns);
    const auto & provided_columns_map = getColumnsMap(provided_columns);

    if (column_names.empty())
        throw Exception(
            "Empty list of columns queried. There are columns: " + listOfColumns(available_columns),
            ErrorCodes::EMPTY_LIST_OF_COLUMNS_QUERIED);

    auto unique_names = initUniqueStrings();
    for (const String & name : column_names)
    {
        auto it = provided_columns_map.find(name);
        if (provided_columns_map.end() == it)
            continue;

        auto jt = available_columns_map.find(name);
        if (available_columns_map.end() == jt)
            throw Exception(
                "There is no column with name " + name + ". There are columns: " + listOfColumns(available_columns),
                ErrorCodes::NO_SUCH_COLUMN_IN_TABLE);

        if (!it->second->equals(*jt->second))
            throw Exception(
                "Type mismatch for column " + name + ". Column has type " + jt->second->getName() + ", got type " + it->second->getName(),
                ErrorCodes::TYPE_MISMATCH);

        if (unique_names.end() != unique_names.find(name))
            throw Exception("Column " + name + " queried more than once", ErrorCodes::COLUMN_QUERIED_MORE_THAN_ONCE);
        unique_names.insert(name);
    }
}

void IStorage::check(const Block & block, bool need_all) const
{
    const NamesAndTypesList & available_columns = getColumns().getAllPhysical();
    const auto columns_map = getColumnsMap(available_columns);

    NameSet names_in_block;

    block.checkNumberOfRows();

    for (const auto & column : block)
    {
        if (names_in_block.count(column.name))
            throw Exception("Duplicate column " + column.name + " in block", ErrorCodes::DUPLICATE_COLUMN);

        names_in_block.insert(column.name);

        auto it = columns_map.find(column.name);
        if (columns_map.end() == it)
            throw Exception(
                "There is no column with name " + column.name + ". There are columns: " + listOfColumns(available_columns),
                ErrorCodes::NO_SUCH_COLUMN_IN_TABLE);

        if (!column.type->equals(*it->second))
            throw Exception(
                "Type mismatch for column " + column.name + ". Column has type " + it->second->getName() + ", got type "
                    + column.type->getName(),
                ErrorCodes::TYPE_MISMATCH);
    }

    if (need_all && names_in_block.size() < columns_map.size())
    {
        for (auto it = available_columns.begin(); it != available_columns.end(); ++it)
        {
            if (!names_in_block.count(it->name))
                throw Exception("Expected column " + it->name, ErrorCodes::NOT_FOUND_COLUMN_IN_BLOCK);
        }
    }
}

void IStorage::setColumns(ColumnsDescription columns_)
{
    if (columns_.getOrdinary().empty())
        throw Exception("Empty list of columns passed", ErrorCodes::EMPTY_LIST_OF_COLUMNS_PASSED);
    columns = std::move(columns_);

    for (const auto & column : virtuals)
    {
        if (!columns.has(column.name))
            columns.add(column);
    }
}

void IStorage::setIndices(IndicesDescription indices_)
{
    indices = std::move(indices_);
}

void IStorage::setConstraints(ConstraintsDescription constraints_)
{
    constraints = std::move(constraints_);
}

bool IStorage::isVirtualColumn(const String & column_name) const
{
    return getColumns().get(column_name).is_virtual;
}

TableStructureReadLockHolder IStorage::lockStructureForShare(bool will_add_new_data, const String & query_id)
{
    TableStructureReadLockHolder result;
    if (will_add_new_data)
        result.new_data_structure_lock = new_data_structure_lock->getLock(RWLockImpl::Read, query_id);
    result.structure_lock = structure_lock->getLock(RWLockImpl::Read, query_id);

    if (is_dropped)
        throw Exception("Table is dropped", ErrorCodes::TABLE_IS_DROPPED);
    return result;
}

TableStructureWriteLockHolder IStorage::lockAlterIntention(const String & query_id)
{
    TableStructureWriteLockHolder result;
    result.alter_intention_lock = alter_intention_lock->getLock(RWLockImpl::Write, query_id);

    if (is_dropped)
        throw Exception("Table is dropped", ErrorCodes::TABLE_IS_DROPPED);
    return result;
}

void IStorage::lockNewDataStructureExclusively(TableStructureWriteLockHolder & lock_holder, const String & query_id)
{
    if (!lock_holder.alter_intention_lock)
        throw Exception("Alter intention lock for table " + getStorageID().getNameForLogs() + " was not taken. This is a bug.", ErrorCodes::LOGICAL_ERROR);

    lock_holder.new_data_structure_lock = new_data_structure_lock->getLock(RWLockImpl::Write, query_id);
}

void IStorage::lockStructureExclusively(TableStructureWriteLockHolder & lock_holder, const String & query_id)
{
    if (!lock_holder.alter_intention_lock)
        throw Exception("Alter intention lock for table " + getStorageID().getNameForLogs() + " was not taken. This is a bug.", ErrorCodes::LOGICAL_ERROR);

    if (!lock_holder.new_data_structure_lock)
        lock_holder.new_data_structure_lock = new_data_structure_lock->getLock(RWLockImpl::Write, query_id);
    lock_holder.structure_lock = structure_lock->getLock(RWLockImpl::Write, query_id);
}

TableStructureWriteLockHolder IStorage::lockExclusively(const String & query_id)
{
    TableStructureWriteLockHolder result;
    result.alter_intention_lock = alter_intention_lock->getLock(RWLockImpl::Write, query_id);

    if (is_dropped)
        throw Exception("Table is dropped", ErrorCodes::TABLE_IS_DROPPED);

    result.new_data_structure_lock = new_data_structure_lock->getLock(RWLockImpl::Write, query_id);
    result.structure_lock = structure_lock->getLock(RWLockImpl::Write, query_id);

    return result;
}

StorageInMemoryMetadata IStorage::getInMemoryMetadata() const
{
    return
    {
        .columns = getColumns(),
        .indices = getIndices(),
        .constraints = getConstraints(),
    };
}

void IStorage::alter(
    const AlterCommands & params,
    const Context & context,
    TableStructureWriteLockHolder & table_lock_holder)
{
    lockStructureExclusively(table_lock_holder, context.getCurrentQueryId());
    auto table_id = getStorageID();
    StorageInMemoryMetadata metadata = getInMemoryMetadata();
    params.apply(metadata);
    context.getDatabase(table_id.database_name)->alterTable(context, table_id.table_name, metadata);
    setColumns(std::move(metadata.columns));
}


void IStorage::checkAlterIsPossible(const AlterCommands & commands, const Settings & /* settings */)
{
    for (const auto & command : commands)
    {
        if (!command.isCommentAlter())
            throw Exception(
                "Alter of type '" + alterTypeToString(command.type) + "' is not supported by storage " + getName(),
                ErrorCodes::NOT_IMPLEMENTED);
    }
}

BlockInputStreams IStorage::read(
    const Names & column_names,
    const SelectQueryInfo & query_info,
    const Context & context,
    QueryProcessingStage::Enum processed_stage,
    size_t max_block_size,
    unsigned num_streams)
{
    auto pipes = readWithProcessors(column_names, query_info, context, processed_stage, max_block_size, num_streams);

    BlockInputStreams res;
    res.reserve(pipes.size());

    for (auto & pipe : pipes)
        res.emplace_back(std::make_shared<TreeExecutorBlockInputStream>(std::move(pipe)));

    return res;
}

StorageID IStorage::getStorageID() const
{
<<<<<<< HEAD
    if (compression_method == "auto" || compression_method == "")
    {
        if (endsWith(uri, ".gz"))
            return DB::CompressionMethod::Gzip;
        else
            return DB::CompressionMethod::None;
    }
    else if (compression_method == "gzip")
        return DB::CompressionMethod::Gzip;
    else if (compression_method == "none")
        return DB::CompressionMethod::None;
    else
        throw Exception("Only auto, none, gzip supported as compression method", ErrorCodes::NOT_IMPLEMENTED);
}

StorageID IStorage::getStorageID(std::unique_lock<std::mutex> * id_lock) const
{
    std::unique_lock<std::mutex> lock;
    if (!id_lock)
        lock = std::unique_lock(id_mutex);
    else if (!*id_lock)
        *id_lock = std::unique_lock(id_mutex);
    return storage_id;
}

void IStorage::renameInMemory(const String & new_database_name, const String & new_table_name,
                              std::unique_lock<std::mutex> * id_lock)
{
    std::unique_lock<std::mutex> lock;
    if (!id_lock)
        lock = std::unique_lock(id_mutex);
    else if (!*id_lock)
        *id_lock = std::unique_lock(id_mutex);
=======
    std::lock_guard<std::mutex> lock(id_mutex);
    return storage_id;
}

void IStorage::renameInMemory(const String & new_database_name, const String & new_table_name)
{
    std::lock_guard<std::mutex> lock(id_mutex);
>>>>>>> afb003cb
    storage_id.database_name = new_database_name;
    storage_id.table_name = new_table_name;
}

}<|MERGE_RESOLUTION|>--- conflicted
+++ resolved
@@ -424,49 +424,13 @@
 
 StorageID IStorage::getStorageID() const
 {
-<<<<<<< HEAD
-    if (compression_method == "auto" || compression_method == "")
-    {
-        if (endsWith(uri, ".gz"))
-            return DB::CompressionMethod::Gzip;
-        else
-            return DB::CompressionMethod::None;
-    }
-    else if (compression_method == "gzip")
-        return DB::CompressionMethod::Gzip;
-    else if (compression_method == "none")
-        return DB::CompressionMethod::None;
-    else
-        throw Exception("Only auto, none, gzip supported as compression method", ErrorCodes::NOT_IMPLEMENTED);
-}
-
-StorageID IStorage::getStorageID(std::unique_lock<std::mutex> * id_lock) const
-{
-    std::unique_lock<std::mutex> lock;
-    if (!id_lock)
-        lock = std::unique_lock(id_mutex);
-    else if (!*id_lock)
-        *id_lock = std::unique_lock(id_mutex);
+    std::lock_guard lock(id_mutex);
     return storage_id;
 }
 
-void IStorage::renameInMemory(const String & new_database_name, const String & new_table_name,
-                              std::unique_lock<std::mutex> * id_lock)
-{
-    std::unique_lock<std::mutex> lock;
-    if (!id_lock)
-        lock = std::unique_lock(id_mutex);
-    else if (!*id_lock)
-        *id_lock = std::unique_lock(id_mutex);
-=======
-    std::lock_guard<std::mutex> lock(id_mutex);
-    return storage_id;
-}
-
 void IStorage::renameInMemory(const String & new_database_name, const String & new_table_name)
 {
-    std::lock_guard<std::mutex> lock(id_mutex);
->>>>>>> afb003cb
+    std::lock_guard lock(id_mutex);
     storage_id.database_name = new_database_name;
     storage_id.table_name = new_table_name;
 }
