--- conflicted
+++ resolved
@@ -383,33 +383,11 @@
     const Context & context,
     TableStructureWriteLockHolder & /*table_lock_holder*/)
 {
+    auto table_id = getStorageID();
     checkAlterIsPossible(params, context.getSettingsRef());
-
-<<<<<<< HEAD
-    auto table_id = getStorageID();
-
-    if (params.isSettingsAlter())
-    {
-        SettingsChanges new_changes;
-        params.applyForSettingsOnly(new_changes);
-        IDatabase::ASTModifier settings_modifier = getSettingsModifier(new_changes);
-        context.getDatabase(table_id.database_name)->alterTable(context, table_id.table_name, getColumns(), getIndices(), getConstraints(), settings_modifier);
-    }
-    else
-    {
-        lockStructureExclusively(table_lock_holder, context.getCurrentQueryId());
-        auto new_columns = getColumns();
-        auto new_indices = getIndices();
-        auto new_constraints = getConstraints();
-        params.applyForColumnsOnly(new_columns);
-        context.getDatabase(table_id.database_name)->alterTable(context, table_id.table_name, new_columns, new_indices, new_constraints, {});
-        setColumns(std::move(new_columns));
-=======
-    const String database_name = getDatabaseName();
-    const String table_name = getTableName();
     StorageInMemoryMetadata metadata = getInMemoryMetadata();
     params.apply(metadata);
-    context.getDatabase(database_name)->alterTable(context, table_name, metadata);
+    context.getDatabase(table_id.database_name)->alterTable(context, table_id.table_name, metadata);
     setColumns(std::move(metadata.columns));
 }
 
@@ -422,7 +400,6 @@
             throw Exception(
                 "Alter of type '" + alterTypeToString(command.type) + "' is not supported by storage " + getName(),
                 ErrorCodes::NOT_IMPLEMENTED);
->>>>>>> 458f596e
     }
 }
 
