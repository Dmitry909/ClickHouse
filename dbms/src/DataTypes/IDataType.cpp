--- conflicted
+++ resolved
@@ -44,7 +44,6 @@
     return std::make_shared<ColumnConst>(column, size);
 }
 
-<<<<<<< HEAD
 
 void IDataType::serializeBinaryBulk(const IColumn & column, WriteBuffer & ostr, size_t offset, size_t limit) const
 {
@@ -71,11 +70,10 @@
             ++array_level;
     }
     return stream_name;
-=======
+}
+
+
 void IDataType::insertDefaultInto(IColumn & column) const
 {
     column.insertDefault();
->>>>>>> db55e40a
-}
-
 }