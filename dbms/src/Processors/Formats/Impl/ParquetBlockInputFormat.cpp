--- conflicted
+++ resolved
@@ -1,26 +1,6 @@
 #include "ParquetBlockInputFormat.h"
 #if USE_PARQUET
 
-<<<<<<< HEAD
-#include <algorithm>
-#include <iterator>
-#include <vector>
-// TODO: clear includes
-#include <Columns/ColumnNullable.h>
-#include <Columns/ColumnString.h>
-#include <Columns/ColumnsNumber.h>
-#include <Columns/IColumn.h>
-#include <Common/assert_cast.h>
-#include <Core/ColumnWithTypeAndName.h>
-#include <DataTypes/DataTypeDate.h>
-#include <DataTypes/DataTypeDateTime.h>
-#include <DataTypes/DataTypeFactory.h>
-#include <DataTypes/DataTypeNullable.h>
-#include <DataTypes/DataTypeString.h>
-#include <DataTypes/DataTypesDecimal.h>
-#include <DataTypes/DataTypesNumber.h>
-=======
->>>>>>> 66203973
 #include <Formats/FormatFactory.h>
 #include <IO/BufferBase.h>
 #include <IO/ReadBufferFromMemory.h>
@@ -38,31 +18,6 @@
     ParquetBlockInputFormat::ParquetBlockInputFormat(ReadBuffer &in_, Block header_, const Context &context_)
             : IInputFormat(std::move(header_), in_), context{context_} {
     }
-<<<<<<< HEAD
-}
-
-/// Inserts chars and offsets right into internal column data to reduce an overhead.
-/// Internal offsets are shifted by one to the right in comparison with Arrow ones. So the last offset should map to the end of all chars.
-/// Also internal strings are null terminated.
-static void fillColumnWithStringData(std::shared_ptr<arrow::Column> & arrow_column, MutableColumnPtr & internal_column)
-{
-    PaddedPODArray<UInt8> & column_chars_t = assert_cast<ColumnString &>(*internal_column).getChars();
-    PaddedPODArray<UInt64> & column_offsets = assert_cast<ColumnString &>(*internal_column).getOffsets();
-
-    size_t chars_t_size = 0;
-    for (size_t chunk_i = 0, num_chunks = static_cast<size_t>(arrow_column->data()->num_chunks()); chunk_i < num_chunks; ++chunk_i)
-    {
-        arrow::BinaryArray & chunk = static_cast<arrow::BinaryArray &>(*(arrow_column->data()->chunk(chunk_i)));
-        const size_t chunk_length = chunk.length();
-
-        chars_t_size += chunk.value_offset(chunk_length - 1) + chunk.value_length(chunk_length - 1);
-        chars_t_size += chunk_length; /// additional space for null bytes
-    }
-
-    column_chars_t.reserve(chars_t_size);
-    column_offsets.reserve(arrow_column->length());
-=======
->>>>>>> 66203973
 
     Chunk ParquetBlockInputFormat::generate()
     {
@@ -71,45 +26,6 @@
 
         if (!in.eof())
         {
-<<<<<<< HEAD
-            if (!chunk.IsNull(offset_i) && buffer)
-            {
-                const UInt8 * raw_data = buffer->data() + chunk.value_offset(offset_i);
-                column_chars_t.insert_assume_reserved(raw_data, raw_data + chunk.value_length(offset_i));
-            }
-            column_chars_t.emplace_back('\0');
-
-            column_offsets.emplace_back(column_chars_t.size());
-        }
-    }
-}
-
-static void fillColumnWithBooleanData(std::shared_ptr<arrow::Column> & arrow_column, MutableColumnPtr & internal_column)
-{
-    auto & column_data = assert_cast<ColumnVector<UInt8> &>(*internal_column).getData();
-    column_data.reserve(arrow_column->length());
-
-    for (size_t chunk_i = 0, num_chunks = static_cast<size_t>(arrow_column->data()->num_chunks()); chunk_i < num_chunks; ++chunk_i)
-    {
-        arrow::BooleanArray & chunk = static_cast<arrow::BooleanArray &>(*(arrow_column->data()->chunk(chunk_i)));
-        /// buffers[0] is a null bitmap and buffers[1] are actual values
-        std::shared_ptr<arrow::Buffer> buffer = chunk.data()->buffers[1];
-
-        for (size_t bool_i = 0; bool_i != static_cast<size_t>(chunk.length()); ++bool_i)
-            column_data.emplace_back(chunk.Value(bool_i));
-    }
-}
-
-/// Arrow stores Parquet::DATE in Int32, while ClickHouse stores Date in UInt16. Therefore, it should be checked before saving
-static void fillColumnWithDate32Data(std::shared_ptr<arrow::Column> & arrow_column, MutableColumnPtr & internal_column)
-{
-    PaddedPODArray<UInt16> & column_data = assert_cast<ColumnVector<UInt16> &>(*internal_column).getData();
-    column_data.reserve(arrow_column->length());
-
-    for (size_t chunk_i = 0, num_chunks = static_cast<size_t>(arrow_column->data()->num_chunks()); chunk_i < num_chunks; ++chunk_i)
-    {
-        arrow::Date32Array & chunk = static_cast<arrow::Date32Array &>(*(arrow_column->data()->chunk(chunk_i)));
-=======
             /*
                First we load whole stream into string (its very bad and limiting .parquet file size to half? of RAM)
                Then producing blocks for every row_group (dont load big .parquet files with one row_group - it can eat x10+ RAM from .parquet file size)
@@ -119,7 +35,6 @@
                 throw Exception{"Got new data, but data from previous chunks was not read " +
                                 std::to_string(row_group_current) + "/" + std::to_string(row_group_total),
                                 ErrorCodes::CANNOT_READ_ALL_DATA};
->>>>>>> 66203973
 
             file_data.clear();
             {
@@ -127,112 +42,6 @@
                 copyData(in, file_buffer);
             }
 
-<<<<<<< HEAD
-            column_data.emplace_back(days_num);
-        }
-    }
-}
-
-/// Arrow stores Parquet::DATETIME in Int64, while ClickHouse stores DateTime in UInt32. Therefore, it should be checked before saving
-static void fillColumnWithDate64Data(std::shared_ptr<arrow::Column> & arrow_column, MutableColumnPtr & internal_column)
-{
-    auto & column_data = assert_cast<ColumnVector<UInt32> &>(*internal_column).getData();
-    column_data.reserve(arrow_column->length());
-
-    for (size_t chunk_i = 0, num_chunks = static_cast<size_t>(arrow_column->data()->num_chunks()); chunk_i < num_chunks; ++chunk_i)
-    {
-        auto & chunk = static_cast<arrow::Date64Array &>(*(arrow_column->data()->chunk(chunk_i)));
-        for (size_t value_i = 0, length = static_cast<size_t>(chunk.length()); value_i < length; ++value_i)
-        {
-            auto timestamp = static_cast<UInt32>(chunk.Value(value_i) / 1000); // Always? in ms
-            column_data.emplace_back(timestamp);
-        }
-    }
-}
-
-static void fillColumnWithTimestampData(std::shared_ptr<arrow::Column> & arrow_column, MutableColumnPtr & internal_column)
-{
-    auto & column_data = assert_cast<ColumnVector<UInt32> &>(*internal_column).getData();
-    column_data.reserve(arrow_column->length());
-
-    for (size_t chunk_i = 0, num_chunks = static_cast<size_t>(arrow_column->data()->num_chunks()); chunk_i < num_chunks; ++chunk_i)
-    {
-        auto & chunk = static_cast<arrow::TimestampArray &>(*(arrow_column->data()->chunk(chunk_i)));
-        const auto & type = static_cast<const ::arrow::TimestampType &>(*chunk.type());
-
-        UInt32 divide = 1;
-        const auto unit = type.unit();
-        switch (unit)
-        {
-            case arrow::TimeUnit::SECOND:
-                divide = 1;
-                break;
-            case arrow::TimeUnit::MILLI:
-                divide = 1000;
-                break;
-            case arrow::TimeUnit::MICRO:
-                divide = 1000000;
-                break;
-            case arrow::TimeUnit::NANO:
-                divide = 1000000000;
-                break;
-        }
-
-        for (size_t value_i = 0, length = static_cast<size_t>(chunk.length()); value_i < length; ++value_i)
-        {
-            auto timestamp = static_cast<UInt32>(chunk.Value(value_i) / divide); // ms! TODO: check other 's' 'ns' ...
-            column_data.emplace_back(timestamp);
-        }
-    }
-}
-
-static void fillColumnWithDecimalData(std::shared_ptr<arrow::Column> & arrow_column, MutableColumnPtr & internal_column)
-{
-    auto & column = assert_cast<ColumnDecimal<Decimal128> &>(*internal_column);
-    auto & column_data = column.getData();
-    column_data.reserve(arrow_column->length());
-
-    for (size_t chunk_i = 0, num_chunks = static_cast<size_t>(arrow_column->data()->num_chunks()); chunk_i < num_chunks; ++chunk_i)
-    {
-        auto & chunk = static_cast<arrow::DecimalArray &>(*(arrow_column->data()->chunk(chunk_i)));
-        for (size_t value_i = 0, length = static_cast<size_t>(chunk.length()); value_i < length; ++value_i)
-        {
-            column_data.emplace_back(chunk.IsNull(value_i) ? Decimal128(0) : *reinterpret_cast<const Decimal128 *>(chunk.Value(value_i))); // TODO: copy column
-        }
-    }
-}
-
-/// Creates a null bytemap from arrow's null bitmap
-static void fillByteMapFromArrowColumn(std::shared_ptr<arrow::Column> & arrow_column, MutableColumnPtr & bytemap)
-{
-    PaddedPODArray<UInt8> & bytemap_data = assert_cast<ColumnVector<UInt8> &>(*bytemap).getData();
-    bytemap_data.reserve(arrow_column->length());
-
-    for (size_t chunk_i = 0; chunk_i != static_cast<size_t>(arrow_column->data()->num_chunks()); ++chunk_i)
-    {
-        std::shared_ptr<arrow::Array> chunk = arrow_column->data()->chunk(chunk_i);
-
-        for (size_t value_i = 0; value_i != static_cast<size_t>(chunk->length()); ++value_i)
-            bytemap_data.emplace_back(chunk->IsNull(value_i));
-    }
-}
-
-#    define FOR_ARROW_NUMERIC_TYPES(M) \
-        M(arrow::Type::UINT8, UInt8) \
-        M(arrow::Type::INT8, Int8) \
-        M(arrow::Type::UINT16, UInt16) \
-        M(arrow::Type::INT16, Int16) \
-        M(arrow::Type::UINT32, UInt32) \
-        M(arrow::Type::INT32, Int32) \
-        M(arrow::Type::UINT64, UInt64) \
-        M(arrow::Type::INT64, Int64) \
-        M(arrow::Type::FLOAT, Float32) \
-        M(arrow::Type::DOUBLE, Float64)
-//M(arrow::Type::HALF_FLOAT, Float32) // TODO
-
-
-using NameToColumnPtr = std::unordered_map<std::string, std::shared_ptr<arrow::Column>>;
-=======
             buffer = std::make_unique<arrow::Buffer>(file_data);
             // TODO: maybe use parquet::RandomAccessSource?
             auto reader = parquet::ParquetFileReader::Open(std::make_shared<::arrow::io::BufferReader>(*buffer));
@@ -244,7 +53,6 @@
         //DUMP(row_group_current, row_group_total);
         if (row_group_current >= row_group_total)
             return res;
->>>>>>> 66203973
 
         // TODO: also catch a ParquetException thrown by filereader?
         //arrow::Status read_status = filereader.ReadTable(&table);
