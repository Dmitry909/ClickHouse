--- conflicted
+++ resolved
@@ -12,12 +12,7 @@
 #include <Common/setThreadName.h>
 #include <Common/Stopwatch.h>
 #include <Common/formatReadable.h>
-<<<<<<< HEAD
-#include <Common/BackgroundSchedulePool.h>
-#include <Common/SipHash.h>
-=======
 #include <Core/BackgroundSchedulePool.h>
->>>>>>> 9c362807
 #include <Formats/FormatFactory.h>
 #include <Databases/IDatabase.h>
 #include <Storages/IStorage.h>
@@ -1557,24 +1552,7 @@
     if (!system_logs || !system_logs->query_log)
         return nullptr;
 
-<<<<<<< HEAD
     return system_logs->query_log.get();
-=======
-    if (!system_logs->query_log)
-    {
-        if (!create_if_not_exists)
-            return nullptr;
-
-        if (shared->shutdown_called)
-            throw Exception("Logical error: query log should be destroyed before tables shutdown", ErrorCodes::LOGICAL_ERROR);
-
-        if (!global_context)
-            throw Exception("Logical error: no global context for query log", ErrorCodes::LOGICAL_ERROR);
-
-        system_logs->query_log = createDefaultSystemLog<QueryLog>(*global_context, "system", "query_log", getConfigRef(), "query_log");
-    }
-
-    return system_logs->query_log.get();
 }
 
 
@@ -1582,26 +1560,10 @@
 {
     auto lock = getLock();
 
-    if (!system_logs)
+    if (!system_logs || !system_logs->query_thread_log)
         return nullptr;
 
-    if (!system_logs->query_thread_log)
-    {
-        if (!create_if_not_exists)
-            return nullptr;
-
-        if (shared->shutdown_called)
-            throw Exception("Logical error: query log should be destroyed before tables shutdown", ErrorCodes::LOGICAL_ERROR);
-
-        if (!global_context)
-            throw Exception("Logical error: no global context for query thread log", ErrorCodes::LOGICAL_ERROR);
-
-        system_logs->query_thread_log = createDefaultSystemLog<QueryThreadLog>(
-                *global_context, "system", "query_thread_log", getConfigRef(), "query_thread_log");
-    }
-
     return system_logs->query_thread_log.get();
->>>>>>> 9c362807
 }
 
 
@@ -1616,29 +1578,9 @@
     /// Will not log operations on system tables (including part_log itself).
     /// It doesn't make sense and not allow to destruct PartLog correctly due to infinite logging and flushing,
     /// and also make troubles on startup.
-<<<<<<< HEAD
     if (part_database == system_logs->part_log_database)
         return nullptr;
 
-=======
-    if (!part_database.empty() && part_database == database)
-        return nullptr;
-
-    if (!system_logs->part_log)
-    {
-        if (!create_if_not_exists)
-            return nullptr;
-
-        if (shared->shutdown_called)
-            throw Exception("Logical error: part log should be destroyed before tables shutdown", ErrorCodes::LOGICAL_ERROR);
-
-        if (!global_context)
-            throw Exception("Logical error: no global context for part log", ErrorCodes::LOGICAL_ERROR);
-
-        system_logs->part_log = createDefaultSystemLog<PartLog>(*global_context, "system", "part_log", getConfigRef(), "part_log");
-    }
-
->>>>>>> 9c362807
     return system_logs->part_log.get();
 }
 
