--- conflicted
+++ resolved
@@ -381,13 +381,10 @@
     extern const int BAD_ODBC_CONNECTION_STRING = 404;
     extern const int PARTITION_SIZE_EXCEEDS_MAX_DROP_SIZE_LIMIT = 405;
     extern const int TOP_AND_LIMIT_TOGETHER = 406;
-<<<<<<< HEAD
-    extern const int BAD_REQUEST_PARAMETER = 407;
-    extern const int EXTERNAL_EXECUTABLE_NOT_FOUND = 408;
-    extern const int EXTERNAL_SERVER_IS_NOT_RESPONDING = 409;
-=======
     extern const int DECIMAL_OVERFLOW = 407;
->>>>>>> a2343890
+    extern const int BAD_REQUEST_PARAMETER = 408;
+    extern const int EXTERNAL_EXECUTABLE_NOT_FOUND = 409;
+    extern const int EXTERNAL_SERVER_IS_NOT_RESPONDING = 410;
 
     extern const int KEEPER_EXCEPTION = 999;
     extern const int POCO_EXCEPTION = 1000;
