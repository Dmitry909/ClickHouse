--- conflicted
+++ resolved
@@ -70,14 +70,9 @@
 
         settings.ostr << (settings.hilite ? IAST::hilite_keyword : "") << " IDENTIFIED WITH " << authentication_type_name
                       << (settings.hilite ? IAST::hilite_none : "");
-<<<<<<< HEAD
         if (by_value)
-            settings.ostr << (settings.hilite ? IAST::hilite_keyword : "") << " BY " << quoteString(*by_value);
-=======
-        if (password)
             settings.ostr << (settings.hilite ? IAST::hilite_keyword : "") << " BY " << (settings.hilite ? IAST::hilite_none : "")
-                << quoteString(*password);
->>>>>>> 23cd9196
+                << quoteString(*by_value);
     }
 
 
