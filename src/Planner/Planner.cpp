--- conflicted
+++ resolved
@@ -580,16 +580,9 @@
         settings[Setting::max_threads],
         settings[Setting::aggregation_memory_efficient_merge_threads],
         query_analysis_result.aggregation_should_produce_results_in_order_of_bucket_number,
-<<<<<<< HEAD
-        settings.max_block_size,
-        settings.aggregation_in_order_max_block_bytes,
-        settings.enable_memory_bound_merging_of_aggregation_results);
-=======
         settings[Setting::max_block_size],
         settings[Setting::aggregation_in_order_max_block_bytes],
-        std::move(group_by_sort_description),
         settings[Setting::enable_memory_bound_merging_of_aggregation_results]);
->>>>>>> b12a3677
     query_plan.addStep(std::move(merging_aggregated));
 }
 
@@ -698,12 +691,7 @@
         limits,
         limit_hint_for_distinct,
         column_names,
-<<<<<<< HEAD
         pre_distinct);
-=======
-        pre_distinct,
-        settings[Setting::optimize_distinct_in_order]);
->>>>>>> b12a3677
 
     distinct_step->setStepDescription(pre_distinct ? "Preliminary DISTINCT" : "DISTINCT");
     query_plan.addStep(std::move(distinct_step));
@@ -721,12 +709,7 @@
         query_plan.getCurrentDataStream(),
         sort_description,
         query_analysis_result.partial_sorting_limit,
-<<<<<<< HEAD
         sort_settings);
-=======
-        sort_settings,
-        settings[Setting::optimize_sorting_by_input_stream_properties]);
->>>>>>> b12a3677
     sorting_step->setStepDescription("Sorting for ORDER BY");
     query_plan.addStep(std::move(sorting_step));
 }
@@ -1044,12 +1027,7 @@
                 window_description.full_sort_description,
                 window_description.partition_by,
                 0 /*limit*/,
-<<<<<<< HEAD
                 sort_settings);
-=======
-                sort_settings,
-                settings[Setting::optimize_sorting_by_input_stream_properties]);
->>>>>>> b12a3677
             sorting_step->setStepDescription("Sorting for window '" + window_description.window_name + "'");
             query_plan.addStep(std::move(sorting_step));
         }
@@ -1419,12 +1397,7 @@
             limits,
             0 /*limit hint*/,
             query_plan.getCurrentDataStream().header.getNames(),
-<<<<<<< HEAD
             false /*pre distinct*/);
-=======
-            false /*pre distinct*/,
-            settings[Setting::optimize_distinct_in_order]);
->>>>>>> b12a3677
         query_plan.addStep(std::move(distinct_step));
     }
 }
