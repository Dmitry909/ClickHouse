--- conflicted
+++ resolved
@@ -10,19 +10,10 @@
     extern const int LOGICAL_ERROR;
 }
 
-CubeTransform::CubeTransform(Block header, AggregatingTransformParamsPtr params_)
-<<<<<<< HEAD
-    : GroupByModifierTransform(std::move(header), params_)
-=======
-    : IAccumulatingTransform(std::move(header), appendGroupingSetColumn(params_->getHeader()))
-    , params(std::move(params_))
->>>>>>> 1f8c33be
+CubeTransform::CubeTransform(Block header, AggregatingTransformParamsPtr params_, bool use_nulls_)
+    : GroupByModifierTransform(std::move(header), params_, use_nulls_)
     , aggregates_mask(getAggregatesMask(params->getHeader(), params->params.aggregates))
 {
-    keys.reserve(params->params.keys_size);
-    for (const auto & key : params->params.keys)
-        keys.emplace_back(input.getHeader().getPositionByName(key));
-
     if (keys.size() >= 8 * sizeof(mask))
         throw Exception("Too many keys are used for CubeTransform.", ErrorCodes::LOGICAL_ERROR);
 }
@@ -59,7 +50,7 @@
 
         Chunks chunks;
         chunks.emplace_back(std::move(columns), current_columns.front()->size());
-        current_chunk = merge(std::move(chunks), !params->use_nulls, false);
+        current_chunk = merge(std::move(chunks), !use_nulls, false);
     }
 
     finalizeChunk(gen_chunk, aggregates_mask);
