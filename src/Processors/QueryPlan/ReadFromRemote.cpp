--- conflicted
+++ resolved
@@ -430,13 +430,7 @@
     }
     LOG_DEBUG(getLogger("ReadFromParallelRemoteReplicasStep"), "Addresses to use: {}", fmt::join(addresses, ", "));
 
-<<<<<<< HEAD
-    coordinator = std::make_shared<ParallelReplicasReadingCoordinator>(max_replicas_to_use);
-
-    for (size_t i=0; i < max_replicas_to_use; ++i)
-=======
     for (size_t i = 0, l = pools_to_use.size(); i < l; ++i)
->>>>>>> 54f0a8c0
     {
         if (exclude_pool_index.has_value() && i == exclude_pool_index)
             continue;
