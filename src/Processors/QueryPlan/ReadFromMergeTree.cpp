--- conflicted
+++ resolved
@@ -1033,11 +1033,7 @@
 
             case MergeTreeData::MergingParams::Replacing:
                 return std::make_shared<ReplacingSortedTransform>(header, num_outputs,
-<<<<<<< HEAD
-                            sort_description, merging_params.version_column, max_block_size_rows, /*max_block_size_bytes=*/0, /*out_row_sources_buf_*/ nullptr, /*use_average_block_sizes*/ false, use_skipping_final);
-=======
-                            sort_description, merging_params.is_deleted_column, merging_params.version_column, max_block_size_rows, /*max_block_size_bytes=*/0, /*out_row_sources_buf_*/ nullptr, /*use_average_block_sizes*/ false, /*cleanup*/ !merging_params.is_deleted_column.empty());
->>>>>>> 657da6b5
+                            sort_description, merging_params.is_deleted_column, merging_params.version_column, max_block_size_rows, /*max_block_size_bytes=*/0, /*out_row_sources_buf_*/ nullptr, /*use_average_block_sizes*/ false, /*cleanup*/ !merging_params.is_deleted_column.empty(), use_skipping_final);
 
             case MergeTreeData::MergingParams::VersionedCollapsing:
                 return std::make_shared<VersionedCollapsingTransform>(header, num_outputs,
