--- conflicted
+++ resolved
@@ -56,13 +56,9 @@
 
     Iterator remove(const CacheGuard::Lock &) override;
 
-<<<<<<< HEAD
     void annul() override;
-=======
-    void updateSize(int64_t size, std::lock_guard<std::mutex> &) override;
->>>>>>> ebc7e30f
 
-    void updateSize(ssize_t size) override;
+    void updateSize(int64_t size) override;
 
 private:
     LRUFileCachePriority * cache_priority;
