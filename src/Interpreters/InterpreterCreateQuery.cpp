#include <memory>

#include <filesystem>

#include <Access/AccessControl.h>
#include <Access/User.h>

#include <Core/Settings.h>
#include <Interpreters/InterpreterAlterQuery.h>
#include <Parsers/ASTPartition.h>
#include <Parsers/ASTSetQuery.h>
#include <Parsers/queryToString.h>
#include <Common/Exception.h>
#include <Common/Macros.h>
#include <Common/PoolId.h>
#include <Common/StringUtils.h>
#include <Common/atomicRename.h>
#include <Common/escapeForFileName.h>
#include <Common/getRandomASCIIString.h>
#include <Common/logger_useful.h>
#include <Common/randomSeed.h>
#include <Common/typeid_cast.h>

#include <Core/Defines.h>
#include <Core/SettingsEnums.h>
#include <Core/ServerSettings.h>

#include <IO/WriteBufferFromFile.h>
#include <IO/WriteHelpers.h>

#include <Parsers/ASTColumnDeclaration.h>
#include <Parsers/ASTCreateQuery.h>
#include <Parsers/ASTIdentifier.h>
#include <Parsers/ASTLiteral.h>
#include <Parsers/ASTInsertQuery.h>
#include <Parsers/ParserCreateQuery.h>
#include <Parsers/formatAST.h>
#include <Parsers/parseQuery.h>

#include <Storages/MergeTree/MergeTreeSettings.h>
#include <Storages/StorageFactory.h>
#include <Storages/StorageInMemoryMetadata.h>
#include <Storages/StorageReplicatedMergeTree.h>
#include <Storages/StorageTimeSeries.h>
#include <Storages/WindowView/StorageWindowView.h>

#include <Interpreters/Context.h>
#include <Interpreters/executeDDLQueryOnCluster.h>
#include <Interpreters/executeQuery.h>
#include <Interpreters/DDLTask.h>
#include <Interpreters/ExpressionAnalyzer.h>
#include <Interpreters/InterpreterFactory.h>
#include <Interpreters/InterpreterCreateQuery.h>
#include <Interpreters/InterpreterSelectWithUnionQuery.h>
#include <Interpreters/InterpreterSelectQueryAnalyzer.h>
#include <Interpreters/InterpreterInsertQuery.h>
#include <Interpreters/InterpreterRenameQuery.h>
#include <Interpreters/AddDefaultDatabaseVisitor.h>
#include <Interpreters/GinFilter.h>
#include <Interpreters/parseColumnsListForTableFunction.h>

#include <Access/Common/AccessRightsElement.h>

#include <DataTypes/DataTypeFactory.h>
#include <DataTypes/NestedUtils.h>
#include <DataTypes/DataTypesNumber.h>
#include <DataTypes/DataTypeLowCardinality.h>
#include <DataTypes/DataTypeNullable.h>
#include <DataTypes/DataTypeAggregateFunction.h>
#include <DataTypes/ObjectUtils.h>
#include <DataTypes/hasNullable.h>

#include <Databases/DatabaseFactory.h>
#include <Databases/DatabaseReplicated.h>
#include <Databases/DatabaseOnDisk.h>
#include <Databases/DatabaseOrdinary.h>
#include <Databases/TablesLoader.h>
#include <Databases/DDLDependencyVisitor.h>
#include <Databases/NormalizeAndEvaluateConstantsVisitor.h>

#include <Dictionaries/getDictionaryConfigurationFromAST.h>

#include <Compression/CompressionFactory.h>

#include <Interpreters/InterpreterDropQuery.h>
#include <Interpreters/QueryLog.h>
#include <Interpreters/addTypeConversionToAST.h>
#include <Interpreters/FunctionNameNormalizer.h>
#include <Interpreters/ApplyWithSubqueryVisitor.h>

#include <TableFunctions/TableFunctionFactory.h>

#include <Functions/UserDefined/UserDefinedSQLFunctionFactory.h>
#include <Functions/UserDefined/UserDefinedSQLFunctionVisitor.h>
#include <Interpreters/ReplaceQueryParameterVisitor.h>
#include <Parsers/QueryParameterVisitor.h>


namespace CurrentMetrics
{
    extern const Metric AttachedTable;
    extern const Metric AttachedReplicatedTable;
    extern const Metric AttachedDictionary;
    extern const Metric AttachedView;
}

namespace DB
{
namespace Setting
{
    extern const SettingsBool allow_experimental_analyzer;
    extern const SettingsBool allow_experimental_codecs;
    extern const SettingsBool allow_experimental_database_materialized_mysql;
    extern const SettingsBool allow_experimental_database_materialized_postgresql;
    extern const SettingsBool allow_experimental_full_text_index;
    extern const SettingsBool allow_experimental_inverted_index;
    extern const SettingsBool allow_experimental_statistics;
    extern const SettingsBool allow_experimental_vector_similarity_index;
    extern const SettingsBool allow_materialized_view_with_bad_select;
    extern const SettingsBool allow_suspicious_codecs;
    extern const SettingsBool compatibility_ignore_collation_in_create_table;
    extern const SettingsBool compatibility_ignore_auto_increment_in_create_table;
    extern const SettingsBool create_if_not_exists;
    extern const SettingsFloat create_replicated_merge_tree_fault_injection_probability;
    extern const SettingsBool database_atomic_wait_for_drop_and_detach_synchronously;
    extern const SettingsUInt64 database_replicated_allow_explicit_uuid;
    extern const SettingsBool database_replicated_allow_heavy_create;
    extern const SettingsBool database_replicated_allow_only_replicated_engine;
    extern const SettingsBool data_type_default_nullable;
    extern const SettingsSQLSecurityType default_materialized_view_sql_security;
    extern const SettingsSQLSecurityType default_normal_view_sql_security;
    extern const SettingsDefaultTableEngine default_table_engine;
    extern const SettingsDefaultTableEngine default_temporary_table_engine;
    extern const SettingsString default_view_definer;
    extern const SettingsUInt64 distributed_ddl_entry_format_version;
    extern const SettingsBool enable_zstd_qat_codec;
    extern const SettingsBool flatten_nested;
    extern const SettingsBool fsync_metadata;
    extern const SettingsBool insert_allow_materialized_columns;
    extern const SettingsSeconds lock_acquire_timeout;
    extern const SettingsUInt64 max_parser_backtracks;
    extern const SettingsUInt64 max_parser_depth;
    extern const SettingsBool restore_replace_external_engines_to_null;
    extern const SettingsBool restore_replace_external_table_functions_to_null;
    extern const SettingsBool restore_replace_external_dictionary_source_to_null;
}

namespace ServerSetting
{
    extern const ServerSettingsBool ignore_empty_sql_security_in_create_view_query;
    extern const ServerSettingsUInt64 max_database_num_to_throw;
    extern const ServerSettingsUInt64 max_dictionary_num_to_throw;
    extern const ServerSettingsUInt64 max_table_num_to_throw;
    extern const ServerSettingsUInt64 max_replicated_table_num_to_throw;
    extern const ServerSettingsUInt64 max_view_num_to_throw;
}

namespace ErrorCodes
{
    extern const int TABLE_ALREADY_EXISTS;
    extern const int DICTIONARY_ALREADY_EXISTS;
    extern const int EMPTY_LIST_OF_COLUMNS_PASSED;
    extern const int INCORRECT_QUERY;
    extern const int UNKNOWN_DATABASE_ENGINE;
    extern const int DUPLICATE_COLUMN;
    extern const int DATABASE_ALREADY_EXISTS;
    extern const int BAD_ARGUMENTS;
    extern const int BAD_DATABASE_FOR_TEMPORARY_TABLE;
    extern const int ILLEGAL_SYNTAX_FOR_DATA_TYPE;
    extern const int ILLEGAL_COLUMN;
    extern const int ILLEGAL_INDEX;
    extern const int LOGICAL_ERROR;
    extern const int UNKNOWN_DATABASE;
    extern const int PATH_ACCESS_DENIED;
    extern const int NOT_IMPLEMENTED;
    extern const int ENGINE_REQUIRED;
    extern const int UNKNOWN_STORAGE;
    extern const int SYNTAX_ERROR;
    extern const int SUPPORT_IS_DISABLED;
    extern const int TOO_MANY_TABLES;
    extern const int TOO_MANY_DATABASES;
    extern const int THERE_IS_NO_COLUMN;
}

namespace fs = std::filesystem;

InterpreterCreateQuery::InterpreterCreateQuery(const ASTPtr & query_ptr_, ContextMutablePtr context_)
    : WithMutableContext(context_), query_ptr(query_ptr_)
{
}


BlockIO InterpreterCreateQuery::createDatabase(ASTCreateQuery & create)
{
    String database_name = create.getDatabase();

    auto guard = DatabaseCatalog::instance().getDDLGuard(database_name, "");

    /// Database can be created before or it can be created concurrently in another thread, while we were waiting in DDLGuard
    if (DatabaseCatalog::instance().isDatabaseExist(database_name))
    {
        if (create.if_not_exists)
            return {};
        throw Exception(ErrorCodes::DATABASE_ALREADY_EXISTS, "Database {} already exists.", database_name);
    }

    auto db_num_limit = getContext()->getGlobalContext()->getServerSettings()[ServerSetting::max_database_num_to_throw];
    if (db_num_limit > 0 && !internal)
    {
        size_t db_count = DatabaseCatalog::instance().getDatabases().size();
        std::initializer_list<std::string_view> system_databases =
        {
            DatabaseCatalog::TEMPORARY_DATABASE,
            DatabaseCatalog::SYSTEM_DATABASE,
            DatabaseCatalog::INFORMATION_SCHEMA,
            DatabaseCatalog::INFORMATION_SCHEMA_UPPERCASE,
        };

        for (const auto & system_database : system_databases)
        {
            if (db_count > 0 && DatabaseCatalog::instance().isDatabaseExist(std::string(system_database)))
                --db_count;
        }

        if (db_count >= db_num_limit)
            throw Exception(ErrorCodes::TOO_MANY_DATABASES,
                            "Too many databases. "
                            "The limit (server configuration parameter `max_database_num_to_throw`) is set to {}, the current number of databases is {}",
                            db_num_limit, db_count);
    }

    /// Will write file with database metadata, if needed.
    String database_name_escaped = escapeForFileName(database_name);
    fs::path metadata_path = fs::weakly_canonical(getContext()->getPath());
    fs::create_directories(metadata_path / "metadata");
    fs::path metadata_file_tmp_path = metadata_path / "metadata" / (database_name_escaped + ".sql.tmp");
    fs::path metadata_file_path = metadata_path / "metadata" / (database_name_escaped + ".sql");

    if (!create.storage && create.attach)
    {
        if (!fs::exists(metadata_file_path))
            throw Exception(ErrorCodes::UNKNOWN_DATABASE_ENGINE, "Database engine must be specified for ATTACH DATABASE query");
        /// Short syntax: try read database definition from file
        auto ast = DatabaseOnDisk::parseQueryFromMetadata(nullptr, getContext(), metadata_file_path);
        create = ast->as<ASTCreateQuery &>();
        if (create.table || !create.storage)
            throw Exception(ErrorCodes::INCORRECT_QUERY, "Metadata file {} contains incorrect CREATE DATABASE query", metadata_file_path.string());
        create.attach = true;
        create.attach_short_syntax = true;
        create.setDatabase(database_name);
    }
    else if (!create.storage)
    {
        /// For new-style databases engine is explicitly specified in .sql
        /// When attaching old-style database during server startup, we must always use Ordinary engine
        if (create.attach)
            throw Exception(ErrorCodes::UNKNOWN_DATABASE_ENGINE, "Database engine must be specified for ATTACH DATABASE query");
        auto engine = std::make_shared<ASTFunction>();
        auto storage = std::make_shared<ASTStorage>();
        engine->name = "Atomic";
        engine->no_empty_args = true;
        storage->set(storage->engine, engine);
        create.set(create.storage, storage);
    }
    else if ((create.columns_list
              && ((create.columns_list->indices && !create.columns_list->indices->children.empty())
                  || (create.columns_list->projections && !create.columns_list->projections->children.empty()))))
    {
        /// Currently, there are no database engines, that support any arguments.
        throw Exception(ErrorCodes::UNKNOWN_DATABASE_ENGINE, "Unknown database engine: {}", serializeAST(*create.storage));
    }

    if (create.storage && !create.storage->engine)
        throw Exception(ErrorCodes::INCORRECT_QUERY, "Database engine must be specified");

    if (create.storage->engine->name == "Atomic"
        || create.storage->engine->name == "Replicated"
        || create.storage->engine->name == "MaterializedPostgreSQL")
    {
        if (create.attach && create.uuid == UUIDHelpers::Nil)
            throw Exception(ErrorCodes::INCORRECT_QUERY, "UUID must be specified for ATTACH. "
                            "If you want to attach existing database, use just ATTACH DATABASE {};", create.getDatabase());
        if (create.uuid == UUIDHelpers::Nil)
            create.uuid = UUIDHelpers::generateV4();

        metadata_path = metadata_path / "store" / DatabaseCatalog::getPathForUUID(create.uuid);

        if (!create.attach && fs::exists(metadata_path) && !fs::is_empty(metadata_path))
            throw Exception(ErrorCodes::DATABASE_ALREADY_EXISTS, "Metadata directory {} already exists and is not empty", metadata_path.string());
    }
    else if (create.storage->engine->name == "MaterializeMySQL"
        || create.storage->engine->name == "MaterializedMySQL")
    {
        /// It creates nested database with Ordinary or Atomic engine depending on UUID in query and default engine setting.
        /// Do nothing if it's an internal ATTACH on server startup or short-syntax ATTACH query from user,
        /// because we got correct query from the metadata file in this case.
        /// If we got query from user, then normalize it first.
        bool attach_from_user = create.attach && !internal && !create.attach_short_syntax;
        bool create_from_user = !create.attach;

        if (create_from_user)
        {
            if (create.uuid == UUIDHelpers::Nil)
                create.uuid = UUIDHelpers::generateV4();    /// Will enable Atomic engine for nested database
        }
        else if (attach_from_user && create.uuid == UUIDHelpers::Nil)
        {
            /// Ambiguity is possible: should we attach nested database as Ordinary
            /// or throw "UUID must be specified" for Atomic? So we suggest short syntax for Ordinary.
            throw Exception(ErrorCodes::INCORRECT_QUERY,
                            "Use short attach syntax ('ATTACH DATABASE name;' without engine) "
                            "to attach existing database or specify UUID to attach new database with Atomic engine");
        }

        /// Set metadata path according to nested engine
        if (create.uuid == UUIDHelpers::Nil)
            metadata_path = metadata_path / "metadata" / database_name_escaped;
        else
            metadata_path = metadata_path / "store" / DatabaseCatalog::getPathForUUID(create.uuid);
    }
    else
    {
        bool is_on_cluster = getContext()->getClientInfo().query_kind == ClientInfo::QueryKind::SECONDARY_QUERY;
        if (create.uuid != UUIDHelpers::Nil && !is_on_cluster && !internal)
            throw Exception(ErrorCodes::INCORRECT_QUERY, "Ordinary database engine does not support UUID");

        /// The database doesn't support UUID so we'll ignore it. The UUID could be set here because of either
        /// a) the initiator of `ON CLUSTER` query generated it to ensure the same UUIDs are used on different hosts; or
        /// b) `RESTORE from backup` query generated it to ensure the same UUIDs are used on different hosts.
        create.uuid = UUIDHelpers::Nil;
        metadata_path = metadata_path / "metadata" / database_name_escaped;
    }

    if (create.storage->engine->name == "Replicated" && !internal && !create.attach && create.storage->engine->arguments)
    {
        /// Fill in default parameters
        if (create.storage->engine->arguments->children.size() == 1)
            create.storage->engine->arguments->children.push_back(std::make_shared<ASTLiteral>("{shard}"));

        if (create.storage->engine->arguments->children.size() == 2)
            create.storage->engine->arguments->children.push_back(std::make_shared<ASTLiteral>("{replica}"));
    }

    if ((create.storage->engine->name == "MaterializeMySQL" || create.storage->engine->name == "MaterializedMySQL")
        && !getContext()->getSettingsRef()[Setting::allow_experimental_database_materialized_mysql] && !internal && !create.attach)
    {
        throw Exception(ErrorCodes::UNKNOWN_DATABASE_ENGINE,
                        "MaterializedMySQL is an experimental database engine. "
                        "Enable allow_experimental_database_materialized_mysql to use it");
    }

    if (create.storage->engine->name == "MaterializedPostgreSQL"
        && !getContext()->getSettingsRef()[Setting::allow_experimental_database_materialized_postgresql] && !internal && !create.attach)
    {
        throw Exception(ErrorCodes::UNKNOWN_DATABASE_ENGINE,
                        "MaterializedPostgreSQL is an experimental database engine. "
                        "Enable allow_experimental_database_materialized_postgresql to use it");
    }

    bool need_write_metadata = !create.attach || !fs::exists(metadata_file_path);
    bool need_lock_uuid = internal || need_write_metadata;
    auto mode = getLoadingStrictnessLevel(create.attach, force_attach, has_force_restore_data_flag, /*secondary*/ false);

    /// Lock uuid, so we will known it's already in use.
    /// We do it when attaching databases on server startup (internal) and on CREATE query (!create.attach);
    TemporaryLockForUUIDDirectory uuid_lock;
    if (need_lock_uuid)
        uuid_lock = TemporaryLockForUUIDDirectory{create.uuid};
    else if (create.uuid != UUIDHelpers::Nil && !DatabaseCatalog::instance().hasUUIDMapping(create.uuid))
        throw Exception(ErrorCodes::LOGICAL_ERROR, "Cannot find UUID mapping for {}, it's a bug", create.uuid);

    DatabasePtr database = DatabaseFactory::instance().get(create, metadata_path / "", getContext());

    if (create.uuid != UUIDHelpers::Nil)
        create.setDatabase(TABLE_WITH_UUID_NAME_PLACEHOLDER);

    if (need_write_metadata)
    {
        create.attach = true;
        create.if_not_exists = false;

        WriteBufferFromOwnString statement_buf;
        formatAST(create, statement_buf, false);
        writeChar('\n', statement_buf);
        String statement = statement_buf.str();

        /// Needed to make database creation retriable if it fails after the file is created
        fs::remove(metadata_file_tmp_path);

        /// Exclusive flag guarantees, that database is not created right now in another thread.
        WriteBufferFromFile out(metadata_file_tmp_path, statement.size(), O_WRONLY | O_CREAT | O_EXCL);
        writeString(statement, out);

        out.next();
        if (getContext()->getSettingsRef()[Setting::fsync_metadata])
            out.sync();
        out.close();
    }

    /// We attach database before loading it's tables, so do not allow concurrent DDL queries
    auto db_guard = DatabaseCatalog::instance().getExclusiveDDLGuardForDatabase(database_name);

    bool added = false;
    bool renamed = false;
    try
    {
        /// TODO Attach db only after it was loaded. Now it's not possible because of view dependencies
        DatabaseCatalog::instance().attachDatabase(database_name, database);
        added = true;

        if (!load_database_without_tables)
        {
            /// We use global context here, because storages lifetime is bigger than query context lifetime
            TablesLoader loader{getContext()->getGlobalContext(), {{database_name, database}}, mode};
            auto load_tasks = loader.loadTablesAsync();
            auto startup_tasks = loader.startupTablesAsync();
            /// First prioritize, schedule and wait all the load table tasks
            waitLoad(currentPoolOr(TablesLoaderForegroundPoolId), load_tasks);
            /// Only then prioritize, schedule and wait all the startup tasks
            waitLoad(currentPoolOr(TablesLoaderForegroundPoolId), startup_tasks);
        }

        if (need_write_metadata)
        {
            /// Prevents from overwriting metadata of detached database
            renameNoReplace(metadata_file_tmp_path, metadata_file_path);
            renamed = true;
        }
    }
    catch (...)
    {
        if (renamed)
        {
            [[maybe_unused]] bool removed = fs::remove(metadata_file_path);
            assert(removed);
        }
        if (added)
            DatabaseCatalog::instance().detachDatabase(getContext(), database_name, false, false);

        throw;
    }

    return {};
}


ASTPtr InterpreterCreateQuery::formatColumns(const NamesAndTypesList & columns)
{
    auto columns_list = std::make_shared<ASTExpressionList>();

    for (const auto & column : columns)
    {
        const auto column_declaration = std::make_shared<ASTColumnDeclaration>();
        column_declaration->name = column.name;

        ParserDataType type_parser;
        String type_name = column.type->getName();
        const char * pos = type_name.data();
        const char * end = pos + type_name.size();
        column_declaration->type = parseQuery(type_parser, pos, end, "data type", 0, DBMS_DEFAULT_MAX_PARSER_DEPTH, DBMS_DEFAULT_MAX_PARSER_BACKTRACKS);
        columns_list->children.emplace_back(column_declaration);
    }

    return columns_list;
}

ASTPtr InterpreterCreateQuery::formatColumns(const NamesAndTypesList & columns, const NamesAndAliases & alias_columns)
{
    std::shared_ptr<ASTExpressionList> columns_list = std::static_pointer_cast<ASTExpressionList>(formatColumns(columns));

    for (const auto & alias_column : alias_columns)
    {
        const auto column_declaration = std::make_shared<ASTColumnDeclaration>();
        column_declaration->name = alias_column.name;

        ParserDataType type_parser;
        String type_name = alias_column.type->getName();
        const char * type_pos = type_name.data();
        const char * type_end = type_pos + type_name.size();
        column_declaration->type = parseQuery(type_parser, type_pos, type_end, "data type", 0, DBMS_DEFAULT_MAX_PARSER_DEPTH, DBMS_DEFAULT_MAX_PARSER_BACKTRACKS);

        column_declaration->default_specifier = "ALIAS";

        const auto & alias = alias_column.expression;
        const char * alias_pos = alias.data();
        const char * alias_end = alias_pos + alias.size();
        ParserExpression expression_parser;
        column_declaration->default_expression = parseQuery(expression_parser, alias_pos, alias_end, "expression", 0, DBMS_DEFAULT_MAX_PARSER_DEPTH, DBMS_DEFAULT_MAX_PARSER_BACKTRACKS);
        column_declaration->children.push_back(column_declaration->default_expression);

        columns_list->children.emplace_back(column_declaration);
    }

    return columns_list;
}

ASTPtr InterpreterCreateQuery::formatColumns(const ColumnsDescription & columns)
{
    auto columns_list = std::make_shared<ASTExpressionList>();

    for (const auto & column : columns)
    {
        const auto column_declaration = std::make_shared<ASTColumnDeclaration>();
        ASTPtr column_declaration_ptr{column_declaration};

        column_declaration->name = column.name;

        ParserDataType type_parser;
        String type_name = column.type->getName();
        const char * type_name_pos = type_name.data();
        const char * type_name_end = type_name_pos + type_name.size();
        column_declaration->type = parseQuery(type_parser, type_name_pos, type_name_end, "data type", 0, DBMS_DEFAULT_MAX_PARSER_DEPTH, DBMS_DEFAULT_MAX_PARSER_BACKTRACKS);

        if (column.default_desc.expression)
        {
            column_declaration->default_specifier = toString(column.default_desc.kind);
            column_declaration->default_expression = column.default_desc.expression->clone();
            column_declaration->children.push_back(column_declaration->default_expression);
        }

        column_declaration->ephemeral_default = column.default_desc.ephemeral_default;

        if (!column.comment.empty())
        {
            column_declaration->comment = std::make_shared<ASTLiteral>(Field(column.comment));
            column_declaration->children.push_back(column_declaration->comment);
        }

        if (column.codec)
        {
            column_declaration->codec = column.codec;
            column_declaration->children.push_back(column_declaration->codec);
        }

        if (!column.statistics.empty())
        {
            column_declaration->statistics_desc = column.statistics.getAST();
            column_declaration->children.push_back(column_declaration->statistics_desc);
        }

        if (column.ttl)
        {
            column_declaration->ttl = column.ttl;
            column_declaration->children.push_back(column_declaration->ttl);
        }

        if (!column.settings.empty())
        {
            auto settings = std::make_shared<ASTSetQuery>();
            settings->is_standalone = false;
            settings->changes = column.settings;
            column_declaration->settings = std::move(settings);
        }

        columns_list->children.push_back(column_declaration_ptr);
    }

    return columns_list;
}

ASTPtr InterpreterCreateQuery::formatIndices(const IndicesDescription & indices)
{
    auto res = std::make_shared<ASTExpressionList>();

    for (const auto & index : indices)
        res->children.push_back(index.definition_ast->clone());

    return res;
}

ASTPtr InterpreterCreateQuery::formatConstraints(const ConstraintsDescription & constraints)
{
    auto res = std::make_shared<ASTExpressionList>();

    for (const auto & constraint : constraints.getConstraints())
        res->children.push_back(constraint->clone());

    return res;
}

ASTPtr InterpreterCreateQuery::formatProjections(const ProjectionsDescription & projections)
{
    auto res = std::make_shared<ASTExpressionList>();

    for (const auto & projection : projections)
        res->children.push_back(projection.definition_ast->clone());

    return res;
}

DataTypePtr InterpreterCreateQuery::getColumnType(
    const ASTColumnDeclaration & col_decl, const LoadingStrictnessLevel mode, const bool make_columns_nullable)
{
    if (!col_decl.type)
    {
        /// we're creating dummy DataTypeUInt8 in order to prevent the NullPointerException in ExpressionActions
        return std::make_shared<DataTypeUInt8>();
    }

    DataTypePtr column_type = DataTypeFactory::instance().get(col_decl.type);

    if (LoadingStrictnessLevel::ATTACH <= mode)
        setVersionToAggregateFunctions(column_type, true);

    if (col_decl.null_modifier)
    {
        if (column_type->isNullable())
            throw Exception(ErrorCodes::ILLEGAL_SYNTAX_FOR_DATA_TYPE, "Can't use [NOT] NULL modifier with Nullable type");
        if (*col_decl.null_modifier)
            column_type = makeNullable(column_type);
    }
    else if (make_columns_nullable)
    {
        column_type = makeNullable(column_type);
    }
    else if (
        !hasNullable(column_type) && col_decl.default_specifier == "DEFAULT" && col_decl.default_expression
        && col_decl.default_expression->as<ASTLiteral>() && col_decl.default_expression->as<ASTLiteral>()->value.isNull())
    {
        if (column_type->lowCardinality())
        {
            const auto * low_cardinality_type = typeid_cast<const DataTypeLowCardinality *>(column_type.get());
            assert(low_cardinality_type);
            column_type = std::make_shared<DataTypeLowCardinality>(makeNullable(low_cardinality_type->getDictionaryType()));
        }
        else
            column_type = makeNullable(column_type);
    }
    return column_type;
}

ColumnsDescription InterpreterCreateQuery::getColumnsDescription(
    const ASTExpressionList & columns_ast, ContextPtr context_, LoadingStrictnessLevel mode, bool is_restore_from_backup)
{
    /// First, deduce implicit types.

    /** all default_expressions as a single expression list,
     *  mixed with conversion-columns for each explicitly specified type */

    DefaultExpressionsInfo default_expr_info{std::make_shared<ASTExpressionList>()};
    NamesAndTypesList column_names_and_types;
    bool make_columns_nullable = mode <= LoadingStrictnessLevel::SECONDARY_CREATE && !is_restore_from_backup
        && context_->getSettingsRef()[Setting::data_type_default_nullable];

    for (const auto & ast : columns_ast.children)
    {
        const auto & col_decl = ast->as<ASTColumnDeclaration &>();

        if (col_decl.collation && !context_->getSettingsRef()[Setting::compatibility_ignore_collation_in_create_table])
        {
            throw Exception(
                ErrorCodes::NOT_IMPLEMENTED, "Cannot support collation, please set compatibility_ignore_collation_in_create_table=true");
        }


        column_names_and_types.emplace_back(col_decl.name, getColumnType(col_decl, mode, make_columns_nullable));

        /// add column to postprocessing if there is a default_expression specified
        getDefaultExpressionInfoInto(col_decl, column_names_and_types.back().type, default_expr_info);
    }

    Block defaults_sample_block;
    /// Set missing types and wrap default_expression's in a conversion-function if necessary.
    /// We try to avoid that validation while restoring from a backup because it might be slow or troublesome
    /// (for example, a default expression can contain dictGet() and that dictionary can access remote servers or
    /// require different users to authenticate).
    if (!default_expr_info.expr_list->children.empty()
        && (default_expr_info.has_columns_with_default_without_type || (mode <= LoadingStrictnessLevel::CREATE)))
    {
        defaults_sample_block = validateColumnsDefaultsAndGetSampleBlock(default_expr_info.expr_list, column_names_and_types, context_);
    }

    bool skip_checks = LoadingStrictnessLevel::SECONDARY_CREATE <= mode;
    bool sanity_check_compression_codecs = !skip_checks && !context_->getSettingsRef()[Setting::allow_suspicious_codecs];
    bool allow_experimental_codecs = skip_checks || context_->getSettingsRef()[Setting::allow_experimental_codecs];
    bool enable_zstd_qat_codec = skip_checks || context_->getSettingsRef()[Setting::enable_zstd_qat_codec];

    ColumnsDescription res;
    auto name_type_it = column_names_and_types.begin();
    for (const auto * ast_it = columns_ast.children.begin(); ast_it != columns_ast.children.end(); ++ast_it, ++name_type_it)
    {
        ColumnDescription column;

        auto & col_decl = (*ast_it)->as<ASTColumnDeclaration &>();

        column.name = col_decl.name;

        /// ignore or not other database extensions depending on compatibility settings
        if (col_decl.default_specifier == "AUTO_INCREMENT"
            && !context_->getSettingsRef()[Setting::compatibility_ignore_auto_increment_in_create_table])
        {
            throw Exception(ErrorCodes::SYNTAX_ERROR,
                            "AUTO_INCREMENT is not supported. To ignore the keyword "
                            "in column declaration, set `compatibility_ignore_auto_increment_in_create_table` to true");
        }

        if (col_decl.default_expression)
        {
            if (context_->hasQueryContext() && context_->getQueryContext().get() == context_.get())
            {
                /// Normalize query only for original CREATE query, not on metadata loading.
                /// And for CREATE query we can pass local context, because result will not change after restart.
                NormalizeAndEvaluateConstantsVisitor::Data visitor_data{context_};
                NormalizeAndEvaluateConstantsVisitor visitor(visitor_data);
                visitor.visit(col_decl.default_expression);
            }

            ASTPtr default_expr = col_decl.default_expression->clone();

            if (col_decl.type)
                column.type = name_type_it->type;
            else
            {
                column.type = defaults_sample_block.getByName(column.name).type;
                /// set nullability for case of column declaration w/o type but with default expression
                if ((col_decl.null_modifier && *col_decl.null_modifier) || make_columns_nullable)
                    column.type = makeNullable(column.type);
            }

            column.default_desc.kind = columnDefaultKindFromString(col_decl.default_specifier);
            column.default_desc.expression = default_expr;
            column.default_desc.ephemeral_default = col_decl.ephemeral_default;
        }
        else if (col_decl.type)
            column.type = name_type_it->type;
        else
            throw Exception(ErrorCodes::LOGICAL_ERROR, "Neither default value expression nor type is provided for a column");

        if (col_decl.comment)
            column.comment = col_decl.comment->as<ASTLiteral &>().value.safeGet<String>();

        if (col_decl.codec)
        {
            if (col_decl.default_specifier == "ALIAS")
                throw Exception(ErrorCodes::BAD_ARGUMENTS, "Cannot specify codec for column type ALIAS");
            column.codec = CompressionCodecFactory::instance().validateCodecAndGetPreprocessedAST(
                col_decl.codec, column.type, sanity_check_compression_codecs, allow_experimental_codecs, enable_zstd_qat_codec);
        }

        if (col_decl.statistics_desc)
        {
            if (!skip_checks && !context_->getSettingsRef()[Setting::allow_experimental_statistics])
                throw Exception(
                    ErrorCodes::INCORRECT_QUERY, "Create table with statistics is now disabled. Turn on allow_experimental_statistics");
            column.statistics = ColumnStatisticsDescription::fromColumnDeclaration(col_decl, column.type);
        }

        if (col_decl.ttl)
            column.ttl = col_decl.ttl;

        if (col_decl.settings)
        {
            column.settings = col_decl.settings->as<ASTSetQuery &>().changes;
            MergeTreeColumnSettings::validate(column.settings);
        }

        res.add(std::move(column));
    }

    if (mode <= LoadingStrictnessLevel::SECONDARY_CREATE && !is_restore_from_backup && context_->getSettingsRef()[Setting::flatten_nested])
        res.flattenNested();


    if (res.getAllPhysical().empty())
        throw Exception(ErrorCodes::EMPTY_LIST_OF_COLUMNS_PASSED, "Cannot CREATE table without physical columns");

    return res;
}


ConstraintsDescription InterpreterCreateQuery::getConstraintsDescription(
    const ASTExpressionList * constraints, const ColumnsDescription & columns, ContextPtr local_context)
{
    ASTs constraints_data;
    const auto column_names_and_types = columns.getAllPhysical();
    if (constraints)
        for (const auto & constraint : constraints->children)
        {
            auto clone = constraint->clone();
            TreeRewriter(local_context).analyze(clone, column_names_and_types);
            constraints_data.push_back(constraint->clone());
        }
    return ConstraintsDescription{constraints_data};
}


InterpreterCreateQuery::TableProperties InterpreterCreateQuery::getTablePropertiesAndNormalizeCreateQuery(
    ASTCreateQuery & create, LoadingStrictnessLevel mode) const
{
    /// Set the table engine if it was not specified explicitly.
    setEngine(create);

    /// We have to check access rights again (in case engine was changed).
    if (create.storage && create.storage->engine)
        getContext()->checkAccess(AccessType::TABLE_ENGINE, create.storage->engine->name);

    /// If this is a TimeSeries table then we need to normalize list of columns (add missing columns and reorder), and also set inner table engines.
    if (create.is_time_series_table && (mode < LoadingStrictnessLevel::ATTACH))
        StorageTimeSeries::normalizeTableDefinition(create, getContext());

    TableProperties properties;
    TableLockHolder as_storage_lock;

    if (create.columns_list)
    {
        if (create.as_table_function && (create.columns_list->indices || create.columns_list->constraints))
            throw Exception(ErrorCodes::INCORRECT_QUERY, "Indexes and constraints are not supported for table functions");

        /// Dictionaries have dictionary_attributes_list instead of columns_list
        assert(!create.is_dictionary);

        if (create.columns_list->columns)
        {
            properties.columns = getColumnsDescription(*create.columns_list->columns, getContext(), mode, is_restore_from_backup);
        }

        if (create.columns_list->indices)
            for (const auto & index : create.columns_list->indices->children)
            {
                IndexDescription index_desc = IndexDescription::getIndexFromAST(index->clone(), properties.columns, getContext());
                if (properties.indices.has(index_desc.name))
                    throw Exception(ErrorCodes::ILLEGAL_INDEX, "Duplicated index name {} is not allowed. Please use different index names.", backQuoteIfNeed(index_desc.name));

                const auto & settings = getContext()->getSettingsRef();
                if (index_desc.type == FULL_TEXT_INDEX_NAME && !settings[Setting::allow_experimental_full_text_index])
                    throw Exception(ErrorCodes::SUPPORT_IS_DISABLED, "Experimental full-text index feature is disabled. Turn on setting 'allow_experimental_full_text_index'");
                /// ----
                /// Temporary check during a transition period. Please remove at the end of 2024.
                if (index_desc.type == INVERTED_INDEX_NAME && !settings[Setting::allow_experimental_inverted_index])
                    throw Exception(ErrorCodes::ILLEGAL_INDEX, "Please use index type 'full_text' instead of 'inverted'");
                /// ----
                if (index_desc.type == "vector_similarity" && !settings[Setting::allow_experimental_vector_similarity_index])
                    throw Exception(ErrorCodes::SUPPORT_IS_DISABLED, "Experimental vector similarity index is disabled. Turn on setting 'allow_experimental_vector_similarity_index'");

                properties.indices.push_back(index_desc);
            }

        if (create.columns_list->projections)
            for (const auto & projection_ast : create.columns_list->projections->children)
            {
                auto projection = ProjectionDescription::getProjectionFromAST(projection_ast, properties.columns, getContext());
                properties.projections.add(std::move(projection));
            }

        properties.constraints = getConstraintsDescription(create.columns_list->constraints, properties.columns, getContext());
    }
    else if (!create.as_table.empty())
    {
        String as_database_name = getContext()->resolveDatabase(create.as_database);
        StoragePtr as_storage = DatabaseCatalog::instance().getTable({as_database_name, create.as_table}, getContext());

        /// as_storage->getColumns() and setEngine(...) must be called under structure lock of other_table for CREATE ... AS other_table.
        as_storage_lock = as_storage->lockForShare(getContext()->getCurrentQueryId(), getContext()->getSettingsRef()[Setting::lock_acquire_timeout]);
        auto as_storage_metadata = as_storage->getInMemoryMetadataPtr();
        properties.columns = as_storage_metadata->getColumns();

        if (!create.comment && !as_storage_metadata->comment.empty())
            create.set(create.comment, std::make_shared<ASTLiteral>(as_storage_metadata->comment));

        /// Secondary indices and projections make sense only for MergeTree family of storage engines.
        /// We should not copy them for other storages.
        if (create.storage && endsWith(create.storage->engine->name, "MergeTree"))
        {
            properties.indices = as_storage_metadata->getSecondaryIndices();
            properties.projections = as_storage_metadata->getProjections().clone();

            /// CREATE TABLE AS should copy PRIMARY KEY, ORDER BY, and similar clauses.
            /// Note: only supports the source table engine is using the new syntax.
            if (const auto * merge_tree_data = dynamic_cast<const MergeTreeData *>(as_storage.get()))
            {
                if (merge_tree_data->format_version >= MERGE_TREE_DATA_MIN_FORMAT_VERSION_WITH_CUSTOM_PARTITIONING)
                {
                    if (!create.storage->primary_key && as_storage_metadata->isPrimaryKeyDefined() && as_storage_metadata->hasPrimaryKey())
                        create.storage->set(create.storage->primary_key, as_storage_metadata->getPrimaryKeyAST()->clone());

                    if (!create.storage->partition_by && as_storage_metadata->isPartitionKeyDefined() && as_storage_metadata->hasPartitionKey())
                        create.storage->set(create.storage->partition_by, as_storage_metadata->getPartitionKeyAST()->clone());

                    if (!create.storage->order_by && as_storage_metadata->isSortingKeyDefined() && as_storage_metadata->hasSortingKey())
                        create.storage->set(create.storage->order_by, as_storage_metadata->getSortingKeyAST()->clone());

                    if (!create.storage->sample_by && as_storage_metadata->isSamplingKeyDefined() && as_storage_metadata->hasSamplingKey())
                        create.storage->set(create.storage->sample_by, as_storage_metadata->getSamplingKeyAST()->clone());
                }
            }
        }
        else
        {
            /// Only MergeTree support TTL
            properties.columns.resetColumnTTLs();
        }

        properties.constraints = as_storage_metadata->getConstraints();

        if (create.is_clone_as)
        {
            if (!endsWith(as_storage->getName(), "MergeTree"))
                throw Exception(ErrorCodes::SUPPORT_IS_DISABLED, "Only support CLONE AS from tables of the MergeTree family");

            if (create.storage)
            {
                if (!endsWith(create.storage->engine->name, "MergeTree"))
                    throw Exception(ErrorCodes::SUPPORT_IS_DISABLED, "Only support CLONE AS with tables of the MergeTree family");

                /// Ensure that as_storage and the new storage has the same primary key, sorting key and partition key
                auto query_to_string = [](const IAST * ast) { return ast ? queryToString(*ast) : ""; };

                const String as_storage_sorting_key_str = query_to_string(as_storage_metadata->getSortingKeyAST().get());
                const String as_storage_primary_key_str = query_to_string(as_storage_metadata->getPrimaryKeyAST().get());
                const String as_storage_partition_key_str = query_to_string(as_storage_metadata->getPartitionKeyAST().get());

                const String storage_sorting_key_str = query_to_string(create.storage->order_by);
                const String storage_primary_key_str = query_to_string(create.storage->primary_key);
                const String storage_partition_key_str = query_to_string(create.storage->partition_by);

                if (as_storage_sorting_key_str != storage_sorting_key_str)
                {
                    /// It is possible that the storage only has primary key and an empty sorting key, and as_storage has both primary key and sorting key with the same value.
                    if (as_storage_sorting_key_str != as_storage_primary_key_str || as_storage_sorting_key_str != storage_primary_key_str)
                    {
                        throw Exception(ErrorCodes::BAD_ARGUMENTS, "Tables have different ordering");
                    }
                }
                if (as_storage_partition_key_str != storage_partition_key_str)
                    throw Exception(ErrorCodes::BAD_ARGUMENTS, "Tables have different partition key");

                if (as_storage_primary_key_str != storage_primary_key_str)
                    throw Exception(ErrorCodes::BAD_ARGUMENTS, "Tables have different primary key");
            }
        }
    }
    else if (create.select)
    {
        if (create.isParameterizedView())
            return properties;

        Block as_select_sample;

        if (getContext()->getSettingsRef()[Setting::allow_experimental_analyzer])
        {
            as_select_sample = InterpreterSelectQueryAnalyzer::getSampleBlock(create.select->clone(), getContext());
        }
        else
        {
            as_select_sample = InterpreterSelectWithUnionQuery::getSampleBlock(create.select->clone(), getContext());
        }

        properties.columns = ColumnsDescription(as_select_sample.getNamesAndTypesList());
        properties.columns_inferred_from_select_query = true;
    }
    else if (create.as_table_function)
    {
        /// Table function without columns list.
        auto table_function_ast = create.as_table_function->ptr();
        auto table_function = TableFunctionFactory::instance().get(table_function_ast, getContext());
        properties.columns = table_function->getActualTableStructure(getContext(), /*is_insert_query*/ true);
    }
    else if (create.is_dictionary)
    {
        if (!create.dictionary || !create.dictionary->source)
            return {};

        /// Evaluate expressions (like currentDatabase() or tcpPort()) in dictionary source definition.
        NormalizeAndEvaluateConstantsVisitor::Data visitor_data{getContext()};
        NormalizeAndEvaluateConstantsVisitor visitor(visitor_data);
        visitor.visit(create.dictionary->source->ptr());

        return {};
    }
    else if (!create.storage || !create.storage->engine)
        throw Exception(ErrorCodes::LOGICAL_ERROR, "Unexpected application state. CREATE query is missing either its storage or engine.");
    /// We can have queries like "CREATE TABLE <table> ENGINE=<engine>" if <engine>
    /// supports schema inference (will determine table structure in it's constructor).
    else if (!StorageFactory::instance().getStorageFeatures(create.storage->engine->name).supports_schema_inference)
        throw Exception(ErrorCodes::INCORRECT_QUERY, "Incorrect CREATE query: required list of column descriptions or AS section or SELECT.");

    /// Even if query has list of columns, canonicalize it (unfold Nested columns).
    if (!create.columns_list)
        create.set(create.columns_list, std::make_shared<ASTColumns>());

    ASTPtr new_columns = formatColumns(properties.columns);
    ASTPtr new_indices = formatIndices(properties.indices);
    ASTPtr new_constraints = formatConstraints(properties.constraints);
    ASTPtr new_projections = formatProjections(properties.projections);

    create.columns_list->setOrReplace(create.columns_list->columns, new_columns);
    create.columns_list->setOrReplace(create.columns_list->indices, new_indices);
    create.columns_list->setOrReplace(create.columns_list->constraints, new_constraints);
    create.columns_list->setOrReplace(create.columns_list->projections, new_projections);

    validateTableStructure(create, properties);

    assert(as_database_saved.empty() && as_table_saved.empty());
    std::swap(create.as_database, as_database_saved);
    std::swap(create.as_table, as_table_saved);
    if (!as_table_saved.empty())
        create.is_create_empty = false;

    return properties;
}

void InterpreterCreateQuery::validateTableStructure(const ASTCreateQuery & create,
                                                    const InterpreterCreateQuery::TableProperties & properties) const
{
    /// Check for duplicates
    std::set<String> all_columns;
    for (const auto & column : properties.columns)
    {
        if (!all_columns.emplace(column.name).second)
            throw Exception(ErrorCodes::DUPLICATE_COLUMN, "Column {} already exists", backQuoteIfNeed(column.name));
    }

    const auto & settings = getContext()->getSettingsRef();

    /// If it's not attach and not materialized view to existing table,
    /// we need to validate data types (check for experimental or suspicious types).
    if (!create.attach && !create.is_materialized_view)
    {
        DataTypeValidationSettings validation_settings(settings);
        for (const auto & name_and_type_pair : properties.columns.getAllPhysical())
            validateDataType(name_and_type_pair.type, validation_settings);
    }
}

void validateVirtualColumns(const IStorage & storage)
{
    auto virtual_columns = storage.getVirtualsPtr();
    for (const auto & storage_column : storage.getInMemoryMetadataPtr()->getColumns())
    {
        if (virtual_columns->tryGet(storage_column.name, VirtualsKind::Persistent))
        {
            throw Exception(ErrorCodes::ILLEGAL_COLUMN,
                "Cannot create table with column '{}' for {} engines because it is reserved for persistent virtual column",
                storage_column.name, storage.getName());
        }
    }
}

void InterpreterCreateQuery::validateMaterializedViewColumnsAndEngine(const ASTCreateQuery & create, const TableProperties & properties, const DatabasePtr & database)
{
    /// This is not strict validation, just catches common errors that would make the view not work.
    /// It's possible to circumvent these checks by ALTERing the view or target table after creation;
    /// we should probably do some of these checks on ALTER as well.

    NamesAndTypesList all_output_columns;
    bool check_columns = false;
    if (create.hasTargetTableID(ViewTarget::To))
     {
        if (StoragePtr to_table = DatabaseCatalog::instance().tryGetTable(
                create.getTargetTableID(ViewTarget::To), getContext()))
        {
            all_output_columns = to_table->getInMemoryMetadataPtr()->getSampleBlock().getNamesAndTypesList();
            check_columns = true;
        }
    }
    else if (!properties.columns_inferred_from_select_query)
    {
        all_output_columns = properties.columns.getInsertable();
        check_columns = true;
    }

    if (create.refresh_strategy && !create.refresh_strategy->append)
    {
        if (database && database->getEngineName() != "Atomic" && database->getEngineName() != "Replicated")
            throw Exception(ErrorCodes::INCORRECT_QUERY,
                "Refreshable materialized views (except with APPEND) only support Atomic and Replicated database engines, but database {} has engine {}", create.getDatabase(), database->getEngineName());

        std::string message;
        if (!supportsAtomicRename(&message))
            throw Exception(ErrorCodes::NOT_IMPLEMENTED,
                "Can't create refreshable materialized view because exchanging files is not supported by the OS ({})", message);
    }

    Block input_block;

    if (check_columns)
    {
        try
        {
            if (getContext()->getSettingsRef()[Setting::allow_experimental_analyzer])
            {
                input_block = InterpreterSelectQueryAnalyzer::getSampleBlock(create.select->clone(), getContext());
            }
            else
            {
                input_block = InterpreterSelectWithUnionQuery(create.select->clone(),
                    getContext(),
                    SelectQueryOptions().analyze()).getSampleBlock();
            }
        }
        catch (Exception &)
        {
            if (!getContext()->getSettingsRef()[Setting::allow_materialized_view_with_bad_select])
                throw;
            check_columns = false;
        }
    }

    if (check_columns)
    {
        std::unordered_map<std::string_view, DataTypePtr> output_types;
        for (const NameAndTypePair & nt : all_output_columns)
            output_types[nt.name] = nt.type;

        ColumnsWithTypeAndName input_columns;
        ColumnsWithTypeAndName output_columns;
        for (const auto & input_column : input_block)
        {
            auto it = output_types.find(input_column.name);
            if (it != output_types.end())
            {
                input_columns.push_back(input_column.cloneEmpty());
                output_columns.push_back(ColumnWithTypeAndName(it->second->createColumn(), it->second, input_column.name));
            }
            else if (create.refresh_strategy)
            {
                /// Unrecognized columns produced by SELECT query are allowed by regular materialized
                /// views, but not by refreshable ones. This is in part because it was easier to
                /// implement, in part because refreshable views have less concern about ALTERing target
                /// tables.
                ///
                /// The motivating scenario for allowing this in regular MV is ALTERing the table+query.
                /// Suppose the user removes a column from target table, then a minute later
                /// correspondingly updates the view's query to not produce that column.
                /// If MV didn't allow unrecognized columns then during that minute all INSERTs into the
                /// source table would fail - unacceptable.
                /// For refreshable views, during that minute refreshes will fail - acceptable.
                throw Exception(ErrorCodes::THERE_IS_NO_COLUMN, "SELECT query outputs column with name '{}', which is not found in the target table. Use 'AS' to assign alias that matches a column name.", input_column.name);
            }
        }

        if (input_columns.empty())
            throw Exception(ErrorCodes::THERE_IS_NO_COLUMN, "None of the columns produced by the SELECT query are present in the target table. Use 'AS' to assign aliases that match column names.");

        ActionsDAG::makeConvertingActions(
            input_columns,
            output_columns,
            ActionsDAG::MatchColumnsMode::Position
        );
    }
}

namespace
{
    void checkTemporaryTableEngineName(const String & name)
    {
        if (name.starts_with("Replicated") || name.starts_with("Shared") || name == "KeeperMap")
            throw Exception(ErrorCodes::INCORRECT_QUERY, "Temporary tables cannot be created with Replicated, Shared or KeeperMap table engines");
    }

    void setDefaultTableEngine(ASTStorage & storage, DefaultTableEngine engine)
    {
        if (engine == DefaultTableEngine::None)
            throw Exception(ErrorCodes::ENGINE_REQUIRED, "Table engine is not specified in CREATE query");

        auto engine_ast = std::make_shared<ASTFunction>();
        engine_ast->name = SettingFieldDefaultTableEngine(engine).toString();
        engine_ast->no_empty_args = true;
        storage.set(storage.engine, engine_ast);
    }

    void setNullTableEngine(ASTStorage & storage)
    {
        storage.forEachPointerToChild([](void ** ptr) mutable
        {
            *ptr = nullptr;
        });

        auto engine_ast = std::make_shared<ASTFunction>();
        engine_ast->name = "Null";
        engine_ast->no_empty_args = true;
        storage.set(storage.engine, engine_ast);
    }

    void setNullDictionarySourceIfExternal(ASTCreateQuery & create_query)
    {
        ASTDictionary & dict = *create_query.dictionary;
        if (Poco::toLower(dict.source->name) == "clickhouse")
        {
            auto config = getDictionaryConfigurationFromAST(create_query, Context::getGlobalContextInstance());
            auto info = getInfoIfClickHouseDictionarySource(config, Context::getGlobalContextInstance());
            if (info && info->is_local)
                return;
        }
        auto source_ast = std::make_shared<ASTFunctionWithKeyValueArguments>();
        source_ast->name = "null";
        source_ast->elements = std::make_shared<ASTExpressionList>();
        source_ast->children.push_back(source_ast->elements);
        dict.set(dict.source, source_ast);
    }
}

void InterpreterCreateQuery::setEngine(ASTCreateQuery & create) const
{
    if (create.as_table_function)
    {
        if (getContext()->getSettingsRef()[Setting::restore_replace_external_table_functions_to_null])
        {
            const auto & factory = TableFunctionFactory::instance();

            auto properties = factory.tryGetProperties(create.as_table_function->as<ASTFunction>()->name);
            if (properties && properties->allow_readonly)
                return;
            if (!create.storage)
            {
                auto storage_ast = std::make_shared<ASTStorage>();
                create.set(create.storage, storage_ast);
            }
            else
                throw Exception(ErrorCodes::LOGICAL_ERROR, "Storage should not be created yet, it's a bug.");
            create.as_table_function = nullptr;
            setNullTableEngine(*create.storage);
        }
        return;
    }

    if (create.is_dictionary && getContext()->getSettingsRef()[Setting::restore_replace_external_dictionary_source_to_null])
        setNullDictionarySourceIfExternal(create);

    if (create.is_dictionary || create.is_ordinary_view || create.is_live_view || create.is_window_view)
        return;

    if (create.temporary)
    {
        /// Some part of storage definition is specified, but ENGINE is not: just set the one from default_temporary_table_engine setting.

        if (!create.cluster.empty())
            throw Exception(ErrorCodes::INCORRECT_QUERY, "Temporary tables cannot be created with ON CLUSTER clause");

        if (!create.storage)
        {
            auto storage_ast = std::make_shared<ASTStorage>();
            create.set(create.storage, storage_ast);
        }

        if (!create.storage->engine)
            setDefaultTableEngine(*create.storage, getContext()->getSettingsRef()[Setting::default_temporary_table_engine].value);

        checkTemporaryTableEngineName(create.storage->engine->name);
        return;
    }

    if (create.is_materialized_view)
    {
        /// A materialized view with an external target doesn't need a table engine.
        if (create.is_materialized_view_with_external_target())
            return;

        if (auto to_engine = create.getTargetInnerEngine(ViewTarget::To))
        {
            /// This materialized view already has a storage definition.
            if (!to_engine->engine)
            {
                /// Some part of storage definition (such as PARTITION BY) is specified, but ENGINE is not: just set default one.
                setDefaultTableEngine(*to_engine, getContext()->getSettingsRef()[Setting::default_table_engine].value);
            }
            return;
        }
    }

    if (create.storage)
    {
        /// This table already has a storage definition.
        if (!create.storage->engine)
        {
            /// Some part of storage definition (such as PARTITION BY) is specified, but ENGINE is not: just set default one.
            setDefaultTableEngine(*create.storage, getContext()->getSettingsRef()[Setting::default_table_engine].value);
        }
        /// For external tables with restore_replace_external_engine_to_null setting we replace external engines to
        /// Null table engine.
        else if (getContext()->getSettingsRef()[Setting::restore_replace_external_engines_to_null])
        {
            if (StorageFactory::instance().getStorageFeatures(create.storage->engine->name).source_access_type != AccessType::NONE)
            {
                setNullTableEngine(*create.storage);
            }
        }
        return;
    }

    /// We'll try to extract a storage definition from clause `AS`:
    ///     CREATE TABLE table_name AS other_table_name
    std::shared_ptr<ASTStorage> storage_def;
    if (!create.as_table.empty())
    {
        /// NOTE Getting the structure from the table specified in the AS is done not atomically with the creation of the table.

        String as_database_name = getContext()->resolveDatabase(create.as_database);
        String as_table_name = create.as_table;

        ASTPtr as_create_ptr = DatabaseCatalog::instance().getDatabase(as_database_name)->getCreateTableQuery(as_table_name, getContext());
        const auto & as_create = as_create_ptr->as<ASTCreateQuery &>();

        const String qualified_name = backQuoteIfNeed(as_database_name) + "." + backQuoteIfNeed(as_table_name);

        if (as_create.is_ordinary_view)
            throw Exception(ErrorCodes::INCORRECT_QUERY, "Cannot CREATE a table AS {}, it is a View", qualified_name);

        if (as_create.is_materialized_view_with_external_target())
        {
            throw Exception(
                ErrorCodes::INCORRECT_QUERY,
                "Cannot CREATE a table AS {}, it is a Materialized View without storage. Use \"AS {}\" instead",
                qualified_name,
                as_create.getTargetTableID(ViewTarget::To).getFullTableName());
        }

        if (as_create.is_live_view)
            throw Exception(ErrorCodes::INCORRECT_QUERY, "Cannot CREATE a table AS {}, it is a Live View", qualified_name);

        if (as_create.is_window_view)
            throw Exception(ErrorCodes::INCORRECT_QUERY, "Cannot CREATE a table AS {}, it is a Window View", qualified_name);

        if (as_create.is_dictionary)
            throw Exception(ErrorCodes::INCORRECT_QUERY, "Cannot CREATE a table AS {}, it is a Dictionary", qualified_name);

        if (as_create.is_materialized_view)
        {
            storage_def = as_create.getTargetInnerEngine(ViewTarget::To);
        }
        else if (as_create.as_table_function)
        {
            create.set(create.as_table_function, as_create.as_table_function->ptr());
            return;
        }
        else if (as_create.storage)
        {
            storage_def = typeid_cast<std::shared_ptr<ASTStorage>>(as_create.storage->ptr());
            create.is_time_series_table = as_create.is_time_series_table;
        }
        else
        {
            throw Exception(ErrorCodes::LOGICAL_ERROR, "Cannot set engine, it's a bug.");
        }
    }

    if (!storage_def)
    {
        /// Set ENGINE by default.
        storage_def = std::make_shared<ASTStorage>();
        setDefaultTableEngine(*storage_def, getContext()->getSettingsRef()[Setting::default_table_engine].value);
    }

    /// Use the found table engine to modify the create query.
    if (create.is_materialized_view)
        create.setTargetInnerEngine(ViewTarget::To, storage_def);
    else
        create.set(create.storage, storage_def);
}

void InterpreterCreateQuery::assertOrSetUUID(ASTCreateQuery & create, const DatabasePtr & database) const
{
    const auto * kind = create.is_dictionary ? "Dictionary" : "Table";
    const auto * kind_upper = create.is_dictionary ? "DICTIONARY" : "TABLE";
    bool is_replicated_database_internal = database->getEngineName() == "Replicated" && getContext()->getClientInfo().is_replicated_database_internal;
    bool from_path = create.attach_from_path.has_value();
    bool is_on_cluster = getContext()->getClientInfo().query_kind == ClientInfo::QueryKind::SECONDARY_QUERY;

    if (database->getEngineName() == "Replicated" && create.uuid != UUIDHelpers::Nil && !is_replicated_database_internal && !internal && !is_on_cluster && !create.attach)
    {
        if (getContext()->getSettingsRef()[Setting::database_replicated_allow_explicit_uuid] == 0)
        {
            throw Exception(ErrorCodes::BAD_ARGUMENTS, "It's not allowed to explicitly specify UUIDs for tables in Replicated databases, "
                                                       "see database_replicated_allow_explicit_uuid");
        }
        if (getContext()->getSettingsRef()[Setting::database_replicated_allow_explicit_uuid] == 1)
        {
            LOG_WARNING(
                &Poco::Logger::get("InterpreterCreateQuery"),
                "It's not recommended to explicitly specify UUIDs for tables in Replicated databases");
        }
        else if (getContext()->getSettingsRef()[Setting::database_replicated_allow_explicit_uuid] == 2)
        {
            UUID old_uuid = create.uuid;
            create.uuid = UUIDHelpers::Nil;
            create.generateRandomUUIDs();
            LOG_WARNING(
                &Poco::Logger::get("InterpreterCreateQuery"),
                "Replaced a user-provided UUID ({}) with a random one ({}) "
                "to make sure it's unique",
                old_uuid,
                create.uuid);
        }
    }

    if (is_replicated_database_internal && !internal)
    {
        if (create.uuid == UUIDHelpers::Nil)
            throw Exception(ErrorCodes::LOGICAL_ERROR, "Table UUID is not specified in DDL log");
    }

    if (database->getUUID() != UUIDHelpers::Nil)
    {
        if (create.attach && !from_path && create.uuid == UUIDHelpers::Nil)
        {
            throw Exception(ErrorCodes::INCORRECT_QUERY,
                            "Incorrect ATTACH {} query for Atomic database engine. "
                            "Use one of the following queries instead:\n"
                            "1. ATTACH {} {};\n"
                            "2. CREATE {} {} <table definition>;\n"
                            "3. ATTACH {} {} FROM '/path/to/data/' <table definition>;\n"
                            "4. ATTACH {} {} UUID '<uuid>' <table definition>;",
                            kind_upper,
                            kind_upper, create.table,
                            kind_upper, create.table,
                            kind_upper, create.table,
                            kind_upper, create.table);
        }

        create.generateRandomUUIDs();
    }
    else
    {
        bool has_uuid = (create.uuid != UUIDHelpers::Nil) || create.hasInnerUUIDs();
        if (has_uuid && !is_on_cluster && !internal)
        {
            /// We don't show the following error message either
            /// 1) if it's a secondary query (an initiator of a CREATE TABLE ON CLUSTER query
            /// doesn't know the exact database engines on replicas and generates an UUID, and then the replicas are free to ignore that UUID); or
            /// 2) if it's an internal query (for example RESTORE uses internal queries to create tables and it generates an UUID
            /// before creating a table to be possibly ignored if the database engine doesn't need it).
            throw Exception(ErrorCodes::INCORRECT_QUERY,
                            "{} UUID specified, but engine of database {} is not Atomic", kind, create.getDatabase());
        }

        /// The database doesn't support UUID so we'll ignore it. The UUID could be set here because of either
        /// a) the initiator of `ON CLUSTER` query generated it to ensure the same UUIDs are used on different hosts; or
        /// b) `RESTORE from backup` query generated it to ensure the same UUIDs are used on different hosts.
        create.resetUUIDs();
    }
}


namespace
{

void addTableDependencies(const ASTCreateQuery & create, const ASTPtr & query_ptr, const ContextPtr & context)
{
    QualifiedTableName qualified_name{create.getDatabase(), create.getTable()};
    auto ref_dependencies = getDependenciesFromCreateQuery(context->getGlobalContext(), qualified_name, query_ptr, context->getCurrentDatabase());
    auto loading_dependencies = getLoadingDependenciesFromCreateQuery(context->getGlobalContext(), qualified_name, query_ptr);
    DatabaseCatalog::instance().addDependencies(qualified_name, ref_dependencies, loading_dependencies);
}

void checkTableCanBeAddedWithNoCyclicDependencies(const ASTCreateQuery & create, const ASTPtr & query_ptr, const ContextPtr & context)
{
    QualifiedTableName qualified_name{create.getDatabase(), create.getTable()};
    auto ref_dependencies = getDependenciesFromCreateQuery(context->getGlobalContext(), qualified_name, query_ptr, context->getCurrentDatabase());
    auto loading_dependencies = getLoadingDependenciesFromCreateQuery(context->getGlobalContext(), qualified_name, query_ptr);
    DatabaseCatalog::instance().checkTableCanBeAddedWithNoCyclicDependencies(qualified_name, ref_dependencies, loading_dependencies);
}

bool isReplicated(const ASTStorage & storage)
{
    if (!storage.engine)
        return false;
    const auto & storage_name = storage.engine->name;
    return storage_name.starts_with("Replicated") || storage_name.starts_with("Shared");
}

}

BlockIO InterpreterCreateQuery::createTable(ASTCreateQuery & create)
{
    /// Temporary tables are created out of databases.
    if (create.temporary && create.database)
        throw Exception(ErrorCodes::BAD_DATABASE_FOR_TEMPORARY_TABLE,
                        "Temporary tables cannot be inside a database. "
                        "You should not specify a database for a temporary table.");

    String current_database = getContext()->getCurrentDatabase();
    auto database_name = create.database ? create.getDatabase() : current_database;

    bool is_secondary_query = getContext()->getZooKeeperMetadataTransaction() && !getContext()->getZooKeeperMetadataTransaction()->isInitialQuery();
    auto mode = getLoadingStrictnessLevel(create.attach, /*force_attach*/ false, /*has_force_restore_data_flag*/ false, is_secondary_query || is_restore_from_backup);

    if (!create.sql_security && create.supportSQLSecurity() && (create.refresh_strategy || !getContext()->getServerSettings()[ServerSetting::ignore_empty_sql_security_in_create_view_query]))
        create.sql_security = std::make_shared<ASTSQLSecurity>();

    if (create.sql_security)
        processSQLSecurityOption(getContext(), create.sql_security->as<ASTSQLSecurity &>(), create.is_materialized_view, /* skip_check_permissions= */ mode >= LoadingStrictnessLevel::SECONDARY_CREATE);

    DDLGuardPtr ddl_guard;

    // If this is a stub ATTACH query, read the query definition from the database
    if (create.attach && !create.storage && !create.columns_list)
    {
        // In case of an ON CLUSTER query, the database may not be present on the initiator node
        auto database = DatabaseCatalog::instance().tryGetDatabase(database_name);
        if (database && database->shouldReplicateQuery(getContext(), query_ptr))
        {
            auto guard = DatabaseCatalog::instance().getDDLGuard(database_name, create.getTable());
            create.setDatabase(database_name);
            guard->releaseTableLock();
            return database->tryEnqueueReplicatedDDL(query_ptr, getContext(), QueryFlags{ .internal = internal, .distributed_backup_restore = is_restore_from_backup });
        }

        if (!create.cluster.empty())
            return executeQueryOnCluster(create);

        if (!database)
            throw Exception(ErrorCodes::UNKNOWN_DATABASE, "Database {} does not exist", backQuoteIfNeed(database_name));

        /// For short syntax of ATTACH query we have to lock table name here, before reading metadata
        /// and hold it until table is attached
        if (likely(need_ddl_guard))
            ddl_guard = DatabaseCatalog::instance().getDDLGuard(database_name, create.getTable());

        bool if_not_exists = create.if_not_exists;

        // Table SQL definition is available even if the table is detached (even permanently)
        auto query = database->getCreateTableQuery(create.getTable(), getContext());
        FunctionNameNormalizer::visit(query.get());
        auto create_query = query->as<ASTCreateQuery &>();

        /// Set replicated or not replicated MergeTree engine in metadata and query
        if (create.attach_as_replicated.has_value())
            convertMergeTreeTableIfPossible(create_query, database, create.attach_as_replicated.value());

        if (!create.is_dictionary && create_query.is_dictionary)
            throw Exception(ErrorCodes::INCORRECT_QUERY,
                "Cannot ATTACH TABLE {}.{}, it is a Dictionary",
                backQuoteIfNeed(database_name), backQuoteIfNeed(create.getTable()));

        if (create.is_dictionary && !create_query.is_dictionary)
            throw Exception(ErrorCodes::INCORRECT_QUERY,
                "Cannot ATTACH DICTIONARY {}.{}, it is a Table",
                backQuoteIfNeed(database_name), backQuoteIfNeed(create.getTable()));

        create = create_query; // Copy the saved create query, but use ATTACH instead of CREATE

        create.attach = true;
        create.attach_short_syntax = true;
        create.if_not_exists = if_not_exists;

        /// Compatibility setting which should be enabled by default on attach
        /// Otherwise server will be unable to start for some old-format of IPv6/IPv4 types
        getContext()->setSetting("cast_ipv4_ipv6_default_on_conversion_error", 1);
    }

    /// TODO throw exception if !create.attach_short_syntax && !create.attach_from_path && !internal
    if (!create.attach_short_syntax && create.attach_as_replicated.has_value())
        throw Exception(ErrorCodes::SUPPORT_IS_DISABLED,
                "Attaching table as [not] replicated is supported only for short attach queries");

    if (create.attach_from_path)
    {
        chassert(!ddl_guard);
        fs::path user_files = fs::path(getContext()->getUserFilesPath()).lexically_normal();
        fs::path root_path = fs::path(getContext()->getPath()).lexically_normal();

        if (getContext()->getClientInfo().query_kind == ClientInfo::QueryKind::INITIAL_QUERY)
        {
            fs::path data_path = fs::path(*create.attach_from_path).lexically_normal();
            if (data_path.is_relative())
                data_path = (user_files / data_path).lexically_normal();
            if (!startsWith(data_path, user_files))
                throw Exception(ErrorCodes::PATH_ACCESS_DENIED,
                                "Data directory {} must be inside {} to attach it", String(data_path), String(user_files));

            /// Data path must be relative to root_path
            create.attach_from_path = fs::relative(data_path, root_path) / "";
        }
        else
        {
            fs::path data_path = (root_path / *create.attach_from_path).lexically_normal();
            if (!startsWith(data_path, user_files))
                throw Exception(ErrorCodes::PATH_ACCESS_DENIED,
                                "Data directory {} must be inside {} to attach it", String(data_path), String(user_files));
        }
    }
    else if (create.attach && !create.attach_short_syntax && getContext()->getClientInfo().query_kind != ClientInfo::QueryKind::SECONDARY_QUERY)
    {
        auto log = getLogger("InterpreterCreateQuery");
        LOG_WARNING(log, "ATTACH TABLE query with full table definition is not recommended: "
                         "use either ATTACH TABLE {}; to attach existing table "
                         "or CREATE TABLE {} <table definition>; to create new table "
                         "or ATTACH TABLE {} FROM '/path/to/data/' <table definition>; to create new table and attach data.",
                         create.getTable(), create.getTable(), create.getTable());
    }

    if (!create.temporary && !create.database)
        create.setDatabase(current_database);

    if (create.targets)
        create.targets->setCurrentDatabase(current_database);

    if (create.select && create.isView())
    {
        // Expand CTE before filling default database
        ApplyWithSubqueryVisitor::visit(*create.select);
        AddDefaultDatabaseVisitor visitor(getContext(), current_database);
        visitor.visit(*create.select);
    }

    if (create.refresh_strategy)
    {
        AddDefaultDatabaseVisitor visitor(getContext(), current_database);
        visitor.visit(*create.refresh_strategy);
    }

    if (create.columns_list)
    {
        AddDefaultDatabaseVisitor visitor(getContext(), current_database);
        visitor.visit(*create.columns_list);
    }

    // substitute possible UDFs with their definitions
    if (!UserDefinedSQLFunctionFactory::instance().empty())
        UserDefinedSQLFunctionVisitor::visit(query_ptr);

    /// Set and retrieve list of columns, indices and constraints. Set table engine if needed. Rewrite query in canonical way.
    TableProperties properties = getTablePropertiesAndNormalizeCreateQuery(create, mode);

    DatabasePtr database;
    bool need_add_to_database = !create.temporary;
    // In case of an ON CLUSTER query, the database may not be present on the initiator node
    if (need_add_to_database)
        database = DatabaseCatalog::instance().tryGetDatabase(database_name);

    /// Check type compatible for materialized dest table and select columns
    if (create.select && create.is_materialized_view && mode <= LoadingStrictnessLevel::CREATE)
        validateMaterializedViewColumnsAndEngine(create, properties, database);

    bool is_storage_replicated = false;
    if (create.storage && isReplicated(*create.storage))
        is_storage_replicated = true;

    if (create.targets)
    {
        for (const auto & inner_table_engine : create.targets->getInnerEngines())
        {
            if (isReplicated(*inner_table_engine))
                is_storage_replicated = true;
        }
        }

        bool allow_heavy_populate = getContext()->getSettingsRef()[Setting::database_replicated_allow_heavy_create] && create.is_populate;
        if (!allow_heavy_populate && database && database->getEngineName() == "Replicated" && (create.select || create.is_populate))
        {
            const bool allow_create_select_for_replicated
                = (create.isView() && !create.is_populate) || create.is_create_empty || !is_storage_replicated;
            if (!allow_create_select_for_replicated)
            {
                /// POPULATE can be enabled with setting, provide hint in error message
                if (create.is_populate)
                    throw Exception(
                        ErrorCodes::SUPPORT_IS_DISABLED,
                        "CREATE with POPULATE is not supported with Replicated databases. Consider using separate CREATE and INSERT "
                        "queries. "
                        "Alternatively, you can enable 'database_replicated_allow_heavy_create' setting to allow this operation, use with "
                        "caution");

                throw Exception(
                    ErrorCodes::SUPPORT_IS_DISABLED,
                    "CREATE AS SELECT is not supported with Replicated databases. Consider using separate CREATE and INSERT queries.");
            }
        }

    if (create.is_clone_as)
    {
        if (database && database->getEngineName() == "Replicated")
            throw Exception(
                ErrorCodes::SUPPORT_IS_DISABLED,
                "CREATE CLONE AS is not supported with Replicated databases. Consider using separate CREATE and INSERT queries.");
    }

    if (database && database->shouldReplicateQuery(getContext(), query_ptr))
    {
        chassert(!ddl_guard);
        auto guard = DatabaseCatalog::instance().getDDLGuard(create.getDatabase(), create.getTable());
        assertOrSetUUID(create, database);
        guard->releaseTableLock();
        return database->tryEnqueueReplicatedDDL(query_ptr, getContext(), QueryFlags{ .internal = internal, .distributed_backup_restore = is_restore_from_backup });
    }

    if (!create.cluster.empty())
    {
        chassert(!ddl_guard);
        return executeQueryOnCluster(create);
    }

    if (need_add_to_database && !database)
        throw Exception(ErrorCodes::UNKNOWN_DATABASE, "Database {} does not exist", backQuoteIfNeed(database_name));

    if (create.replace_table
        || (create.replace_view && (database->getEngineName() == "Atomic" || database->getEngineName() == "Replicated")))
    {
        chassert(!ddl_guard);
        return doCreateOrReplaceTable(create, properties, mode);
    }

    /// Actually creates table
    bool created = doCreateTable(create, properties, ddl_guard, mode);
    ddl_guard.reset();

    if (!created)   /// Table already exists
        return {};

    /// If table has dependencies - add them to the graph
    addTableDependencies(create, query_ptr, getContext());
    return fillTableIfNeeded(create);
}

bool InterpreterCreateQuery::doCreateTable(ASTCreateQuery & create,
                                           const InterpreterCreateQuery::TableProperties & properties,
                                           DDLGuardPtr & ddl_guard, LoadingStrictnessLevel mode)
{
    if (create.temporary)
    {
        if (create.if_not_exists && getContext()->tryResolveStorageID({"", create.getTable()}, Context::ResolveExternal))
            return false;

        DatabasePtr database = DatabaseCatalog::instance().getDatabase(DatabaseCatalog::TEMPORARY_DATABASE);

        String temporary_table_name = create.getTable();
        auto creator = [&](const StorageID & table_id)
        {
            return StorageFactory::instance().get(create,
                database->getTableDataPath(table_id.getTableName()),
                getContext(),
                getContext()->getGlobalContext(),
                properties.columns,
                properties.constraints,
                mode);
        };
        auto temporary_table = TemporaryTableHolder(getContext(), creator, query_ptr);

        getContext()->getSessionContext()->addExternalTable(temporary_table_name, std::move(temporary_table));
        return true;
    }

    if (!ddl_guard && likely(need_ddl_guard))
        ddl_guard = DatabaseCatalog::instance().getDDLGuard(create.getDatabase(), create.getTable());

    String data_path;
    DatabasePtr database;

    database = DatabaseCatalog::instance().getDatabase(create.getDatabase());
    assertOrSetUUID(create, database);

    String storage_name = create.is_dictionary ? "Dictionary" : "Table";
    auto storage_already_exists_error_code = create.is_dictionary ? ErrorCodes::DICTIONARY_ALREADY_EXISTS : ErrorCodes::TABLE_ALREADY_EXISTS;

    /// Table can be created before or it can be created concurrently in another thread, while we were waiting in DDLGuard.
    if (database->isTableExist(create.getTable(), getContext()))
    {
        /// TODO Check structure of table
        if (create.if_not_exists)
            return false;
        if (create.replace_view)
        {
            /// when executing CREATE OR REPLACE VIEW, drop current existing view
            auto drop_ast = std::make_shared<ASTDropQuery>();
            drop_ast->setDatabase(create.getDatabase());
            drop_ast->setTable(create.getTable());
            drop_ast->no_ddl_lock = true;

            auto drop_context = Context::createCopy(context);
            /// Don't check dependencies during DROP of the view, because we will recreate
            /// it with the same name and all dependencies will remain valid.
            drop_context->setSetting("check_table_dependencies", false);
            InterpreterDropQuery interpreter(drop_ast, drop_context);
            interpreter.execute();
        }
        else
        {
            if (database->getTable(create.getTable(), getContext())->isDictionary())
                throw Exception(
                    ErrorCodes::DICTIONARY_ALREADY_EXISTS,
                    "Dictionary {}.{} already exists",
                    backQuoteIfNeed(create.getDatabase()),
                    backQuoteIfNeed(create.getTable()));
            throw Exception(
                ErrorCodes::TABLE_ALREADY_EXISTS,
                "Table {}.{} already exists",
                backQuoteIfNeed(create.getDatabase()),
                backQuoteIfNeed(create.getTable()));
        }
    }
    else if (!create.attach)
    {
        /// Checking that table may exists in detached/detached permanently state
        try
        {
            database->checkMetadataFilenameAvailability(create.getTable());
        }
        catch (const Exception &)
        {
            if (create.if_not_exists)
                return false;
            throw;
        }
    }

    data_path = database->getTableDataPath(create);
    auto full_data_path = fs::path{getContext()->getPath()} / data_path;

    if (!create.attach && !data_path.empty() && fs::exists(full_data_path))
    {
        if (getContext()->getZooKeeperMetadataTransaction() &&
            !getContext()->getZooKeeperMetadataTransaction()->isInitialQuery() &&
            !DatabaseCatalog::instance().hasUUIDMapping(create.uuid) &&
            Context::getGlobalContextInstance()->isServerCompletelyStarted() &&
            Context::getGlobalContextInstance()->getConfigRef().getBool("allow_moving_table_directory_to_trash", false))
        {
            /// This is a secondary query from a Replicated database. It cannot be retried with another UUID, we must execute it as is.
            /// We don't have a table with this UUID (and all metadata is loaded),
            /// so the existing directory probably contains some leftovers from previous unsuccessful attempts to create the table

            fs::path trash_path = fs::path{getContext()->getPath()} / "trash" / data_path / getHexUIntLowercase(thread_local_rng());
            LOG_WARNING(getLogger("InterpreterCreateQuery"), "Directory for {} data {} already exists. Will move it to {}",
                        Poco::toLower(storage_name), String(data_path), trash_path);
            fs::create_directories(trash_path.parent_path());
            renameNoReplace(full_data_path, trash_path);
        }
        else
        {
            throw Exception(storage_already_exists_error_code,
                "Directory for {} data {} already exists", Poco::toLower(storage_name), String(data_path));
        }
    }

    bool from_path = create.attach_from_path.has_value();
    String actual_data_path = data_path;
    if (from_path)
    {
        if (data_path.empty())
            throw Exception(ErrorCodes::NOT_IMPLEMENTED,
                            "ATTACH ... FROM ... query is not supported for {} database engine", database->getEngineName());
        /// We will try to create Storage instance with provided data path
        data_path = *create.attach_from_path;
        create.attach_from_path = std::nullopt;
    }

    if (create.attach)
    {
        /// If table was detached it's not possible to attach it back while some threads are using
        /// old instance of the storage. For example, AsynchronousMetrics may cause ATTACH to fail,
        /// so we allow waiting here. If database_atomic_wait_for_drop_and_detach_synchronously is disabled
        /// and old storage instance still exists it will throw exception.
        if (getContext()->getSettingsRef()[Setting::database_atomic_wait_for_drop_and_detach_synchronously])
            database->waitDetachedTableNotInUse(create.uuid);
        else
            database->checkDetachedTableNotInUse(create.uuid);
    }

    /// We should lock UUID on CREATE query (because for ATTACH it must be already locked previously).
    /// But ATTACH without create.attach_short_syntax flag works like CREATE actually, that's why we check it.
    bool need_lock_uuid = !create.attach_short_syntax;
    TemporaryLockForUUIDDirectory uuid_lock;
    if (need_lock_uuid)
        uuid_lock = TemporaryLockForUUIDDirectory{create.uuid};
    else if (create.uuid != UUIDHelpers::Nil && !DatabaseCatalog::instance().hasUUIDMapping(create.uuid))
    {
        /// FIXME MaterializedPostgreSQL works with UUIDs incorrectly and breaks invariants
        if (database->getEngineName() != "MaterializedPostgreSQL")
            throw Exception(ErrorCodes::LOGICAL_ERROR, "Cannot find UUID mapping for {}, it's a bug", create.uuid);
    }

    /// Before actually creating the table, check if it will lead to cyclic dependencies.
    checkTableCanBeAddedWithNoCyclicDependencies(create, query_ptr, getContext());

    StoragePtr res;
    /// NOTE: CREATE query may be rewritten by Storage creator or table function
    if (create.as_table_function)
    {
        auto table_function_ast = create.as_table_function->ptr();
        auto table_function = TableFunctionFactory::instance().get(table_function_ast, getContext());
        /// In case of CREATE AS table_function() query we should use global context
        /// in storage creation because there will be no query context on server startup
        /// and because storage lifetime is bigger than query context lifetime.
        res = table_function->execute(table_function_ast, getContext(), create.getTable(), properties.columns, /*use_global_context=*/true);
        res->renameInMemory({create.getDatabase(), create.getTable(), create.uuid});
    }
    else
    {
        res = StorageFactory::instance().get(create,
            data_path,
            getContext(),
            getContext()->getGlobalContext(),
            properties.columns,
            properties.constraints,
            mode);

        /// If schema wes inferred while storage creation, add columns description to create query.
        addColumnsDescriptionToCreateQueryIfNecessary(query_ptr->as<ASTCreateQuery &>(), res);
    }

    validateVirtualColumns(*res);

    if (!res->supportsDynamicSubcolumnsDeprecated() && hasDynamicSubcolumns(res->getInMemoryMetadataPtr()->getColumns()) && mode <= LoadingStrictnessLevel::CREATE)
    {
        throw Exception(ErrorCodes::ILLEGAL_COLUMN,
            "Cannot create table with column of type Object, "
            "because storage {} doesn't support dynamic subcolumns",
            res->getName());
    }

    if (!create.attach && getContext()->getSettingsRef()[Setting::database_replicated_allow_only_replicated_engine])
    {
        bool is_replicated_storage = typeid_cast<const StorageReplicatedMergeTree *>(res.get()) != nullptr;
        if (!is_replicated_storage && res->storesDataOnDisk() && database && database->getEngineName() == "Replicated")
            throw Exception(ErrorCodes::UNKNOWN_STORAGE,
                            "Only tables with a Replicated engine "
                            "or tables which do not store data on disk are allowed in a Replicated database");
    }

    if (from_path && !res->storesDataOnDisk())
        throw Exception(ErrorCodes::NOT_IMPLEMENTED,
                        "ATTACH ... FROM ... query is not supported for {} table engine, "
                        "because such tables do not store any data on disk. Use CREATE instead.", res->getName());

    auto * replicated_storage = typeid_cast<StorageReplicatedMergeTree *>(res.get());
    if (replicated_storage)
    {
        const auto probability = getContext()->getSettingsRef()[Setting::create_replicated_merge_tree_fault_injection_probability];
        std::bernoulli_distribution fault(probability);
        if (fault(thread_local_rng))
        {
            /// We emulate the case when the exception was thrown in StorageReplicatedMergeTree constructor
            if (!create.attach)
                replicated_storage->dropIfEmpty();

            throw Coordination::Exception(Coordination::Error::ZCONNECTIONLOSS, "Fault injected (during table creation)");
        }
    }

    if (!internal)
        throwIfTooManyEntities(create, res);

    database->createTable(getContext(), create.getTable(), res, query_ptr);

    /// Move table data to the proper place. Wo do not move data earlier to avoid situations
    /// when data directory moved, but table has not been created due to some error.
    if (from_path)
        res->rename(actual_data_path, {create.getDatabase(), create.getTable(), create.uuid});

    /// We must call "startup" and "shutdown" while holding DDLGuard.
    /// Because otherwise method "shutdown" (from InterpreterDropQuery) can be called before startup
    /// (in case when table was created and instantly dropped before started up)
    ///
    /// Method "startup" may create background tasks and method "shutdown" will wait for them.
    /// But if "shutdown" is called before "startup", it will exit early, because there are no background tasks to wait.
    /// Then background task is created by "startup" method. And when destructor of a table object is called, background task is still active,
    /// and the task will use references to freed data.

    /// Also note that "startup" method is exception-safe. If exception is thrown from "startup",
    /// we can safely destroy the object without a call to "shutdown", because there is guarantee
    /// that no background threads/similar resources remain after exception from "startup".

    res->startup();
    return true;
}


void InterpreterCreateQuery::throwIfTooManyEntities(ASTCreateQuery & create, StoragePtr storage) const
{
    auto check_and_throw = [&](auto setting, CurrentMetrics::Metric metric, String setting_name, String entity_name)
        {
            UInt64 num_limit = getContext()->getGlobalContext()->getServerSettings()[setting];
            UInt64 attached_count = CurrentMetrics::get(metric);
            if (num_limit > 0 && attached_count >= num_limit)
                throw Exception(ErrorCodes::TOO_MANY_TABLES,
                                "Too many {}. "
                                "The limit (server configuration parameter `{}`) is set to {}, the current number is {}",
                                entity_name, setting_name, num_limit, attached_count);
        };

    if (typeid_cast<StorageReplicatedMergeTree *>(storage.get()) != nullptr)
        check_and_throw(ServerSetting::max_replicated_table_num_to_throw, CurrentMetrics::AttachedReplicatedTable, "max_replicated_table_num_to_throw", "replicated tables");
    else if (create.is_dictionary)
        check_and_throw(ServerSetting::max_dictionary_num_to_throw, CurrentMetrics::AttachedDictionary, "max_dictionary_num_to_throw", "dictionaries");
    else if (create.isView())
        check_and_throw(ServerSetting::max_view_num_to_throw, CurrentMetrics::AttachedView, "max_view_num_to_throw", "views");
    else
        check_and_throw(ServerSetting::max_table_num_to_throw, CurrentMetrics::AttachedTable, "max_table_num_to_throw", "tables");
}


BlockIO InterpreterCreateQuery::doCreateOrReplaceTable(ASTCreateQuery & create,
                                                       const InterpreterCreateQuery::TableProperties & properties, LoadingStrictnessLevel mode)
{
    /// Replicated database requires separate contexts for each DDL query
    ContextPtr current_context = getContext();
    if (auto txn = current_context->getZooKeeperMetadataTransaction())
        txn->setIsCreateOrReplaceQuery();
    ContextMutablePtr create_context = Context::createCopy(current_context);
    create_context->setQueryContext(std::const_pointer_cast<Context>(current_context));

    /// Before actually creating/replacing the table, check if it will lead to cyclic dependencies.
    checkTableCanBeAddedWithNoCyclicDependencies(create, query_ptr, create_context);

    auto make_drop_context = [&]() -> ContextMutablePtr
    {
        ContextMutablePtr drop_context = Context::createCopy(current_context);
        drop_context->setQueryContext(std::const_pointer_cast<Context>(current_context));
        return drop_context;
    };

    auto ast_drop = std::make_shared<ASTDropQuery>();
    String table_to_replace_name = create.getTable();

    {
        auto database = DatabaseCatalog::instance().getDatabase(create.getDatabase());
        if (database->getUUID() == UUIDHelpers::Nil)
            throw Exception(ErrorCodes::INCORRECT_QUERY,
                            "{} query is supported only for Atomic databases",
                            create.create_or_replace ? "CREATE OR REPLACE TABLE" : "REPLACE TABLE");


        UInt64 name_hash = sipHash64(create.getDatabase() + create.getTable());
        String random_suffix;
        if (auto txn = current_context->getZooKeeperMetadataTransaction())
        {
            /// Avoid different table name on database replicas
            UInt16 hashed_zk_path = sipHash64(txn->getTaskZooKeeperPath());
            random_suffix = getHexUIntLowercase(hashed_zk_path);
        }
        else if (!current_context->getCurrentQueryId().empty())
        {
            random_suffix = getRandomASCIIString(/*length=*/2);
            UInt8 hashed_query_id = sipHash64(current_context->getCurrentQueryId());
            random_suffix += getHexUIntLowercase(hashed_query_id);
        }
        else
        {
            random_suffix = getRandomASCIIString(/*length=*/4);
        }

        create.setTable(fmt::format("_tmp_replace_{}_{}", getHexUIntLowercase(name_hash), random_suffix));

        ast_drop->setTable(create.getTable());
        ast_drop->is_dictionary = create.is_dictionary;
        ast_drop->setDatabase(create.getDatabase());
        ast_drop->kind = ASTDropQuery::Drop;
    }

    bool created = false;
    bool renamed = false;
    try
    {
        /// Create temporary table (random name will be generated)
        DDLGuardPtr ddl_guard;
        [[maybe_unused]] bool done = InterpreterCreateQuery(query_ptr, create_context).doCreateTable(create, properties, ddl_guard, mode);
        ddl_guard.reset();
        assert(done);
        created = true;

        /// If table has dependencies - add them to the graph
        addTableDependencies(create, query_ptr, getContext());

        /// Try fill temporary table
        BlockIO fill_io = fillTableIfNeeded(create);
        executeTrivialBlockIO(fill_io, getContext());

        /// Replace target table with created one
        ASTRenameQuery::Element elem
        {
            ASTRenameQuery::Table
            {
                create.getDatabase().empty() ? nullptr : std::make_shared<ASTIdentifier>(create.getDatabase()),
                std::make_shared<ASTIdentifier>(create.getTable())
            },
            ASTRenameQuery::Table
            {
                create.getDatabase().empty() ? nullptr : std::make_shared<ASTIdentifier>(create.getDatabase()),
                std::make_shared<ASTIdentifier>(table_to_replace_name)
            }
        };

        auto ast_rename = std::make_shared<ASTRenameQuery>(ASTRenameQuery::Elements{std::move(elem)});
        ast_rename->dictionary = create.is_dictionary;
        if (create.create_or_replace || create.replace_view)
        {
            /// CREATE OR REPLACE TABLE/VIEW
            /// Will execute ordinary RENAME instead of EXCHANGE if the target table does not exist
            ast_rename->rename_if_cannot_exchange = true;
            ast_rename->exchange = false;
        }
        else
        {
            /// REPLACE TABLE/VIEW
            /// Will execute EXCHANGE query and fail if the target table does not exist
            ast_rename->exchange = true;
        }

        InterpreterRenameQuery interpreter_rename{ast_rename, current_context};
        interpreter_rename.execute();
        renamed = true;

        if (!interpreter_rename.renamedInsteadOfExchange())
        {
            /// Target table was replaced with new one, drop old table
            auto drop_context = make_drop_context();
            InterpreterDropQuery(ast_drop, drop_context).execute();
        }

        create.setTable(table_to_replace_name);

        return {};
    }
    catch (...)
    {
        /// Drop temporary table if it was successfully created, but was not renamed to target name
        if (created && !renamed)
        {
            auto drop_context = make_drop_context();
            InterpreterDropQuery(ast_drop, drop_context).execute();
        }
        throw;
    }
}

BlockIO InterpreterCreateQuery::fillTableIfNeeded(const ASTCreateQuery & create)
{
    /// If the query is a CREATE SELECT, insert the data into the table.
    if (create.select && !create.attach && !create.is_create_empty
        && !create.is_ordinary_view && !create.is_live_view
        && (!(create.is_materialized_view || create.is_window_view) || create.is_populate))
    {
        auto insert = std::make_shared<ASTInsertQuery>();
        insert->table_id = {create.getDatabase(), create.getTable(), create.uuid};
        if (create.is_window_view)
        {
            auto table = DatabaseCatalog::instance().getTable(insert->table_id, getContext());
            insert->select = typeid_cast<StorageWindowView *>(table.get())->getSourceTableSelectQuery();
        }
        else
            insert->select = create.select->clone();

        return InterpreterInsertQuery(
                   insert,
                   getContext(),
                   getContext()->getSettingsRef()[Setting::insert_allow_materialized_columns],
                   /* no_squash */ false,
                   /* no_destination */ false,
                   /* async_isnert */ false)
            .execute();
    }

    /// If the query is a CREATE TABLE .. CLONE AS ..., attach all partitions of the source table to the newly created table.
    if (create.is_clone_as && !as_table_saved.empty() && !create.is_create_empty && !create.is_ordinary_view && !create.is_live_view
        && (!(create.is_materialized_view || create.is_window_view) || create.is_populate))
    {
        String as_database_name = getContext()->resolveDatabase(create.as_database);

        auto partition = std::make_shared<ASTPartition>();
        partition->all = true;

        auto command = std::make_shared<ASTAlterCommand>();
        command->replace = false;
        command->type = ASTAlterCommand::REPLACE_PARTITION;
        command->partition = command->children.emplace_back(std::move(partition)).get();
        command->from_database = as_database_name;
        command->from_table = as_table_saved;
        command->to_database = create.getDatabase();
        command->to_table = create.getTable();

        auto command_list = std::make_shared<ASTExpressionList>();
        command_list->children.push_back(command);

        auto query = std::make_shared<ASTAlterQuery>();
        query->database = create.database;
        query->table = create.table;
        query->uuid = create.uuid;
        auto * alter = query->as<ASTAlterQuery>();

        alter->alter_object = ASTAlterQuery::AlterObjectType::TABLE;
        alter->set(alter->command_list, command_list);
        return InterpreterAlterQuery(query, getContext()).execute();
    }

    return {};
}

void InterpreterCreateQuery::prepareOnClusterQuery(ASTCreateQuery & create, ContextPtr local_context, const String & cluster_name)
{
    if (create.attach)
        return;

    /// For CREATE query generate UUID on initiator, so it will be the same on all hosts.
    /// It will be ignored if database does not support UUIDs.
    create.generateRandomUUIDs();

    /// For cross-replication cluster we cannot use UUID in replica path.
    String cluster_name_expanded = local_context->getMacros()->expand(cluster_name);
    ClusterPtr cluster = local_context->getCluster(cluster_name_expanded);

    if (cluster->maybeCrossReplication())
    {
        auto on_cluster_version = local_context->getSettingsRef()[Setting::distributed_ddl_entry_format_version];
        if (DDLLogEntry::NORMALIZE_CREATE_ON_INITIATOR_VERSION <= on_cluster_version)
            throw Exception(ErrorCodes::NOT_IMPLEMENTED, "Value {} of setting distributed_ddl_entry_format_version "
                                                         "is incompatible with cross-replication", on_cluster_version);

        /// Check that {uuid} macro is not used in zookeeper_path for ReplicatedMergeTree.
        /// Otherwise replicas will generate different paths.
        if (!create.storage)
            return;
        if (!create.storage->engine)
            return;
        if (!startsWith(create.storage->engine->name, "Replicated"))
            return;

        bool has_explicit_zk_path_arg = create.storage->engine->arguments &&
                                        create.storage->engine->arguments->children.size() >= 2 &&
                                        create.storage->engine->arguments->children[0]->as<ASTLiteral>() &&
                                        create.storage->engine->arguments->children[0]->as<ASTLiteral>()->value.getType() == Field::Types::String;

        if (has_explicit_zk_path_arg)
        {
            String zk_path = create.storage->engine->arguments->children[0]->as<ASTLiteral>()->value.safeGet<String>();
            Macros::MacroExpansionInfo info;
            info.table_id.uuid = create.uuid;
            info.ignore_unknown = true;
            local_context->getMacros()->expand(zk_path, info);
            if (!info.expanded_uuid)
                return;
        }

        throw Exception(ErrorCodes::INCORRECT_QUERY,
                        "Seems like cluster is configured for cross-replication, "
                        "but zookeeper_path for ReplicatedMergeTree is not specified or contains {{uuid}} macro. "
                        "It's not supported for cross replication, because tables must have different UUIDs. "
                        "Please specify unique zookeeper_path explicitly.");
    }
}

BlockIO InterpreterCreateQuery::executeQueryOnCluster(ASTCreateQuery & create)
{
    prepareOnClusterQuery(create, getContext(), create.cluster);
    DDLQueryOnClusterParams params;
    params.access_to_check = getRequiredAccess();
    return executeDDLQueryOnCluster(query_ptr, getContext(), params);
}

BlockIO InterpreterCreateQuery::execute()
{
    FunctionNameNormalizer::visit(query_ptr.get());
    auto & create = query_ptr->as<ASTCreateQuery &>();

    create.if_not_exists |= getContext()->getSettingsRef()[Setting::create_if_not_exists];

    bool is_create_database = create.database && !create.table;
    if (!create.cluster.empty() && !maybeRemoveOnCluster(query_ptr, getContext()))
    {
<<<<<<< HEAD
        if (create.attach_as_replicated.has_value())
            throw Exception(
                ErrorCodes::SUPPORT_IS_DISABLED,
                "ATTACH AS [NOT] REPLICATED is not supported for ON CLUSTER queries");

        auto on_cluster_version = getContext()->getSettingsRef().distributed_ddl_entry_format_version;
=======
        auto on_cluster_version = getContext()->getSettingsRef()[Setting::distributed_ddl_entry_format_version];
>>>>>>> 4e56c026
        if (is_create_database || on_cluster_version < DDLLogEntry::NORMALIZE_CREATE_ON_INITIATOR_VERSION)
            return executeQueryOnCluster(create);
    }

    getContext()->checkAccess(getRequiredAccess());

    ASTQueryWithOutput::resetOutputASTIfExist(create);

    /// CREATE|ATTACH DATABASE
    if (is_create_database)
        return createDatabase(create);
    return createTable(create);
}


AccessRightsElements InterpreterCreateQuery::getRequiredAccess() const
{
    /// Internal queries (initiated by the server itself) always have access to everything.
    if (internal)
        return {};

    AccessRightsElements required_access;
    const auto & create = query_ptr->as<const ASTCreateQuery &>();

    if (!create.table)
    {
        required_access.emplace_back(AccessType::CREATE_DATABASE, create.getDatabase());
    }
    else if (create.is_dictionary)
    {
        required_access.emplace_back(AccessType::CREATE_DICTIONARY, create.getDatabase(), create.getTable());
    }
    else if (create.isView())
    {
        assert(!create.temporary);
        if (create.replace_view)
            required_access.emplace_back(AccessType::DROP_VIEW | AccessType::CREATE_VIEW, create.getDatabase(), create.getTable());
        else
            required_access.emplace_back(AccessType::CREATE_VIEW, create.getDatabase(), create.getTable());
    }
    else
    {
        if (create.temporary)
        {
            /// Currently default table engine for temporary tables is Memory. default_table_engine does not affect temporary tables.
            if (create.storage && create.storage->engine && create.storage->engine->name != "Memory")
                required_access.emplace_back(AccessType::CREATE_ARBITRARY_TEMPORARY_TABLE);
            else
                required_access.emplace_back(AccessType::CREATE_TEMPORARY_TABLE);
        }
        else
        {
            if (create.replace_table)
                required_access.emplace_back(AccessType::DROP_TABLE, create.getDatabase(), create.getTable());
            required_access.emplace_back(AccessType::CREATE_TABLE, create.getDatabase(), create.getTable());
        }
    }

    if (create.targets)
    {
        for (const auto & target : create.targets->targets)
        {
            const auto & target_id = target.table_id;
            if (target_id)
                required_access.emplace_back(AccessType::SELECT | AccessType::INSERT, target_id.database_name, target_id.table_name);
        }
    }

    if (create.storage && create.storage->engine)
        required_access.emplace_back(AccessType::TABLE_ENGINE, create.storage->engine->name);

    return required_access;
}

void InterpreterCreateQuery::extendQueryLogElemImpl(QueryLogElement & elem, const ASTPtr &, ContextPtr) const
{
    if (!as_table_saved.empty())
    {
        String database = backQuoteIfNeed(as_database_saved.empty() ? getContext()->getCurrentDatabase() : as_database_saved);
        elem.query_databases.insert(database);
        elem.query_tables.insert(database + "." + backQuoteIfNeed(as_table_saved));
    }
}

void InterpreterCreateQuery::addColumnsDescriptionToCreateQueryIfNecessary(ASTCreateQuery & create, const StoragePtr & storage)
{
    if (create.is_dictionary || (create.columns_list && create.columns_list->columns && !create.columns_list->columns->children.empty()))
        return;

    auto ast_storage = std::make_shared<ASTStorage>();
    unsigned max_parser_depth_v = static_cast<unsigned>(getContext()->getSettingsRef()[Setting::max_parser_depth]);
    unsigned max_parser_backtracks_v = static_cast<unsigned>(getContext()->getSettingsRef()[Setting::max_parser_backtracks]);
    auto query_from_storage = DB::getCreateQueryFromStorage(storage, ast_storage, false, max_parser_depth_v, max_parser_backtracks_v, true);
    auto & create_query_from_storage = query_from_storage->as<ASTCreateQuery &>();

    if (!create.columns_list)
    {
        ASTPtr columns_list = std::make_shared<ASTColumns>(*create_query_from_storage.columns_list);
        create.set(create.columns_list, columns_list);
    }
    else
    {
        ASTPtr columns = std::make_shared<ASTExpressionList>(*create_query_from_storage.columns_list->columns);
        create.columns_list->set(create.columns_list->columns, columns);
    }
}

void InterpreterCreateQuery::processSQLSecurityOption(ContextPtr context_, ASTSQLSecurity & sql_security, bool is_materialized_view, bool skip_check_permissions)
{
    /// If no SQL security is specified, apply default from default_*_view_sql_security setting.
    if (!sql_security.type)
    {
        SQLSecurityType default_security;

        if (is_materialized_view)
            default_security = context_->getSettingsRef()[Setting::default_materialized_view_sql_security];
        else
            default_security = context_->getSettingsRef()[Setting::default_normal_view_sql_security];

        if (default_security == SQLSecurityType::DEFINER)
        {
            String default_definer = context_->getSettingsRef()[Setting::default_view_definer];
            if (default_definer == "CURRENT_USER")
                sql_security.is_definer_current_user = true;
            else
                sql_security.definer = std::make_shared<ASTUserNameWithHost>(default_definer);
        }

        sql_security.type = default_security;
    }

    /// Resolves `DEFINER = CURRENT_USER`. Can change the SQL security type if we try to resolve the user during the attachment.
    const auto current_user_name = context_->getUserName();
    if (sql_security.is_definer_current_user)
    {
        if (current_user_name.empty())
            /// This can happen only when attaching a view for the first time after migration and with `CURRENT_USER` default.
            if (is_materialized_view)
                sql_security.type = SQLSecurityType::NONE;
            else
                sql_security.type = SQLSecurityType::INVOKER;
        else if (sql_security.definer)
            sql_security.definer->replace(current_user_name);
        else
            sql_security.definer = std::make_shared<ASTUserNameWithHost>(current_user_name);
    }

    /// Checks the permissions for the specified definer user.
    if (sql_security.definer && !sql_security.is_definer_current_user && !skip_check_permissions)
    {
        const auto definer_name = sql_security.definer->toString();

        /// Validate that the user exists.
        context_->getAccessControl().getID<User>(definer_name);
        if (definer_name != current_user_name)
            context_->checkAccess(AccessType::SET_DEFINER, definer_name);
    }

    if (sql_security.type == SQLSecurityType::NONE && !skip_check_permissions)
        context_->checkAccess(AccessType::ALLOW_SQL_SECURITY_NONE);
}

void InterpreterCreateQuery::convertMergeTreeTableIfPossible(ASTCreateQuery & create, DatabasePtr database, bool to_replicated)
{
    /// Check engine can be changed
    if (database->getEngineName() != "Atomic")
        throw Exception(ErrorCodes::NOT_IMPLEMENTED,
            "Table engine conversion to replicated is supported only for Atomic databases");

    if (!create.storage || !create.storage->engine || create.storage->engine->name.find("MergeTree") == std::string::npos)
        throw Exception(ErrorCodes::NOT_IMPLEMENTED,
            "Table engine conversion is supported only for MergeTree family engines");

    String engine_name = create.storage->engine->name;
    if (engine_name.starts_with("Replicated"))
    {
        if (to_replicated)
            throw Exception(ErrorCodes::INCORRECT_QUERY, "Can not attach table as replicated, table is already replicated");
    }
    else if (!to_replicated)
       throw Exception(ErrorCodes::INCORRECT_QUERY, "Can not attach table as not replicated, table is already not replicated");

    /// Set new engine
    DatabaseOrdinary::setMergeTreeEngine(create, getContext(), to_replicated);

    /// Save new metadata
    String table_metadata_path = database->getObjectMetadataPath(create.getTable());
    String table_metadata_tmp_path = table_metadata_path + ".tmp";
    String statement = DB::getObjectDefinitionFromCreateQuery(create.clone());
    {
        WriteBufferFromFile out(table_metadata_tmp_path, statement.size(), O_WRONLY | O_CREAT | O_EXCL);
        writeString(statement, out);
        out.next();
        if (getContext()->getSettingsRef().fsync_metadata)
            out.sync();
        out.close();
    }
    fs::rename(table_metadata_tmp_path, table_metadata_path);
}

void registerInterpreterCreateQuery(InterpreterFactory & factory)
{
    auto create_fn = [] (const InterpreterFactory::Arguments & args)
    {
        return std::make_unique<InterpreterCreateQuery>(args.query, args.context);
    };
    factory.registerInterpreter("InterpreterCreateQuery", create_fn);
}

}<|MERGE_RESOLUTION|>--- conflicted
+++ resolved
@@ -2245,16 +2245,12 @@
     bool is_create_database = create.database && !create.table;
     if (!create.cluster.empty() && !maybeRemoveOnCluster(query_ptr, getContext()))
     {
-<<<<<<< HEAD
         if (create.attach_as_replicated.has_value())
             throw Exception(
                 ErrorCodes::SUPPORT_IS_DISABLED,
                 "ATTACH AS [NOT] REPLICATED is not supported for ON CLUSTER queries");
 
-        auto on_cluster_version = getContext()->getSettingsRef().distributed_ddl_entry_format_version;
-=======
         auto on_cluster_version = getContext()->getSettingsRef()[Setting::distributed_ddl_entry_format_version];
->>>>>>> 4e56c026
         if (is_create_database || on_cluster_version < DDLLogEntry::NORMALIZE_CREATE_ON_INITIATOR_VERSION)
             return executeQueryOnCluster(create);
     }
