--- conflicted
+++ resolved
@@ -111,111 +111,6 @@
             result_offsets[i] = current_offset;
         }
     }
-<<<<<<< HEAD
-    /*
-    The following three methods process DateTime64 type
-    NO_SANITIZE_UNDEFINED is put here because user shall be careful when working with Decimal
-    Adjusting different scales can cause overflow -- it is OK for us. Don't use scales that differ a lot :)
-    */
-    static NO_SANITIZE_UNDEFINED void vectorVector(
-        const PaddedPODArray<DateTime64> & starts, const PaddedPODArray<Decimal64> & durations, Decimal64 time_slot_size,
-        PaddedPODArray<DateTime64> & result_values, ColumnArray::Offsets & result_offsets, UInt16 dt_scale, UInt16 duration_scale, UInt16 time_slot_scale)
-    {
-        size_t size = starts.size();
-
-        result_offsets.resize(size);
-        result_values.reserve(size);
-
-        /// Modify all units to have same scale
-        UInt16 max_scale = std::max({dt_scale, duration_scale, time_slot_scale});
-
-        Int64 dt_multiplier = DecimalUtils::scaleMultiplier<DateTime64>(max_scale - dt_scale);
-        Int64 dur_multiplier = DecimalUtils::scaleMultiplier<DateTime64>(max_scale - duration_scale);
-        Int64 ts_multiplier = DecimalUtils::scaleMultiplier<DateTime64>(max_scale - time_slot_scale);
-
-        ColumnArray::Offset current_offset = 0;
-        time_slot_size = time_slot_size.value * ts_multiplier;
-        if (time_slot_size == 0)
-            throw Exception("Time slot size cannot be zero", ErrorCodes::BAD_ARGUMENTS);
-
-        for (size_t i = 0; i < size; ++i)
-        {
-            for (DateTime64 value = (starts[i] * dt_multiplier) / time_slot_size, end = (starts[i] * dt_multiplier + durations[i] * dur_multiplier) / time_slot_size; value <= end; value += 1)
-            {
-                result_values.push_back(value * time_slot_size);
-                ++current_offset;
-            }
-            result_offsets[i] = current_offset;
-        }
-    }
-
-    static NO_SANITIZE_UNDEFINED void vectorConstant(
-        const PaddedPODArray<DateTime64> & starts, Decimal64 duration, Decimal64 time_slot_size,
-        PaddedPODArray<DateTime64> & result_values, ColumnArray::Offsets & result_offsets, UInt16 dt_scale, UInt16 duration_scale, UInt16 time_slot_scale)
-    {
-        size_t size = starts.size();
-
-        result_offsets.resize(size);
-        result_values.reserve(size);
-
-        /// Modify all units to have same scale
-        UInt16 max_scale = std::max({dt_scale, duration_scale, time_slot_scale});
-
-        Int64 dt_multiplier = DecimalUtils::scaleMultiplier<DateTime64>(max_scale - dt_scale);
-        Int64 dur_multiplier = DecimalUtils::scaleMultiplier<DateTime64>(max_scale - duration_scale);
-        Int64 ts_multiplier = DecimalUtils::scaleMultiplier<DateTime64>(max_scale - time_slot_scale);
-
-        ColumnArray::Offset current_offset = 0;
-        duration = duration * dur_multiplier;
-        time_slot_size = time_slot_size.value * ts_multiplier;
-        if (time_slot_size == 0)
-            throw Exception("Time slot size cannot be zero", ErrorCodes::BAD_ARGUMENTS);
-
-        for (size_t i = 0; i < size; ++i)
-        {
-            for (DateTime64 value = (starts[i] * dt_multiplier) / time_slot_size, end = (starts[i] * dt_multiplier + duration) / time_slot_size; value <= end; value += 1)
-            {
-                result_values.push_back(value * time_slot_size);
-                ++current_offset;
-            }
-            result_offsets[i] = current_offset;
-        }
-    }
-
-    static NO_SANITIZE_UNDEFINED void constantVector(
-        DateTime64 start, const PaddedPODArray<Decimal64> & durations, Decimal64 time_slot_size,
-        PaddedPODArray<DateTime64> & result_values, ColumnArray::Offsets & result_offsets, UInt16 dt_scale, UInt16 duration_scale, UInt16 time_slot_scale)
-    {
-        size_t size = durations.size();
-
-        result_offsets.resize(size);
-        result_values.reserve(size);
-
-        /// Modify all units to have same scale
-        UInt16 max_scale = std::max({dt_scale, duration_scale, time_slot_scale});
-
-        Int64 dt_multiplier = DecimalUtils::scaleMultiplier<DateTime64>(max_scale - dt_scale);
-        Int64 dur_multiplier = DecimalUtils::scaleMultiplier<DateTime64>(max_scale - duration_scale);
-        Int64 ts_multiplier = DecimalUtils::scaleMultiplier<DateTime64>(max_scale - time_slot_scale);
-
-        ColumnArray::Offset current_offset = 0;
-        start = dt_multiplier * start;
-        time_slot_size = time_slot_size.value * ts_multiplier;
-        if (time_slot_size == 0)
-            throw Exception("Time slot size cannot be zero", ErrorCodes::BAD_ARGUMENTS);
-
-        for (size_t i = 0; i < size; ++i)
-        {
-            for (DateTime64 value = start / time_slot_size, end = (start + durations[i] * dur_multiplier) / time_slot_size; value <= end; value += 1)
-            {
-                result_values.push_back(value * time_slot_size);
-                ++current_offset;
-            }
-            result_offsets[i] = current_offset;
-        }
-    }
-=======
->>>>>>> 2f4aa41c
 };
 
 
