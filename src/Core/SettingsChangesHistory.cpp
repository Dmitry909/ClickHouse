--- conflicted
+++ resolved
@@ -60,16 +60,12 @@
 {
     {"25.1",
         {
-
+            {"output_format_json_pretty_print", false, true, "Print values in a pretty format in JSON output format by default"},
         }
     },
     {"24.12",
         {
-<<<<<<< HEAD
-            {"output_format_json_pretty_print", false, true, "Print values in a pretty format in JSON output format by default"},
-=======
             /// Release closed. Please use 25.1
->>>>>>> 5660c7ff
             {"allow_experimental_database_iceberg", false, false, "New setting."},
             {"query_plan_join_swap_table", "false", "auto", "New setting. Right table was always chosen before."},
             {"max_size_to_preallocate_for_aggregation", 100'000'000, 1'000'000'000'000, "Enable optimisation for bigger tables."},
