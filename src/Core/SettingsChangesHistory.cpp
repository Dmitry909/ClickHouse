#include <Core/Defines.h>
#include <Core/SettingsChangesHistory.h>
#include <IO/ReadBufferFromString.h>
#include <IO/ReadHelpers.h>
#include <boost/algorithm/string.hpp>


namespace DB
{

namespace ErrorCodes
{
    extern const int BAD_ARGUMENTS;
    extern const int LOGICAL_ERROR;
}

ClickHouseVersion::ClickHouseVersion(const String & version)
{
    Strings split;
    boost::split(split, version, [](char c){ return c == '.'; });
    components.reserve(split.size());
    if (split.empty())
        throw Exception{ErrorCodes::BAD_ARGUMENTS, "Cannot parse ClickHouse version here: {}", version};

    for (const auto & split_element : split)
    {
        size_t component;
        ReadBufferFromString buf(split_element);
        if (!tryReadIntText(component, buf) || !buf.eof())
            throw Exception{ErrorCodes::BAD_ARGUMENTS, "Cannot parse ClickHouse version here: {}", version};
        components.push_back(component);
    }
}

ClickHouseVersion::ClickHouseVersion(const char * version)
    : ClickHouseVersion(String(version))
{
}

String ClickHouseVersion::toString() const
{
    String version = std::to_string(components[0]);
    for (size_t i = 1; i < components.size(); ++i)
        version += "." + std::to_string(components[i]);

    return version;
}

// clang-format off
/// History of settings changes that controls some backward incompatible changes
/// across all ClickHouse versions. It maps ClickHouse version to settings changes that were done
/// in this version. This history contains both changes to existing settings and newly added settings.
/// Settings changes is a vector of structs
///     {setting_name, previous_value, new_value, reason}.
/// For newly added setting choose the most appropriate previous_value (for example, if new setting
/// controls new feature and it's 'true' by default, use 'false' as previous_value).
/// It's used to implement `compatibility` setting (see https://github.com/ClickHouse/ClickHouse/issues/35972)
/// Note: please check if the key already exists to prevent duplicate entries.
static std::initializer_list<std::pair<ClickHouseVersion, SettingsChangesHistory::SettingsChanges>> settings_changes_history_initializer =
{
    {"24.12",
        {
        }
    },
    {"24.11",
        {
<<<<<<< HEAD
            {"allow_suspicious_types_in_group_by", true, false, "Don't allow Variant/Dynamic types in GROUP BY by default"},
            {"allow_suspicious_types_in_order_by", true, false, "Don't allow Variant/Dynamic types in ORDER BY by default"},
=======
            {"distributed_cache_discard_connection_if_unread_data", true, true, "New setting"},
>>>>>>> 9258e08b
        }
    },
    {"24.10",
        {
            {"query_metric_log_interval", 0, -1, "New setting."},
            {"enforce_strict_identifier_format", false, false, "New setting."},
            {"enable_parsing_to_custom_serialization", false, true, "New setting"},
            {"mongodb_throw_on_unsupported_query", false, true, "New setting."},
            {"enable_parallel_replicas", false, false, "Parallel replicas with read tasks became the Beta tier feature."},
            {"parallel_replicas_mode", "read_tasks", "read_tasks", "This setting was introduced as a part of making parallel replicas feature Beta"},
            {"filesystem_cache_name", "", "", "Filesystem cache name to use for stateless table engines or data lakes"},
            {"restore_replace_external_dictionary_source_to_null", false, false, "New setting."},
            {"show_create_query_identifier_quoting_rule", "when_necessary", "when_necessary", "New setting."},
            {"show_create_query_identifier_quoting_style", "Backticks", "Backticks", "New setting."},
            {"merge_tree_min_read_task_size", 8, 8, "New setting"},
            {"merge_tree_min_rows_for_concurrent_read_for_remote_filesystem", (20 * 8192), 0, "Setting is deprecated"},
            {"merge_tree_min_bytes_for_concurrent_read_for_remote_filesystem", (24 * 10 * 1024 * 1024), 0, "Setting is deprecated"},
            {"implicit_select", false, false, "A new setting."},
            {"output_format_native_write_json_as_string", false, false, "Add new setting to allow write JSON column as single String column in Native format"},
            {"output_format_binary_write_json_as_string", false, false, "Add new setting to write values of JSON type as JSON string in RowBinary output format"},
            {"input_format_binary_read_json_as_string", false, false, "Add new setting to read values of JSON type as JSON string in RowBinary input format"},
            {"min_free_disk_bytes_to_perform_insert", 0, 0, "New setting."},
            {"min_free_disk_ratio_to_perform_insert", 0.0, 0.0, "New setting."},
            {"enable_named_columns_in_function_tuple", false, false, "Disabled pending usability improvements"},
            {"cloud_mode_database_engine", 1, 1, "A setting for ClickHouse Cloud"},
            {"allow_experimental_shared_set_join", 1, 1, "A setting for ClickHouse Cloud"},
            {"read_through_distributed_cache", 0, 0, "A setting for ClickHouse Cloud"},
            {"write_through_distributed_cache", 0, 0, "A setting for ClickHouse Cloud"},
            {"distributed_cache_throw_on_error", 0, 0, "A setting for ClickHouse Cloud"},
            {"distributed_cache_log_mode", "on_error", "on_error", "A setting for ClickHouse Cloud"},
            {"distributed_cache_fetch_metrics_only_from_current_az", 1, 1, "A setting for ClickHouse Cloud"},
            {"distributed_cache_connect_max_tries", 100, 100, "A setting for ClickHouse Cloud"},
            {"distributed_cache_receive_response_wait_milliseconds", 60000, 60000, "A setting for ClickHouse Cloud"},
            {"distributed_cache_receive_timeout_milliseconds", 10000, 10000, "A setting for ClickHouse Cloud"},
            {"distributed_cache_wait_connection_from_pool_milliseconds", 100, 100, "A setting for ClickHouse Cloud"},
            {"distributed_cache_bypass_connection_pool", 0, 0, "A setting for ClickHouse Cloud"},
            {"distributed_cache_pool_behaviour_on_limit", "allocate_bypassing_pool", "allocate_bypassing_pool", "A setting for ClickHouse Cloud"},
            {"distributed_cache_read_alignment", 0, 0, "A setting for ClickHouse Cloud"},
            {"distributed_cache_max_unacked_inflight_packets", 10, 10, "A setting for ClickHouse Cloud"},
            {"distributed_cache_data_packet_ack_window", 5, 5, "A setting for ClickHouse Cloud"},
            {"input_format_parquet_enable_row_group_prefetch", false, true, "Enable row group prefetching during parquet parsing. Currently, only single-threaded parsing can prefetch."},
            {"input_format_orc_dictionary_as_low_cardinality", false, true, "Treat ORC dictionary encoded columns as LowCardinality columns while reading ORC files"},
            {"allow_experimental_refreshable_materialized_view", false, true, "Not experimental anymore"},
            {"max_parts_to_move", 0, 1000, "New setting"},
            {"hnsw_candidate_list_size_for_search", 64, 256, "New setting. Previously, the value was optionally specified in CREATE INDEX and 64 by default."},
            {"allow_reorder_prewhere_conditions", false, true, "New setting"},
            {"input_format_parquet_bloom_filter_push_down", false, true, "When reading Parquet files, skip whole row groups based on the WHERE/PREWHERE expressions and bloom filter in the Parquet metadata."},
            {"date_time_64_output_format_cut_trailing_zeros_align_to_groups_of_thousands", false, false, "Dynamically trim the trailing zeros of datetime64 values to adjust the output scale to (0, 3, 6), corresponding to 'seconds', 'milliseconds', and 'microseconds'."},
            {"azure_check_objects_after_upload", false, false, "Check each uploaded object in azure blob storage to be sure that upload was successful"},
        }
    },
    {"24.9",
        {
            {"output_format_orc_dictionary_key_size_threshold", 0.0, 0.0, "For a string column in ORC output format, if the number of distinct values is greater than this fraction of the total number of non-null rows, turn off dictionary encoding. Otherwise dictionary encoding is enabled"},
            {"input_format_json_empty_as_default", false, false, "Added new setting to allow to treat empty fields in JSON input as default values."},
            {"input_format_try_infer_variants", false, false, "Try to infer Variant type in text formats when there is more than one possible type for column/array elements"},
            {"join_output_by_rowlist_perkey_rows_threshold", 0, 5, "The lower limit of per-key average rows in the right table to determine whether to output by row list in hash join."},
            {"create_if_not_exists", false, false, "New setting."},
            {"allow_materialized_view_with_bad_select", true, true, "Support (but not enable yet) stricter validation in CREATE MATERIALIZED VIEW"},
            {"parallel_replicas_mark_segment_size", 128, 0, "Value for this setting now determined automatically"},
            {"database_replicated_allow_replicated_engine_arguments", 1, 0, "Don't allow explicit arguments by default"},
            {"database_replicated_allow_explicit_uuid", 1, 0, "Added a new setting to disallow explicitly specifying table UUID"},
            {"parallel_replicas_local_plan", false, false, "Use local plan for local replica in a query with parallel replicas"},
            {"join_to_sort_minimum_perkey_rows", 0, 40, "The lower limit of per-key average rows in the right table to determine whether to rerange the right table by key in left or inner join. This setting ensures that the optimization is not applied for sparse table keys"},
            {"join_to_sort_maximum_table_rows", 0, 10000, "The maximum number of rows in the right table to determine whether to rerange the right table by key in left or inner join"},
            {"allow_experimental_join_right_table_sorting", false, false, "If it is set to true, and the conditions of `join_to_sort_minimum_perkey_rows` and `join_to_sort_maximum_table_rows` are met, rerange the right table by key to improve the performance in left or inner hash join"},
            {"mongodb_throw_on_unsupported_query", false, true, "New setting."},
            {"min_free_disk_bytes_to_perform_insert", 0, 0, "Maintain some free disk space bytes from inserts while still allowing for temporary writing."},
            {"min_free_disk_ratio_to_perform_insert", 0.0, 0.0, "Maintain some free disk space bytes expressed as ratio to total disk space from inserts while still allowing for temporary writing."},
        }
    },
    {"24.8",
        {
            {"rows_before_aggregation", false, false, "Provide exact value for rows_before_aggregation statistic, represents the number of rows read before aggregation"},
            {"restore_replace_external_table_functions_to_null", false, false, "New setting."},
            {"restore_replace_external_engines_to_null", false, false, "New setting."},
            {"input_format_json_max_depth", 1000000, 1000, "It was unlimited in previous versions, but that was unsafe."},
            {"merge_tree_min_bytes_per_task_for_remote_reading", 4194304, 2097152, "Value is unified with `filesystem_prefetch_min_bytes_for_single_read_task`"},
            {"use_hive_partitioning", false, false, "Allows to use hive partitioning for File, URL, S3, AzureBlobStorage and HDFS engines."},
            {"allow_experimental_kafka_offsets_storage_in_keeper", false, false, "Allow the usage of experimental Kafka storage engine that stores the committed offsets in ClickHouse Keeper"},
            {"allow_archive_path_syntax", true, true, "Added new setting to allow disabling archive path syntax."},
            {"query_cache_tag", "", "", "New setting for labeling query cache settings."},
            {"allow_experimental_time_series_table", false, false, "Added new setting to allow the TimeSeries table engine"},
            {"enable_analyzer", 1, 1, "Added an alias to a setting `allow_experimental_analyzer`."},
            {"optimize_functions_to_subcolumns", false, true, "Enabled settings by default"},
            {"allow_experimental_json_type", false, false, "Add new experimental JSON type"},
            {"use_json_alias_for_old_object_type", true, false, "Use JSON type alias to create new JSON type"},
            {"type_json_skip_duplicated_paths", false, false, "Allow to skip duplicated paths during JSON parsing"},
            {"allow_experimental_vector_similarity_index", false, false, "Added new setting to allow experimental vector similarity indexes"},
            {"input_format_try_infer_datetimes_only_datetime64", true, false, "Allow to infer DateTime instead of DateTime64 in data formats"},
        }
    },
    {"24.7",
        {
            {"output_format_parquet_write_page_index", false, true, "Add a possibility to write page index into parquet files."},
            {"output_format_binary_encode_types_in_binary_format", false, false, "Added new setting to allow to write type names in binary format in RowBinaryWithNamesAndTypes output format"},
            {"input_format_binary_decode_types_in_binary_format", false, false, "Added new setting to allow to read type names in binary format in RowBinaryWithNamesAndTypes input format"},
            {"output_format_native_encode_types_in_binary_format", false, false, "Added new setting to allow to write type names in binary format in Native output format"},
            {"input_format_native_decode_types_in_binary_format", false, false, "Added new setting to allow to read type names in binary format in Native output format"},
            {"read_in_order_use_buffering", false, true, "Use buffering before merging while reading in order of primary key"},
            {"enable_named_columns_in_function_tuple", false, false, "Generate named tuples in function tuple() when all names are unique and can be treated as unquoted identifiers."},
            {"optimize_trivial_insert_select", true, false, "The optimization does not make sense in many cases."},
            {"dictionary_validate_primary_key_type", false, false, "Validate primary key type for dictionaries. By default id type for simple layouts will be implicitly converted to UInt64."},
            {"collect_hash_table_stats_during_joins", false, true, "New setting."},
            {"max_size_to_preallocate_for_joins", 0, 100'000'000, "New setting."},
            {"input_format_orc_reader_time_zone_name", "GMT", "GMT", "The time zone name for ORC row reader, the default ORC row reader's time zone is GMT."},
            {"database_replicated_allow_heavy_create", true, false, "Long-running DDL queries (CREATE AS SELECT and POPULATE) for Replicated database engine was forbidden"},
            {"query_plan_merge_filters", false, false, "Allow to merge filters in the query plan"},
            {"azure_sdk_max_retries", 10, 10, "Maximum number of retries in azure sdk"},
            {"azure_sdk_retry_initial_backoff_ms", 10, 10, "Minimal backoff between retries in azure sdk"},
            {"azure_sdk_retry_max_backoff_ms", 1000, 1000, "Maximal backoff between retries in azure sdk"},
            {"ignore_on_cluster_for_replicated_named_collections_queries", false, false, "Ignore ON CLUSTER clause for replicated named collections management queries."},
            {"backup_restore_s3_retry_attempts", 1000,1000, "Setting for Aws::Client::RetryStrategy, Aws::Client does retries itself, 0 means no retries. It takes place only for backup/restore."},
            {"postgresql_connection_attempt_timeout", 2, 2, "Allow to control 'connect_timeout' parameter of PostgreSQL connection."},
            {"postgresql_connection_pool_retries", 2, 2, "Allow to control the number of retries in PostgreSQL connection pool."}
        }
    },
    {"24.6",
        {
            {"materialize_skip_indexes_on_insert", true, true, "Added new setting to allow to disable materialization of skip indexes on insert"},
            {"materialize_statistics_on_insert", true, true, "Added new setting to allow to disable materialization of statistics on insert"},
            {"input_format_parquet_use_native_reader", false, false, "When reading Parquet files, to use native reader instead of arrow reader."},
            {"hdfs_throw_on_zero_files_match", false, false, "Allow to throw an error when ListObjects request cannot match any files in HDFS engine instead of empty query result"},
            {"azure_throw_on_zero_files_match", false, false, "Allow to throw an error when ListObjects request cannot match any files in AzureBlobStorage engine instead of empty query result"},
            {"s3_validate_request_settings", true, true, "Allow to disable S3 request settings validation"},
            {"allow_experimental_full_text_index", false, false, "Enable experimental full-text index"},
            {"azure_skip_empty_files", false, false, "Allow to skip empty files in azure table engine"},
            {"hdfs_ignore_file_doesnt_exist", false, false, "Allow to return 0 rows when the requested files don't exist instead of throwing an exception in HDFS table engine"},
            {"azure_ignore_file_doesnt_exist", false, false, "Allow to return 0 rows when the requested files don't exist instead of throwing an exception in AzureBlobStorage table engine"},
            {"s3_ignore_file_doesnt_exist", false, false, "Allow to return 0 rows when the requested files don't exist instead of throwing an exception in S3 table engine"},
            {"s3_max_part_number", 10000, 10000, "Maximum part number number for s3 upload part"},
            {"s3_max_single_operation_copy_size", 32 * 1024 * 1024, 32 * 1024 * 1024, "Maximum size for a single copy operation in s3"},
            {"input_format_parquet_max_block_size", 8192, DEFAULT_BLOCK_SIZE, "Increase block size for parquet reader."},
            {"input_format_parquet_prefer_block_bytes", 0, DEFAULT_BLOCK_SIZE * 256, "Average block bytes output by parquet reader."},
            {"enable_blob_storage_log", true, true, "Write information about blob storage operations to system.blob_storage_log table"},
            {"allow_deprecated_snowflake_conversion_functions", true, false, "Disabled deprecated functions snowflakeToDateTime[64] and dateTime[64]ToSnowflake."},
            {"allow_statistic_optimize", false, false, "Old setting which popped up here being renamed."},
            {"allow_experimental_statistic", false, false, "Old setting which popped up here being renamed."},
            {"allow_statistics_optimize", false, false, "The setting was renamed. The previous name is `allow_statistic_optimize`."},
            {"allow_experimental_statistics", false, false, "The setting was renamed. The previous name is `allow_experimental_statistic`."},
            {"enable_vertical_final", false, true, "Enable vertical final by default again after fixing bug"},
            {"parallel_replicas_custom_key_range_lower", 0, 0, "Add settings to control the range filter when using parallel replicas with dynamic shards"},
            {"parallel_replicas_custom_key_range_upper", 0, 0, "Add settings to control the range filter when using parallel replicas with dynamic shards. A value of 0 disables the upper limit"},
            {"output_format_pretty_display_footer_column_names", 0, 1, "Add a setting to display column names in the footer if there are many rows. Threshold value is controlled by output_format_pretty_display_footer_column_names_min_rows."},
            {"output_format_pretty_display_footer_column_names_min_rows", 0, 50, "Add a setting to control the threshold value for setting output_format_pretty_display_footer_column_names_min_rows. Default 50."},
            {"output_format_csv_serialize_tuple_into_separate_columns", true, true, "A new way of how interpret tuples in CSV format was added."},
            {"input_format_csv_deserialize_separate_columns_into_tuple", true, true, "A new way of how interpret tuples in CSV format was added."},
            {"input_format_csv_try_infer_strings_from_quoted_tuples", true, true, "A new way of how interpret tuples in CSV format was added."},
        }
    },
    {"24.5",
        {
            {"allow_deprecated_error_prone_window_functions", true, false, "Allow usage of deprecated error prone window functions (neighbor, runningAccumulate, runningDifferenceStartingWithFirstValue, runningDifference)"},
            {"allow_experimental_join_condition", false, false, "Support join with inequal conditions which involve columns from both left and right table. e.g. t1.y < t2.y."},
            {"input_format_tsv_crlf_end_of_line", false, false, "Enables reading of CRLF line endings with TSV formats"},
            {"output_format_parquet_use_custom_encoder", false, true, "Enable custom Parquet encoder."},
            {"cross_join_min_rows_to_compress", 0, 10000000, "Minimal count of rows to compress block in CROSS JOIN. Zero value means - disable this threshold. This block is compressed when any of the two thresholds (by rows or by bytes) are reached."},
            {"cross_join_min_bytes_to_compress", 0, 1_GiB, "Minimal size of block to compress in CROSS JOIN. Zero value means - disable this threshold. This block is compressed when any of the two thresholds (by rows or by bytes) are reached."},
            {"http_max_chunk_size", 0, 0, "Internal limitation"},
            {"prefer_external_sort_block_bytes", 0, DEFAULT_BLOCK_SIZE * 256, "Prefer maximum block bytes for external sort, reduce the memory usage during merging."},
            {"input_format_force_null_for_omitted_fields", false, false, "Disable type-defaults for omitted fields when needed"},
            {"cast_string_to_dynamic_use_inference", false, false, "Add setting to allow converting String to Dynamic through parsing"},
            {"allow_experimental_dynamic_type", false, false, "Add new experimental Dynamic type"},
            {"azure_max_blocks_in_multipart_upload", 50000, 50000, "Maximum number of blocks in multipart upload for Azure."},
            {"allow_archive_path_syntax", false, true, "Added new setting to allow disabling archive path syntax."},
        }
    },
    {"24.4",
        {
            {"input_format_json_throw_on_bad_escape_sequence", true, true, "Allow to save JSON strings with bad escape sequences"},
            {"max_parsing_threads", 0, 0, "Add a separate setting to control number of threads in parallel parsing from files"},
            {"ignore_drop_queries_probability", 0, 0, "Allow to ignore drop queries in server with specified probability for testing purposes"},
            {"lightweight_deletes_sync", 2, 2, "The same as 'mutation_sync', but controls only execution of lightweight deletes"},
            {"query_cache_system_table_handling", "save", "throw", "The query cache no longer caches results of queries against system tables"},
            {"input_format_json_ignore_unnecessary_fields", false, true, "Ignore unnecessary fields and not parse them. Enabling this may not throw exceptions on json strings of invalid format or with duplicated fields"},
            {"input_format_hive_text_allow_variable_number_of_columns", false, true, "Ignore extra columns in Hive Text input (if file has more columns than expected) and treat missing fields in Hive Text input as default values."},
            {"allow_experimental_database_replicated", false, true, "Database engine Replicated is now in Beta stage"},
            {"temporary_data_in_cache_reserve_space_wait_lock_timeout_milliseconds", (10 * 60 * 1000), (10 * 60 * 1000), "Wait time to lock cache for sapce reservation in temporary data in filesystem cache"},
            {"optimize_rewrite_sum_if_to_count_if", false, true, "Only available for the analyzer, where it works correctly"},
            {"azure_allow_parallel_part_upload", "true", "true", "Use multiple threads for azure multipart upload."},
            {"max_recursive_cte_evaluation_depth", DBMS_RECURSIVE_CTE_MAX_EVALUATION_DEPTH, DBMS_RECURSIVE_CTE_MAX_EVALUATION_DEPTH, "Maximum limit on recursive CTE evaluation depth"},
            {"query_plan_convert_outer_join_to_inner_join", false, true, "Allow to convert OUTER JOIN to INNER JOIN if filter after JOIN always filters default values"},
        }
    },
    {"24.3",
        {
            {"s3_connect_timeout_ms", 1000, 1000, "Introduce new dedicated setting for s3 connection timeout"},
            {"allow_experimental_shared_merge_tree", false, true, "The setting is obsolete"},
            {"use_page_cache_for_disks_without_file_cache", false, false, "Added userspace page cache"},
            {"read_from_page_cache_if_exists_otherwise_bypass_cache", false, false, "Added userspace page cache"},
            {"page_cache_inject_eviction", false, false, "Added userspace page cache"},
            {"default_table_engine", "None", "MergeTree", "Set default table engine to MergeTree for better usability"},
            {"input_format_json_use_string_type_for_ambiguous_paths_in_named_tuples_inference_from_objects", false, false, "Allow to use String type for ambiguous paths during named tuple inference from JSON objects"},
            {"traverse_shadow_remote_data_paths", false, false, "Traverse shadow directory when query system.remote_data_paths."},
            {"throw_if_deduplication_in_dependent_materialized_views_enabled_with_async_insert", false, true, "Deduplication in dependent materialized view cannot work together with async inserts."},
            {"parallel_replicas_allow_in_with_subquery", false, true, "If true, subquery for IN will be executed on every follower replica"},
            {"log_processors_profiles", false, true, "Enable by default"},
            {"function_locate_has_mysql_compatible_argument_order", false, true, "Increase compatibility with MySQL's locate function."},
            {"allow_suspicious_primary_key", true, false, "Forbid suspicious PRIMARY KEY/ORDER BY for MergeTree (i.e. SimpleAggregateFunction)"},
            {"filesystem_cache_reserve_space_wait_lock_timeout_milliseconds", 1000, 1000, "Wait time to lock cache for sapce reservation in filesystem cache"},
            {"max_parser_backtracks", 0, 1000000, "Limiting the complexity of parsing"},
            {"analyzer_compatibility_join_using_top_level_identifier", false, false, "Force to resolve identifier in JOIN USING from projection"},
            {"distributed_insert_skip_read_only_replicas", false, false, "If true, INSERT into Distributed will skip read-only replicas"},
            {"keeper_max_retries", 10, 10, "Max retries for general keeper operations"},
            {"keeper_retry_initial_backoff_ms", 100, 100, "Initial backoff timeout for general keeper operations"},
            {"keeper_retry_max_backoff_ms", 5000, 5000, "Max backoff timeout for general keeper operations"},
            {"s3queue_allow_experimental_sharded_mode", false, false, "Enable experimental sharded mode of S3Queue table engine. It is experimental because it will be rewritten"},
            {"allow_experimental_analyzer", false, true, "Enable analyzer and planner by default."},
            {"merge_tree_read_split_ranges_into_intersecting_and_non_intersecting_injection_probability", 0.0, 0.0, "For testing of `PartsSplitter` - split read ranges into intersecting and non intersecting every time you read from MergeTree with the specified probability."},
            {"allow_get_client_http_header", false, false, "Introduced a new function."},
            {"output_format_pretty_row_numbers", false, true, "It is better for usability."},
            {"output_format_pretty_max_value_width_apply_for_single_value", true, false, "Single values in Pretty formats won't be cut."},
            {"output_format_parquet_string_as_string", false, true, "ClickHouse allows arbitrary binary data in the String data type, which is typically UTF-8. Parquet/ORC/Arrow Strings only support UTF-8. That's why you can choose which Arrow's data type to use for the ClickHouse String data type - String or Binary. While Binary would be more correct and compatible, using String by default will correspond to user expectations in most cases."},
            {"output_format_orc_string_as_string", false, true, "ClickHouse allows arbitrary binary data in the String data type, which is typically UTF-8. Parquet/ORC/Arrow Strings only support UTF-8. That's why you can choose which Arrow's data type to use for the ClickHouse String data type - String or Binary. While Binary would be more correct and compatible, using String by default will correspond to user expectations in most cases."},
            {"output_format_arrow_string_as_string", false, true, "ClickHouse allows arbitrary binary data in the String data type, which is typically UTF-8. Parquet/ORC/Arrow Strings only support UTF-8. That's why you can choose which Arrow's data type to use for the ClickHouse String data type - String or Binary. While Binary would be more correct and compatible, using String by default will correspond to user expectations in most cases."},
            {"output_format_parquet_compression_method", "lz4", "zstd", "Parquet/ORC/Arrow support many compression methods, including lz4 and zstd. ClickHouse supports each and every compression method. Some inferior tools, such as 'duckdb', lack support for the faster `lz4` compression method, that's why we set zstd by default."},
            {"output_format_orc_compression_method", "lz4", "zstd", "Parquet/ORC/Arrow support many compression methods, including lz4 and zstd. ClickHouse supports each and every compression method. Some inferior tools, such as 'duckdb', lack support for the faster `lz4` compression method, that's why we set zstd by default."},
            {"output_format_pretty_highlight_digit_groups", false, true, "If enabled and if output is a terminal, highlight every digit corresponding to the number of thousands, millions, etc. with underline."},
            {"geo_distance_returns_float64_on_float64_arguments", false, true, "Increase the default precision."},
            {"azure_max_inflight_parts_for_one_file", 20, 20, "The maximum number of a concurrent loaded parts in multipart upload request. 0 means unlimited."},
            {"azure_strict_upload_part_size", 0, 0, "The exact size of part to upload during multipart upload to Azure blob storage."},
            {"azure_min_upload_part_size", 16*1024*1024, 16*1024*1024, "The minimum size of part to upload during multipart upload to Azure blob storage."},
            {"azure_max_upload_part_size", 5ull*1024*1024*1024, 5ull*1024*1024*1024, "The maximum size of part to upload during multipart upload to Azure blob storage."},
            {"azure_upload_part_size_multiply_factor", 2, 2, "Multiply azure_min_upload_part_size by this factor each time azure_multiply_parts_count_threshold parts were uploaded from a single write to Azure blob storage."},
            {"azure_upload_part_size_multiply_parts_count_threshold", 500, 500, "Each time this number of parts was uploaded to Azure blob storage, azure_min_upload_part_size is multiplied by azure_upload_part_size_multiply_factor."},
            {"output_format_csv_serialize_tuple_into_separate_columns", true, true, "A new way of how interpret tuples in CSV format was added."},
            {"input_format_csv_deserialize_separate_columns_into_tuple", true, true, "A new way of how interpret tuples in CSV format was added."},
            {"input_format_csv_try_infer_strings_from_quoted_tuples", true, true, "A new way of how interpret tuples in CSV format was added."},
        }
    },
    {"24.2",
        {
            {"allow_suspicious_variant_types", true, false, "Don't allow creating Variant type with suspicious variants by default"},
            {"validate_experimental_and_suspicious_types_inside_nested_types", false, true, "Validate usage of experimental and suspicious types inside nested types"},
            {"output_format_values_escape_quote_with_quote", false, false, "If true escape ' with '', otherwise quoted with \\'"},
            {"output_format_pretty_single_large_number_tip_threshold", 0, 1'000'000, "Print a readable number tip on the right side of the table if the block consists of a single number which exceeds this value (except 0)"},
            {"input_format_try_infer_exponent_floats", true, false, "Don't infer floats in exponential notation by default"},
            {"query_plan_optimize_prewhere", true, true, "Allow to push down filter to PREWHERE expression for supported storages"},
            {"async_insert_max_data_size", 1000000, 10485760, "The previous value appeared to be too small."},
            {"async_insert_poll_timeout_ms", 10, 10, "Timeout in milliseconds for polling data from asynchronous insert queue"},
            {"async_insert_use_adaptive_busy_timeout", false, true, "Use adaptive asynchronous insert timeout"},
            {"async_insert_busy_timeout_min_ms", 50, 50, "The minimum value of the asynchronous insert timeout in milliseconds; it also serves as the initial value, which may be increased later by the adaptive algorithm"},
            {"async_insert_busy_timeout_max_ms", 200, 200, "The minimum value of the asynchronous insert timeout in milliseconds; async_insert_busy_timeout_ms is aliased to async_insert_busy_timeout_max_ms"},
            {"async_insert_busy_timeout_increase_rate", 0.2, 0.2, "The exponential growth rate at which the adaptive asynchronous insert timeout increases"},
            {"async_insert_busy_timeout_decrease_rate", 0.2, 0.2, "The exponential growth rate at which the adaptive asynchronous insert timeout decreases"},
            {"format_template_row_format", "", "", "Template row format string can be set directly in query"},
            {"format_template_resultset_format", "", "", "Template result set format string can be set in query"},
            {"split_parts_ranges_into_intersecting_and_non_intersecting_final", true, true, "Allow to split parts ranges into intersecting and non intersecting during FINAL optimization"},
            {"split_intersecting_parts_ranges_into_layers_final", true, true, "Allow to split intersecting parts ranges into layers during FINAL optimization"},
            {"azure_max_single_part_copy_size", 256*1024*1024, 256*1024*1024, "The maximum size of object to copy using single part copy to Azure blob storage."},
            {"min_external_table_block_size_rows", DEFAULT_INSERT_BLOCK_SIZE, DEFAULT_INSERT_BLOCK_SIZE, "Squash blocks passed to external table to specified size in rows, if blocks are not big enough"},
            {"min_external_table_block_size_bytes", DEFAULT_INSERT_BLOCK_SIZE * 256, DEFAULT_INSERT_BLOCK_SIZE * 256, "Squash blocks passed to external table to specified size in bytes, if blocks are not big enough."},
            {"parallel_replicas_prefer_local_join", true, true, "If true, and JOIN can be executed with parallel replicas algorithm, and all storages of right JOIN part are *MergeTree, local JOIN will be used instead of GLOBAL JOIN."},
            {"optimize_time_filter_with_preimage", true, true, "Optimize Date and DateTime predicates by converting functions into equivalent comparisons without conversions (e.g. toYear(col) = 2023 -> col >= '2023-01-01' AND col <= '2023-12-31')"},
            {"extract_key_value_pairs_max_pairs_per_row", 0, 0, "Max number of pairs that can be produced by the `extractKeyValuePairs` function. Used as a safeguard against consuming too much memory."},
            {"default_view_definer", "CURRENT_USER", "CURRENT_USER", "Allows to set default `DEFINER` option while creating a view"},
            {"default_materialized_view_sql_security", "DEFINER", "DEFINER", "Allows to set a default value for SQL SECURITY option when creating a materialized view"},
            {"default_normal_view_sql_security", "INVOKER", "INVOKER", "Allows to set default `SQL SECURITY` option while creating a normal view"},
            {"mysql_map_string_to_text_in_show_columns", false, true, "Reduce the configuration effort to connect ClickHouse with BI tools."},
            {"mysql_map_fixed_string_to_text_in_show_columns", false, true, "Reduce the configuration effort to connect ClickHouse with BI tools."},
        }
    },
    {"24.1",
        {
            {"print_pretty_type_names", false, true, "Better user experience."},
            {"input_format_json_read_bools_as_strings", false, true, "Allow to read bools as strings in JSON formats by default"},
            {"output_format_arrow_use_signed_indexes_for_dictionary", false, true, "Use signed indexes type for Arrow dictionaries by default as it's recommended"},
            {"allow_experimental_variant_type", false, false, "Add new experimental Variant type"},
            {"use_variant_as_common_type", false, false, "Allow to use Variant in if/multiIf if there is no common type"},
            {"output_format_arrow_use_64_bit_indexes_for_dictionary", false, false, "Allow to use 64 bit indexes type in Arrow dictionaries"},
            {"parallel_replicas_mark_segment_size", 128, 128, "Add new setting to control segment size in new parallel replicas coordinator implementation"},
            {"ignore_materialized_views_with_dropped_target_table", false, false, "Add new setting to allow to ignore materialized views with dropped target table"},
            {"output_format_compression_level", 3, 3, "Allow to change compression level in the query output"},
            {"output_format_compression_zstd_window_log", 0, 0, "Allow to change zstd window log in the query output when zstd compression is used"},
            {"enable_zstd_qat_codec", false, false, "Add new ZSTD_QAT codec"},
            {"enable_vertical_final", false, true, "Use vertical final by default"},
            {"output_format_arrow_use_64_bit_indexes_for_dictionary", false, false, "Allow to use 64 bit indexes type in Arrow dictionaries"},
            {"max_rows_in_set_to_optimize_join", 100000, 0, "Disable join optimization as it prevents from read in order optimization"},
            {"output_format_pretty_color", true, "auto", "Setting is changed to allow also for auto value, disabling ANSI escapes if output is not a tty"},
            {"function_visible_width_behavior", 0, 1, "We changed the default behavior of `visibleWidth` to be more precise"},
            {"max_estimated_execution_time", 0, 0, "Separate max_execution_time and max_estimated_execution_time"},
            {"iceberg_engine_ignore_schema_evolution", false, false, "Allow to ignore schema evolution in Iceberg table engine"},
            {"optimize_injective_functions_in_group_by", false, true, "Replace injective functions by it's arguments in GROUP BY section in analyzer"},
            {"update_insert_deduplication_token_in_dependent_materialized_views", false, false, "Allow to update insert deduplication token with table identifier during insert in dependent materialized views"},
            {"azure_max_unexpected_write_error_retries", 4, 4, "The maximum number of retries in case of unexpected errors during Azure blob storage write"},
            {"split_parts_ranges_into_intersecting_and_non_intersecting_final", false, true, "Allow to split parts ranges into intersecting and non intersecting during FINAL optimization"},
            {"split_intersecting_parts_ranges_into_layers_final", true, true, "Allow to split intersecting parts ranges into layers during FINAL optimization"}
        }
    },
    {"23.12",
        {
            {"allow_suspicious_ttl_expressions", true, false, "It is a new setting, and in previous versions the behavior was equivalent to allowing."},
            {"input_format_parquet_allow_missing_columns", false, true, "Allow missing columns in Parquet files by default"},
            {"input_format_orc_allow_missing_columns", false, true, "Allow missing columns in ORC files by default"},
            {"input_format_arrow_allow_missing_columns", false, true, "Allow missing columns in Arrow files by default"}
        }
    },
    {"23.11",
        {
            {"parsedatetime_parse_without_leading_zeros", false, true, "Improved compatibility with MySQL DATE_FORMAT/STR_TO_DATE"}
        }
    },
    {"23.9",
        {
            {"optimize_group_by_constant_keys", false, true, "Optimize group by constant keys by default"},
            {"input_format_json_try_infer_named_tuples_from_objects", false, true, "Try to infer named Tuples from JSON objects by default"},
            {"input_format_json_read_numbers_as_strings", false, true, "Allow to read numbers as strings in JSON formats by default"},
            {"input_format_json_read_arrays_as_strings", false, true, "Allow to read arrays as strings in JSON formats by default"},
            {"input_format_json_infer_incomplete_types_as_strings", false, true, "Allow to infer incomplete types as Strings in JSON formats by default"},
            {"input_format_json_try_infer_numbers_from_strings", true, false, "Don't infer numbers from strings in JSON formats by default to prevent possible parsing errors"},
            {"http_write_exception_in_output_format", false, true, "Output valid JSON/XML on exception in HTTP streaming."}
        }
    },
    {"23.8",
        {
            {"rewrite_count_distinct_if_with_count_distinct_implementation", false, true, "Rewrite countDistinctIf with count_distinct_implementation configuration"}
        }
    },
    {"23.7",
        {
            {"function_sleep_max_microseconds_per_block", 0, 3000000, "In previous versions, the maximum sleep time of 3 seconds was applied only for `sleep`, but not for `sleepEachRow` function. In the new version, we introduce this setting. If you set compatibility with the previous versions, we will disable the limit altogether."}
        }
    },
    {"23.6",
        {
            {"http_send_timeout", 180, 30, "3 minutes seems crazy long. Note that this is timeout for a single network write call, not for the whole upload operation."},
            {"http_receive_timeout", 180, 30, "See http_send_timeout."}
        }
    },
    {"23.5",
        {
            {"input_format_parquet_preserve_order", true, false, "Allow Parquet reader to reorder rows for better parallelism."},
            {"parallelize_output_from_storages", false, true, "Allow parallelism when executing queries that read from file/url/s3/etc. This may reorder rows."},
            {"use_with_fill_by_sorting_prefix", false, true, "Columns preceding WITH FILL columns in ORDER BY clause form sorting prefix. Rows with different values in sorting prefix are filled independently"},
            {"output_format_parquet_compliant_nested_types", false, true, "Change an internal field name in output Parquet file schema."}
        }
    },
    {"23.4",
        {
            {"allow_suspicious_indices", true, false, "If true, index can defined with identical expressions"},
            {"allow_nonconst_timezone_arguments", true, false, "Allow non-const timezone arguments in certain time-related functions like toTimeZone(), fromUnixTimestamp*(), snowflakeToDateTime*()."},
            {"connect_timeout_with_failover_ms", 50, 1000, "Increase default connect timeout because of async connect"},
            {"connect_timeout_with_failover_secure_ms", 100, 1000, "Increase default secure connect timeout because of async connect"},
            {"hedged_connection_timeout_ms", 100, 50, "Start new connection in hedged requests after 50 ms instead of 100 to correspond with previous connect timeout"},
            {"formatdatetime_f_prints_single_zero", true, false, "Improved compatibility with MySQL DATE_FORMAT()/STR_TO_DATE()"},
            {"formatdatetime_parsedatetime_m_is_month_name", false, true, "Improved compatibility with MySQL DATE_FORMAT/STR_TO_DATE"}
        }
    },
    {"23.3",
        {
            {"output_format_parquet_version", "1.0", "2.latest", "Use latest Parquet format version for output format"},
            {"input_format_json_ignore_unknown_keys_in_named_tuple", false, true, "Improve parsing JSON objects as named tuples"},
            {"input_format_native_allow_types_conversion", false, true, "Allow types conversion in Native input forma"},
            {"output_format_arrow_compression_method", "none", "lz4_frame", "Use lz4 compression in Arrow output format by default"},
            {"output_format_parquet_compression_method", "snappy", "lz4", "Use lz4 compression in Parquet output format by default"},
            {"output_format_orc_compression_method", "none", "lz4_frame", "Use lz4 compression in ORC output format by default"},
            {"async_query_sending_for_remote", false, true, "Create connections and send query async across shards"}
        }
    },
    {"23.2",
        {
            {"output_format_parquet_fixed_string_as_fixed_byte_array", false, true, "Use Parquet FIXED_LENGTH_BYTE_ARRAY type for FixedString by default"},
            {"output_format_arrow_fixed_string_as_fixed_byte_array", false, true, "Use Arrow FIXED_SIZE_BINARY type for FixedString by default"},
            {"query_plan_remove_redundant_distinct", false, true, "Remove redundant Distinct step in query plan"},
            {"optimize_duplicate_order_by_and_distinct", true, false, "Remove duplicate ORDER BY and DISTINCT if it's possible"},
            {"insert_keeper_max_retries", 0, 20, "Enable reconnections to Keeper on INSERT, improve reliability"}
        }
    },
    {"23.1",
        {
            {"input_format_json_read_objects_as_strings", 0, 1, "Enable reading nested json objects as strings while object type is experimental"},
            {"input_format_json_defaults_for_missing_elements_in_named_tuple", false, true, "Allow missing elements in JSON objects while reading named tuples by default"},
            {"input_format_csv_detect_header", false, true, "Detect header in CSV format by default"},
            {"input_format_tsv_detect_header", false, true, "Detect header in TSV format by default"},
            {"input_format_custom_detect_header", false, true, "Detect header in CustomSeparated format by default"},
            {"query_plan_remove_redundant_sorting", false, true, "Remove redundant sorting in query plan. For example, sorting steps related to ORDER BY clauses in subqueries"}
        }
    },
    {"22.12",
        {
            {"max_size_to_preallocate_for_aggregation", 10'000'000, 100'000'000, "This optimizes performance"},
            {"query_plan_aggregation_in_order", 0, 1, "Enable some refactoring around query plan"},
            {"format_binary_max_string_size", 0, 1_GiB, "Prevent allocating large amount of memory"}
        }
    },
    {"22.11",
        {
            {"use_structure_from_insertion_table_in_table_functions", 0, 2, "Improve using structure from insertion table in table functions"}
        }
    },
    {"22.9",
        {
            {"force_grouping_standard_compatibility", false, true, "Make GROUPING function output the same as in SQL standard and other DBMS"}
        }
    },
    {"22.7",
        {
            {"cross_to_inner_join_rewrite", 1, 2, "Force rewrite comma join to inner"},
            {"enable_positional_arguments", false, true, "Enable positional arguments feature by default"},
            {"format_csv_allow_single_quotes", true, false, "Most tools don't treat single quote in CSV specially, don't do it by default too"}
        }
    },
    {"22.6",
        {
            {"output_format_json_named_tuples_as_objects", false, true, "Allow to serialize named tuples as JSON objects in JSON formats by default"},
            {"input_format_skip_unknown_fields", false, true, "Optimize reading subset of columns for some input formats"}
        }
    },
    {"22.5",
        {
            {"memory_overcommit_ratio_denominator", 0, 1073741824, "Enable memory overcommit feature by default"},
            {"memory_overcommit_ratio_denominator_for_user", 0, 1073741824, "Enable memory overcommit feature by default"}
        }
    },
    {"22.4",
        {
            {"allow_settings_after_format_in_insert", true, false, "Do not allow SETTINGS after FORMAT for INSERT queries because ClickHouse interpret SETTINGS as some values, which is misleading"}
        }
    },
    {"22.3",
        {
            {"cast_ipv4_ipv6_default_on_conversion_error", true, false, "Make functions cast(value, 'IPv4') and cast(value, 'IPv6') behave same as toIPv4 and toIPv6 functions"}
        }
    },
    {"21.12",
        {
            {"stream_like_engine_allow_direct_select", true, false, "Do not allow direct select for Kafka/RabbitMQ/FileLog by default"}
        }
    },
    {"21.9",
        {
            {"output_format_decimal_trailing_zeros", true, false, "Do not output trailing zeros in text representation of Decimal types by default for better looking output"},
            {"use_hedged_requests", false, true, "Enable Hedged Requests feature by default"}
        }
    },
    {"21.7",
        {
            {"legacy_column_name_of_tuple_literal", true, false, "Add this setting only for compatibility reasons. It makes sense to set to 'true', while doing rolling update of cluster from version lower than 21.7 to higher"}
        }
    },
    {"21.5",
        {
            {"async_socket_for_remote", false, true, "Fix all problems and turn on asynchronous reads from socket for remote queries by default again"}
        }
    },
    {"21.3",
        {
            {"async_socket_for_remote", true, false, "Turn off asynchronous reads from socket for remote queries because of some problems"},
            {"optimize_normalize_count_variants", false, true, "Rewrite aggregate functions that semantically equals to count() as count() by default"},
            {"normalize_function_names", false, true, "Normalize function names to their canonical names, this was needed for projection query routing"}
        }
    },
    {"21.2",
        {
            {"enable_global_with_statement", false, true, "Propagate WITH statements to UNION queries and all subqueries by default"}
        }
    },
    {"21.1",
        {
            {"insert_quorum_parallel", false, true, "Use parallel quorum inserts by default. It is significantly more convenient to use than sequential quorum inserts"},
            {"input_format_null_as_default", false, true, "Allow to insert NULL as default for input formats by default"},
            {"optimize_on_insert", false, true, "Enable data optimization on INSERT by default for better user experience"},
            {"use_compact_format_in_distributed_parts_names", false, true, "Use compact format for async INSERT into Distributed tables by default"}
        }
    },
    {"20.10",
        {
            {"format_regexp_escaping_rule", "Escaped", "Raw", "Use Raw as default escaping rule for Regexp format to male the behaviour more like to what users expect"}
        }
    },
    {"20.7",
        {
            {"show_table_uuid_in_table_create_query_if_not_nil", true, false, "Stop showing  UID of the table in its CREATE query for Engine=Atomic"}
        }
    },
    {"20.5",
        {
            {"input_format_with_names_use_header", false, true, "Enable using header with names for formats with WithNames/WithNamesAndTypes suffixes"},
            {"allow_suspicious_codecs", true, false, "Don't allow to specify meaningless compression codecs"}
        }
    },
    {"20.4",
        {
            {"validate_polygons", false, true, "Throw exception if polygon is invalid in function pointInPolygon by default instead of returning possibly wrong results"}
        }
    },
    {"19.18",
        {
            {"enable_scalar_subquery_optimization", false, true, "Prevent scalar subqueries from (de)serializing large scalar values and possibly avoid running the same subquery more than once"}
        }
    },
    {"19.14",
        {
            {"any_join_distinct_right_table_keys", true, false, "Disable ANY RIGHT and ANY FULL JOINs by default to avoid inconsistency"}
        }
    },
    {"19.12",
        {
            {"input_format_defaults_for_omitted_fields", false, true, "Enable calculation of complex default expressions for omitted fields for some input formats, because it should be the expected behaviour"}
        }
    },
    {"19.5",
        {
            {"max_partitions_per_insert_block", 0, 100, "Add a limit for the number of partitions in one block"}
        }
    },
    {"18.12.17",
        {
            {"enable_optimize_predicate_expression", 0, 1, "Optimize predicates to subqueries by default"}
        }
    },
};

static std::initializer_list<std::pair<ClickHouseVersion, SettingsChangesHistory::SettingsChanges>> merge_tree_settings_changes_history_initializer =
{
    {"24.12",
        {
        }
    },
    {"24.11",
        {
        }
    },
    {"24.10",
        {
        }
    },
    {"24.9",
        {
        }
    },
    {"24.8",
        {
            {"deduplicate_merge_projection_mode", "ignore", "throw", "Do not allow to create inconsistent projection"}
        }
    },
};

static void initSettingsChangesHistory(
    std::map<ClickHouseVersion, SettingsChangesHistory::SettingsChanges> & settings_changes_history,
    std::once_flag & initialized_flag,
    std::initializer_list<std::pair<ClickHouseVersion, SettingsChangesHistory::SettingsChanges>> & initializer
)
{
    std::call_once(initialized_flag, [&]()
    {
        for (const auto & setting_change : initializer)
        {
            /// Disallow duplicate keys in the settings changes history. Example:
            ///     {"21.2", {{"some_setting_1", false, true, "[...]"}}},
            ///     [...]
            ///     {"21.2", {{"some_setting_2", false, true, "[...]"}}},
            /// As std::set has unique keys, one of the entries would be overwritten.
            if (settings_changes_history.contains(setting_change.first))
                throw Exception{ErrorCodes::LOGICAL_ERROR, "Detected duplicate version '{}'", setting_change.first.toString()};

            settings_changes_history[setting_change.first] = setting_change.second;
        }
    });
}

const std::map<ClickHouseVersion, SettingsChangesHistory::SettingsChanges> & getSettingsChangesHistory()
{
    static std::map<ClickHouseVersion, SettingsChangesHistory::SettingsChanges> settings_changes_history;
    static std::once_flag initialized_flag;
    initSettingsChangesHistory(settings_changes_history, initialized_flag, settings_changes_history_initializer);

    return settings_changes_history;
}

const std::map<ClickHouseVersion, SettingsChangesHistory::SettingsChanges> & getMergeTreeSettingsChangesHistory()
{
    static std::map<ClickHouseVersion, SettingsChangesHistory::SettingsChanges> merge_tree_settings_changes_history;
    static std::once_flag initialized_flag;
    initSettingsChangesHistory(merge_tree_settings_changes_history, initialized_flag, merge_tree_settings_changes_history_initializer);

    return merge_tree_settings_changes_history;
}

}<|MERGE_RESOLUTION|>--- conflicted
+++ resolved
@@ -64,12 +64,9 @@
     },
     {"24.11",
         {
-<<<<<<< HEAD
             {"allow_suspicious_types_in_group_by", true, false, "Don't allow Variant/Dynamic types in GROUP BY by default"},
             {"allow_suspicious_types_in_order_by", true, false, "Don't allow Variant/Dynamic types in ORDER BY by default"},
-=======
             {"distributed_cache_discard_connection_if_unread_data", true, true, "New setting"},
->>>>>>> 9258e08b
         }
     },
     {"24.10",
