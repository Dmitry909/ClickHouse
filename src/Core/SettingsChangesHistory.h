#pragma once

#include <Core/Field.h>
#include <Core/Settings.h>
#include <IO/ReadHelpers.h>
#include <IO/ReadBufferFromString.h>
#include <boost/algorithm/string.hpp>
#include <map>

namespace DB
{

namespace ErrorCodes
{
    extern const int BAD_ARGUMENTS;
}

class ClickHouseVersion
{
public:
    ClickHouseVersion(const String & version)
    {
        Strings split;
        boost::split(split, version, [](char c){ return c == '.'; });
        components.reserve(split.size());
        if (split.empty())
            throw Exception{ErrorCodes::BAD_ARGUMENTS, "Cannot parse ClickHouse version here: {}", version};

        for (const auto & split_element : split)
        {
            size_t component;
            ReadBufferFromString buf(split_element);
            if (!tryReadIntText(component, buf) || !buf.eof())
                throw Exception{ErrorCodes::BAD_ARGUMENTS, "Cannot parse ClickHouse version here: {}", version};
            components.push_back(component);
        }
    }

    ClickHouseVersion(const char * version) : ClickHouseVersion(String(version)) {}

    String toString() const
    {
        String version = std::to_string(components[0]);
        for (size_t i = 1; i < components.size(); ++i)
            version += "." + std::to_string(components[i]);

        return version;
    }

    bool operator<(const ClickHouseVersion & other) const
    {
        return components < other.components;
    }

    bool operator>=(const ClickHouseVersion & other) const
    {
        return components >= other.components;
    }

private:
    std::vector<size_t> components;
};

namespace SettingsChangesHistory
{
    struct SettingChange
    {
        String name;
        Field previous_value;
        Field new_value;
        String reason;
    };

    using SettingsChanges = std::vector<SettingChange>;
}

/// History of settings changes that controls some backward incompatible changes
/// across all ClickHouse versions. It maps ClickHouse version to settings changes that were done
/// in this version. Settings changes is a vector of structs {setting_name, previous_value, new_value}
/// It's used to implement `compatibility` setting (see https://github.com/ClickHouse/ClickHouse/issues/35972)
static std::map<ClickHouseVersion, SettingsChangesHistory::SettingsChanges> settings_changes_history =
{
<<<<<<< HEAD
    {"23.7", {{"function_sleep_max_microseconds_per_block", 0, 3000000, "In previous versions, the maximum sleep time of 3 seconds was applied only for `sleep`, but not for `sleepEachRow` function. In the new version, we introduce this setting. If you set compatibility with the previous versions, we will disable the limit altogether."},
              {"optimize_use_implicit_projections", true, false, "Disable implicit projections due to unexpected results."}}},
=======
>>>>>>> 37a7b13c
    {"23.6", {{"http_send_timeout", 180, 30, "3 minutes seems crazy long. Note that this is timeout for a single network write call, not for the whole upload operation."},
              {"http_receive_timeout", 180, 30, "See http_send_timeout."}}},
    {"23.5", {{"input_format_parquet_preserve_order", true, false, "Allow Parquet reader to reorder rows for better parallelism."},
              {"parallelize_output_from_storages", false, true, "Allow parallelism when executing queries that read from file/url/s3/etc. This may reorder rows."},
              {"use_with_fill_by_sorting_prefix", false, true, "Columns preceding WITH FILL columns in ORDER BY clause form sorting prefix. Rows with different values in sorting prefix are filled independently"},
              {"output_format_parquet_compliant_nested_types", false, true, "Change an internal field name in output Parquet file schema."}}},
    {"23.4", {{"allow_suspicious_indices", true, false, "If true, index can defined with identical expressions"},
              {"allow_nonconst_timezone_arguments", true, false, "Allow non-const timezone arguments in certain time-related functions like toTimeZone(), fromUnixTimestamp*(), snowflakeToDateTime*()."},
              {"connect_timeout_with_failover_ms", 50, 1000, "Increase default connect timeout because of async connect"},
              {"connect_timeout_with_failover_secure_ms", 100, 1000, "Increase default secure connect timeout because of async connect"},
              {"hedged_connection_timeout_ms", 100, 50, "Start new connection in hedged requests after 50 ms instead of 100 to correspond with previous connect timeout"}}},
    {"23.3", {{"output_format_parquet_version", "1.0", "2.latest", "Use latest Parquet format version for output format"},
              {"input_format_json_ignore_unknown_keys_in_named_tuple", false, true, "Improve parsing JSON objects as named tuples"},
              {"input_format_native_allow_types_conversion", false, true, "Allow types conversion in Native input forma"},
              {"output_format_arrow_compression_method", "none", "lz4_frame", "Use lz4 compression in Arrow output format by default"},
              {"output_format_parquet_compression_method", "snappy", "lz4", "Use lz4 compression in Parquet output format by default"},
              {"output_format_orc_compression_method", "none", "lz4_frame", "Use lz4 compression in ORC output format by default"},
              {"async_query_sending_for_remote", false, true, "Create connections and send query async across shards"}}},
    {"23.2", {{"output_format_parquet_fixed_string_as_fixed_byte_array", false, true, "Use Parquet FIXED_LENGTH_BYTE_ARRAY type for FixedString by default"},
              {"output_format_arrow_fixed_string_as_fixed_byte_array", false, true, "Use Arrow FIXED_SIZE_BINARY type for FixedString by default"},
              {"query_plan_remove_redundant_distinct", false, true, "Remove redundant Distinct step in query plan"},
              {"optimize_duplicate_order_by_and_distinct", true, false, "Remove duplicate ORDER BY and DISTINCT if it's possible"},
              {"insert_keeper_max_retries", 0, 20, "Enable reconnections to Keeper on INSERT, improve reliability"}}},
    {"23.1", {{"input_format_json_read_objects_as_strings", 0, 1, "Enable reading nested json objects as strings while object type is experimental"},
              {"input_format_json_defaults_for_missing_elements_in_named_tuple", false, true, "Allow missing elements in JSON objects while reading named tuples by default"},
              {"input_format_csv_detect_header", false, true, "Detect header in CSV format by default"},
              {"input_format_tsv_detect_header", false, true, "Detect header in TSV format by default"},
              {"input_format_custom_detect_header", false, true, "Detect header in CustomSeparated format by default"},
              {"query_plan_remove_redundant_sorting", false, true, "Remove redundant sorting in query plan. For example, sorting steps related to ORDER BY clauses in subqueries"}}},
    {"22.12", {{"max_size_to_preallocate_for_aggregation", 10'000'000, 100'000'000, "This optimizes performance"},
               {"query_plan_aggregation_in_order", 0, 1, "Enable some refactoring around query plan"},
               {"format_binary_max_string_size", 0, 1_GiB, "Prevent allocating large amount of memory"}}},
    {"22.11", {{"use_structure_from_insertion_table_in_table_functions", 0, 2, "Improve using structure from insertion table in table functions"}}},
    {"23.4", {{"formatdatetime_f_prints_single_zero", true, false, "Improved compatibility with MySQL DATE_FORMAT()/STR_TO_DATE()"}}},
    {"23.4", {{"formatdatetime_parsedatetime_m_is_month_name", false, true, "Improved compatibility with MySQL DATE_FORMAT/STR_TO_DATE"}}},
    {"22.9", {{"force_grouping_standard_compatibility", false, true, "Make GROUPING function output the same as in SQL standard and other DBMS"}}},
    {"22.7", {{"cross_to_inner_join_rewrite", 1, 2, "Force rewrite comma join to inner"},
              {"enable_positional_arguments", false, true, "Enable positional arguments feature by default"},
              {"format_csv_allow_single_quotes", true, false, "Most tools don't treat single quote in CSV specially, don't do it by default too"}}},
    {"22.6", {{"output_format_json_named_tuples_as_objects", false, true, "Allow to serialize named tuples as JSON objects in JSON formats by default"},
              {"input_format_skip_unknown_fields", false, true, "Optimize reading subset of columns for some input formats"}}},
    {"22.5", {{"memory_overcommit_ratio_denominator", 0, 1073741824, "Enable memory overcommit feature by default"},
              {"memory_overcommit_ratio_denominator_for_user", 0, 1073741824, "Enable memory overcommit feature by default"}}},
    {"22.4", {{"allow_settings_after_format_in_insert", true, false, "Do not allow SETTINGS after FORMAT for INSERT queries because ClickHouse interpret SETTINGS as some values, which is misleading"}}},
    {"22.3", {{"cast_ipv4_ipv6_default_on_conversion_error", true, false, "Make functions cast(value, 'IPv4') and cast(value, 'IPv6') behave same as toIPv4 and toIPv6 functions"}}},
    {"21.12", {{"stream_like_engine_allow_direct_select", true, false, "Do not allow direct select for Kafka/RabbitMQ/FileLog by default"}}},
    {"21.9", {{"output_format_decimal_trailing_zeros", true, false, "Do not output trailing zeros in text representation of Decimal types by default for better looking output"},
              {"use_hedged_requests", false, true, "Enable Hedged Requests feature by default"}}},
    {"21.7", {{"legacy_column_name_of_tuple_literal", true, false, "Add this setting only for compatibility reasons. It makes sense to set to 'true', while doing rolling update of cluster from version lower than 21.7 to higher"}}},
    {"21.5", {{"async_socket_for_remote", false, true, "Fix all problems and turn on asynchronous reads from socket for remote queries by default again"}}},
    {"21.3", {{"async_socket_for_remote", true, false, "Turn off asynchronous reads from socket for remote queries because of some problems"},
              {"optimize_normalize_count_variants", false, true, "Rewrite aggregate functions that semantically equals to count() as count() by default"},
              {"normalize_function_names", false, true, "Normalize function names to their canonical names, this was needed for projection query routing"}}},
    {"21.2", {{"enable_global_with_statement", false, true, "Propagate WITH statements to UNION queries and all subqueries by default"}}},
    {"21.1", {{"insert_quorum_parallel", false, true, "Use parallel quorum inserts by default. It is significantly more convenient to use than sequential quorum inserts"},
              {"input_format_null_as_default", false, true, "Allow to insert NULL as default for input formats by default"},
              {"optimize_on_insert", false, true, "Enable data optimization on INSERT by default for better user experience"},
              {"use_compact_format_in_distributed_parts_names", false, true, "Use compact format for async INSERT into Distributed tables by default"}}},
    {"20.10", {{"format_regexp_escaping_rule", "Escaped", "Raw", "Use Raw as default escaping rule for Regexp format to male the behaviour more like to what users expect"}}},
    {"20.7", {{"show_table_uuid_in_table_create_query_if_not_nil", true, false, "Stop showing  UID of the table in its CREATE query for Engine=Atomic"}}},
    {"20.5", {{"input_format_with_names_use_header", false, true, "Enable using header with names for formats with WithNames/WithNamesAndTypes suffixes"},
              {"allow_suspicious_codecs", true, false, "Don't allow to specify meaningless compression codecs"}}},
    {"20.4", {{"validate_polygons", false, true, "Throw exception if polygon is invalid in function pointInPolygon by default instead of returning possibly wrong results"}}},
    {"19.18", {{"enable_scalar_subquery_optimization", false, true, "Prevent scalar subqueries from (de)serializing large scalar values and possibly avoid running the same subquery more than once"}}},
    {"19.14", {{"any_join_distinct_right_table_keys", true, false, "Disable ANY RIGHT and ANY FULL JOINs by default to avoid inconsistency"}}},
    {"19.12", {{"input_format_defaults_for_omitted_fields", false, true, "Enable calculation of complex default expressions for omitted fields for some input formats, because it should be the expected behaviour"}}},
    {"19.5", {{"max_partitions_per_insert_block", 0, 100, "Add a limit for the number of partitions in one block"}}},
    {"18.12.17", {{"enable_optimize_predicate_expression", 0, 1, "Optimize predicates to subqueries by default"}}},
};

}<|MERGE_RESOLUTION|>--- conflicted
+++ resolved
@@ -80,11 +80,7 @@
 /// It's used to implement `compatibility` setting (see https://github.com/ClickHouse/ClickHouse/issues/35972)
 static std::map<ClickHouseVersion, SettingsChangesHistory::SettingsChanges> settings_changes_history =
 {
-<<<<<<< HEAD
-    {"23.7", {{"function_sleep_max_microseconds_per_block", 0, 3000000, "In previous versions, the maximum sleep time of 3 seconds was applied only for `sleep`, but not for `sleepEachRow` function. In the new version, we introduce this setting. If you set compatibility with the previous versions, we will disable the limit altogether."},
-              {"optimize_use_implicit_projections", true, false, "Disable implicit projections due to unexpected results."}}},
-=======
->>>>>>> 37a7b13c
+    {"23.7", {{"function_sleep_max_microseconds_per_block", 0, 3000000, "In previous versions, the maximum sleep time of 3 seconds was applied only for `sleep`, but not for `sleepEachRow` function. In the new version, we introduce this setting. If you set compatibility with the previous versions, we will disable the limit altogether."}}},
     {"23.6", {{"http_send_timeout", 180, 30, "3 minutes seems crazy long. Note that this is timeout for a single network write call, not for the whole upload operation."},
               {"http_receive_timeout", 180, 30, "See http_send_timeout."}}},
     {"23.5", {{"input_format_parquet_preserve_order", true, false, "Allow Parquet reader to reorder rows for better parallelism."},
