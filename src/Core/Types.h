#pragma once

#include <cstdint>
#include <string>
#include <vector>
#include <base/strong_typedef.h>
#include <base/Decimal.h>
#include <base/defines.h>
#include <base/UUID.h>


namespace DB
{

/// Data types for representing elementary values from a database in RAM.

/// Hold a null value for untyped calculation. It can also store infinities to handle nullable
/// comparison which is used for nullable KeyCondition.
struct Null
{
    enum class Value
    {
        Null,
        PositiveInfinity,
        NegativeInfinity,
    };

    Value value{Value::Null};

    bool isNull() const { return value == Value::Null; }
    bool isPositiveInfinity() const { return value == Value::PositiveInfinity; }
    bool isNegativeInfinity() const { return value == Value::NegativeInfinity; }

    bool operator==(const Null & other) const
    {
        return value == other.value;
    }

    bool operator!=(const Null & other) const
    {
        return !(*this == other);
    }
};

/// Ignore strange gcc warning https://gcc.gnu.org/bugzilla/show_bug.cgi?id=55776
#if !defined(__clang__)
#pragma GCC diagnostic push
#pragma GCC diagnostic ignored "-Wshadow"
#endif
/// @note Except explicitly described you should not assume on TypeIndex numbers and/or their orders in this enum.
enum class TypeIndex
{
    Nothing = 0,
    UInt8,
    UInt16,
    UInt32,
    UInt64,
    UInt128,
    UInt256,
    Int8,
    Int16,
    Int32,
    Int64,
    Int128,
    Int256,
    Float32,
    Float64,
    Date,
    Date32,
    DateTime,
    DateTime64,
    String,
    FixedString,
    Enum8,
    Enum16,
    Decimal32,
    Decimal64,
    Decimal128,
    Decimal256,
    UUID,
    Array,
    Tuple,
    Set,
    Interval,
    Nullable,
    Function,
    AggregateFunction,
    LowCardinality,
    Map,
    Object,
};
#if !defined(__clang__)
#pragma GCC diagnostic pop
#endif


using UInt128 = ::UInt128;
using UInt256 = ::UInt256;
using Int128 = ::Int128;
using Int256 = ::Int256;

<<<<<<< HEAD
STRONG_TYPEDEF(UInt128, UUID)


template <typename T> constexpr const char * TypeName = "";

template <> inline constexpr const char * TypeName<UInt8> = "UInt8";
template <> inline constexpr const char * TypeName<UInt16> = "UInt16";
template <> inline constexpr const char * TypeName<UInt32> = "UInt32";
template <> inline constexpr const char * TypeName<UInt64> = "UInt64";
template <> inline constexpr const char * TypeName<UInt128> = "UInt128";
template <> inline constexpr const char * TypeName<UInt256> = "UInt256";
template <> inline constexpr const char * TypeName<Int8> = "Int8";
template <> inline constexpr const char * TypeName<Int16> = "Int16";
template <> inline constexpr const char * TypeName<Int32> = "Int32";
template <> inline constexpr const char * TypeName<Int64> = "Int64";
template <> inline constexpr const char * TypeName<Int128> = "Int128";
template <> inline constexpr const char * TypeName<Int256> = "Int256";
template <> inline constexpr const char * TypeName<Float32> = "Float32";
template <> inline constexpr const char * TypeName<Float64> = "Float64";
template <> inline constexpr const char * TypeName<String> = "String";
template <> inline constexpr const char * TypeName<UUID> = "UUID";

/// TODO Try to remove it.
template <typename T> constexpr TypeIndex TypeId = TypeIndex::Nothing;
template <> inline constexpr TypeIndex TypeId<UInt8> = TypeIndex::UInt8;
template <> inline constexpr TypeIndex TypeId<UInt16> = TypeIndex::UInt16;
template <> inline constexpr TypeIndex TypeId<UInt32> = TypeIndex::UInt32;
template <> inline constexpr TypeIndex TypeId<UInt64> = TypeIndex::UInt64;
template <> inline constexpr TypeIndex TypeId<UInt128> = TypeIndex::UInt128;
template <> inline constexpr TypeIndex TypeId<UInt256> = TypeIndex::UInt256;
template <> inline constexpr TypeIndex TypeId<Int8> = TypeIndex::Int8;
template <> inline constexpr TypeIndex TypeId<Int16> = TypeIndex::Int16;
template <> inline constexpr TypeIndex TypeId<Int32> = TypeIndex::Int32;
template <> inline constexpr TypeIndex TypeId<Int64> = TypeIndex::Int64;
template <> inline constexpr TypeIndex TypeId<Int128> = TypeIndex::Int128;
template <> inline constexpr TypeIndex TypeId<Int256> = TypeIndex::Int256;
template <> inline constexpr TypeIndex TypeId<Float32> = TypeIndex::Float32;
template <> inline constexpr TypeIndex TypeId<Float64> = TypeIndex::Float64;
template <> inline constexpr TypeIndex TypeId<String> = TypeIndex::String;
template <> inline constexpr TypeIndex TypeId<UUID> = TypeIndex::UUID;


/// Not a data type in database, defined just for convenience.
using Strings = std::vector<String>;

/// Own FieldType for Decimal.
/// It is only a "storage" for decimal. To perform operations, you also have to provide a scale (number of digits after point).
template <typename T>
struct Decimal
{
    using NativeType = T;

    Decimal() = default;
    Decimal(Decimal<T> &&) = default;
    Decimal(const Decimal<T> &) = default;

    Decimal(const T & value_)
    :   value(value_)
    {}

    template <typename U>
    Decimal(const Decimal<U> & x)
    :   value(x.value)
    {}

    constexpr Decimal<T> & operator = (Decimal<T> &&) = default;
    constexpr Decimal<T> & operator = (const Decimal<T> &) = default;

    operator T () const { return value; }

    template <typename U>
    U convertTo() const
    {
        /// no IsDecimalNumber defined yet
        if constexpr (std::is_same_v<U, Decimal<Int32>> ||
                      std::is_same_v<U, Decimal<Int64>> ||
                      std::is_same_v<U, Decimal<Int128>> ||
                      std::is_same_v<U, Decimal<Int256>>)
        {
            return convertTo<typename U::NativeType>();
        }
        else
            return static_cast<U>(value);
    }

    const Decimal<T> & operator += (const T & x) { value += x; return *this; }
    const Decimal<T> & operator -= (const T & x) { value -= x; return *this; }
    const Decimal<T> & operator *= (const T & x) { value *= x; return *this; }
    const Decimal<T> & operator /= (const T & x) { value /= x; return *this; }
    const Decimal<T> & operator %= (const T & x) { value %= x; return *this; }

    template <typename U> const Decimal<T> & operator += (const Decimal<U> & x) { value += x.value; return *this; }
    template <typename U> const Decimal<T> & operator -= (const Decimal<U> & x) { value -= x.value; return *this; }
    template <typename U> const Decimal<T> & operator *= (const Decimal<U> & x) { value *= x.value; return *this; }
    template <typename U> const Decimal<T> & operator /= (const Decimal<U> & x) { value /= x.value; return *this; }
    template <typename U> const Decimal<T> & operator %= (const Decimal<U> & x) { value %= x.value; return *this; }

    /// This is to avoid UB for sumWithOverflow()
    void NO_SANITIZE_UNDEFINED addOverflow(const T & x) { value += x; }

    T value;
};

template <typename T> inline bool operator< (const Decimal<T> & x, const Decimal<T> & y) { return x.value < y.value; }
template <typename T> inline bool operator> (const Decimal<T> & x, const Decimal<T> & y) { return x.value > y.value; }
template <typename T> inline bool operator<= (const Decimal<T> & x, const Decimal<T> & y) { return x.value <= y.value; }
template <typename T> inline bool operator>= (const Decimal<T> & x, const Decimal<T> & y) { return x.value >= y.value; }
template <typename T> inline bool operator== (const Decimal<T> & x, const Decimal<T> & y) { return x.value == y.value; }
template <typename T> inline bool operator!= (const Decimal<T> & x, const Decimal<T> & y) { return x.value != y.value; }

template <typename T> inline Decimal<T> operator+ (const Decimal<T> & x, const Decimal<T> & y) { return x.value + y.value; }
template <typename T> inline Decimal<T> operator- (const Decimal<T> & x, const Decimal<T> & y) { return x.value - y.value; }
template <typename T> inline Decimal<T> operator* (const Decimal<T> & x, const Decimal<T> & y) { return x.value * y.value; }
template <typename T> inline Decimal<T> operator/ (const Decimal<T> & x, const Decimal<T> & y) { return x.value / y.value; }
template <typename T> inline Decimal<T> operator- (const Decimal<T> & x) { return -x.value; }

using Decimal32 = Decimal<Int32>;
using Decimal64 = Decimal<Int64>;
using Decimal128 = Decimal<Int128>;
using Decimal256 = Decimal<Int256>;

// Distinguishable type to allow function resolution/deduction based on value type,
// but also relatively easy to convert to/from Decimal64.
class DateTime64 : public Decimal64
{
public:
    using Base = Decimal64;
    using Base::Base;

    DateTime64(const Base & v)
        : Base(v)
    {}
};

template <> inline constexpr const char * TypeName<Decimal32> = "Decimal32";
template <> inline constexpr const char * TypeName<Decimal64> = "Decimal64";
template <> inline constexpr const char * TypeName<Decimal128> = "Decimal128";
template <> inline constexpr const char * TypeName<Decimal256> = "Decimal256";
template <> inline constexpr const char * TypeName<DateTime64> = "DateTime64";

template <> inline constexpr TypeIndex TypeId<Decimal32> = TypeIndex::Decimal32;
template <> inline constexpr TypeIndex TypeId<Decimal64> = TypeIndex::Decimal64;
template <> inline constexpr TypeIndex TypeId<Decimal128> = TypeIndex::Decimal128;
template <> inline constexpr TypeIndex TypeId<Decimal256> = TypeIndex::Decimal256;
template <> inline constexpr TypeIndex TypeId<DateTime64> = TypeIndex::DateTime64;

template <typename T> constexpr bool IsDecimalNumber = false;
template <> inline constexpr bool IsDecimalNumber<Decimal32> = true;
template <> inline constexpr bool IsDecimalNumber<Decimal64> = true;
template <> inline constexpr bool IsDecimalNumber<Decimal128> = true;
template <> inline constexpr bool IsDecimalNumber<Decimal256> = true;
template <> inline constexpr bool IsDecimalNumber<DateTime64> = true;

template <typename T> struct NativeType { using Type = T; };
template <> struct NativeType<Decimal32> { using Type = Int32; };
template <> struct NativeType<Decimal64> { using Type = Int64; };
template <> struct NativeType<Decimal128> { using Type = Int128; };
template <> struct NativeType<Decimal256> { using Type = Int256; };
template <> struct NativeType<DateTime64> { using Type = Int64; };

template <typename T> constexpr bool OverBigInt = false;
template <> inline constexpr bool OverBigInt<Int128> = true;
template <> inline constexpr bool OverBigInt<UInt128> = true;
template <> inline constexpr bool OverBigInt<Int256> = true;
template <> inline constexpr bool OverBigInt<UInt256> = true;
template <> inline constexpr bool OverBigInt<Decimal128> = true;
template <> inline constexpr bool OverBigInt<Decimal256> = true;

inline constexpr const char * getTypeName(TypeIndex idx)
{
    switch (idx)
    {
        case TypeIndex::Nothing:    return "Nothing";
        case TypeIndex::UInt8:      return "UInt8";
        case TypeIndex::UInt16:     return "UInt16";
        case TypeIndex::UInt32:     return "UInt32";
        case TypeIndex::UInt64:     return "UInt64";
        case TypeIndex::UInt128:    return "UInt128";
        case TypeIndex::UInt256:    return "UInt256";
        case TypeIndex::Int8:       return "Int8";
        case TypeIndex::Int16:      return "Int16";
        case TypeIndex::Int32:      return "Int32";
        case TypeIndex::Int64:      return "Int64";
        case TypeIndex::Int128:     return "Int128";
        case TypeIndex::Int256:     return "Int256";
        case TypeIndex::Float32:    return "Float32";
        case TypeIndex::Float64:    return "Float64";
        case TypeIndex::Date:       return "Date";
        case TypeIndex::Date32:     return "Date32";
        case TypeIndex::DateTime:   return "DateTime";
        case TypeIndex::DateTime64: return "DateTime64";
        case TypeIndex::String:     return "String";
        case TypeIndex::FixedString: return "FixedString";
        case TypeIndex::Enum8:      return "Enum8";
        case TypeIndex::Enum16:     return "Enum16";
        case TypeIndex::Decimal32:  return "Decimal32";
        case TypeIndex::Decimal64:  return "Decimal64";
        case TypeIndex::Decimal128: return "Decimal128";
        case TypeIndex::Decimal256: return "Decimal256";
        case TypeIndex::UUID:       return "UUID";
        case TypeIndex::Array:      return "Array";
        case TypeIndex::Tuple:      return "Tuple";
        case TypeIndex::Set:        return "Set";
        case TypeIndex::Interval:   return "Interval";
        case TypeIndex::Nullable:   return "Nullable";
        case TypeIndex::Function:   return "Function";
        case TypeIndex::AggregateFunction: return "AggregateFunction";
        case TypeIndex::LowCardinality: return "LowCardinality";
        case TypeIndex::Map:        return "Map";
        case TypeIndex::Object:     return "Object";
    }

    __builtin_unreachable();
}

}

/// Specialization of `std::hash` for the Decimal<T> types.
namespace std
{
    template <typename T>
    struct hash<DB::Decimal<T>> { size_t operator()(const DB::Decimal<T> & x) const { return hash<T>()(x.value); } };

    template <>
    struct hash<DB::Decimal128>
    {
        size_t operator()(const DB::Decimal128 & x) const
        {
            return std::hash<DB::Int64>()(x.value >> 64)
                ^ std::hash<DB::Int64>()(x.value & std::numeric_limits<DB::UInt64>::max());
        }
    };

    template <>
    struct hash<DB::DateTime64>
    {
        size_t operator()(const DB::DateTime64 & x) const
        {
            return std::hash<std::decay_t<decltype(x)>::NativeType>()(x);
        }
    };


    template <>
    struct hash<DB::Decimal256>
    {
        size_t operator()(const DB::Decimal256 & x) const
        {
            // temp solution
            static constexpr DB::UInt64 max_uint_mask = std::numeric_limits<DB::UInt64>::max();
            return std::hash<DB::Int64>()(static_cast<DB::Int64>(x.value >> 64 & max_uint_mask))
                ^ std::hash<DB::Int64>()(static_cast<DB::Int64>(x.value & max_uint_mask));
        }
    };
=======
/// Not a data type in database, defined just for convenience.
using Strings = std::vector<String>;
>>>>>>> 13b35a68
}<|MERGE_RESOLUTION|>--- conflicted
+++ resolved
@@ -99,263 +99,6 @@
 using Int128 = ::Int128;
 using Int256 = ::Int256;
 
-<<<<<<< HEAD
-STRONG_TYPEDEF(UInt128, UUID)
-
-
-template <typename T> constexpr const char * TypeName = "";
-
-template <> inline constexpr const char * TypeName<UInt8> = "UInt8";
-template <> inline constexpr const char * TypeName<UInt16> = "UInt16";
-template <> inline constexpr const char * TypeName<UInt32> = "UInt32";
-template <> inline constexpr const char * TypeName<UInt64> = "UInt64";
-template <> inline constexpr const char * TypeName<UInt128> = "UInt128";
-template <> inline constexpr const char * TypeName<UInt256> = "UInt256";
-template <> inline constexpr const char * TypeName<Int8> = "Int8";
-template <> inline constexpr const char * TypeName<Int16> = "Int16";
-template <> inline constexpr const char * TypeName<Int32> = "Int32";
-template <> inline constexpr const char * TypeName<Int64> = "Int64";
-template <> inline constexpr const char * TypeName<Int128> = "Int128";
-template <> inline constexpr const char * TypeName<Int256> = "Int256";
-template <> inline constexpr const char * TypeName<Float32> = "Float32";
-template <> inline constexpr const char * TypeName<Float64> = "Float64";
-template <> inline constexpr const char * TypeName<String> = "String";
-template <> inline constexpr const char * TypeName<UUID> = "UUID";
-
-/// TODO Try to remove it.
-template <typename T> constexpr TypeIndex TypeId = TypeIndex::Nothing;
-template <> inline constexpr TypeIndex TypeId<UInt8> = TypeIndex::UInt8;
-template <> inline constexpr TypeIndex TypeId<UInt16> = TypeIndex::UInt16;
-template <> inline constexpr TypeIndex TypeId<UInt32> = TypeIndex::UInt32;
-template <> inline constexpr TypeIndex TypeId<UInt64> = TypeIndex::UInt64;
-template <> inline constexpr TypeIndex TypeId<UInt128> = TypeIndex::UInt128;
-template <> inline constexpr TypeIndex TypeId<UInt256> = TypeIndex::UInt256;
-template <> inline constexpr TypeIndex TypeId<Int8> = TypeIndex::Int8;
-template <> inline constexpr TypeIndex TypeId<Int16> = TypeIndex::Int16;
-template <> inline constexpr TypeIndex TypeId<Int32> = TypeIndex::Int32;
-template <> inline constexpr TypeIndex TypeId<Int64> = TypeIndex::Int64;
-template <> inline constexpr TypeIndex TypeId<Int128> = TypeIndex::Int128;
-template <> inline constexpr TypeIndex TypeId<Int256> = TypeIndex::Int256;
-template <> inline constexpr TypeIndex TypeId<Float32> = TypeIndex::Float32;
-template <> inline constexpr TypeIndex TypeId<Float64> = TypeIndex::Float64;
-template <> inline constexpr TypeIndex TypeId<String> = TypeIndex::String;
-template <> inline constexpr TypeIndex TypeId<UUID> = TypeIndex::UUID;
-
-
 /// Not a data type in database, defined just for convenience.
 using Strings = std::vector<String>;
-
-/// Own FieldType for Decimal.
-/// It is only a "storage" for decimal. To perform operations, you also have to provide a scale (number of digits after point).
-template <typename T>
-struct Decimal
-{
-    using NativeType = T;
-
-    Decimal() = default;
-    Decimal(Decimal<T> &&) = default;
-    Decimal(const Decimal<T> &) = default;
-
-    Decimal(const T & value_)
-    :   value(value_)
-    {}
-
-    template <typename U>
-    Decimal(const Decimal<U> & x)
-    :   value(x.value)
-    {}
-
-    constexpr Decimal<T> & operator = (Decimal<T> &&) = default;
-    constexpr Decimal<T> & operator = (const Decimal<T> &) = default;
-
-    operator T () const { return value; }
-
-    template <typename U>
-    U convertTo() const
-    {
-        /// no IsDecimalNumber defined yet
-        if constexpr (std::is_same_v<U, Decimal<Int32>> ||
-                      std::is_same_v<U, Decimal<Int64>> ||
-                      std::is_same_v<U, Decimal<Int128>> ||
-                      std::is_same_v<U, Decimal<Int256>>)
-        {
-            return convertTo<typename U::NativeType>();
-        }
-        else
-            return static_cast<U>(value);
-    }
-
-    const Decimal<T> & operator += (const T & x) { value += x; return *this; }
-    const Decimal<T> & operator -= (const T & x) { value -= x; return *this; }
-    const Decimal<T> & operator *= (const T & x) { value *= x; return *this; }
-    const Decimal<T> & operator /= (const T & x) { value /= x; return *this; }
-    const Decimal<T> & operator %= (const T & x) { value %= x; return *this; }
-
-    template <typename U> const Decimal<T> & operator += (const Decimal<U> & x) { value += x.value; return *this; }
-    template <typename U> const Decimal<T> & operator -= (const Decimal<U> & x) { value -= x.value; return *this; }
-    template <typename U> const Decimal<T> & operator *= (const Decimal<U> & x) { value *= x.value; return *this; }
-    template <typename U> const Decimal<T> & operator /= (const Decimal<U> & x) { value /= x.value; return *this; }
-    template <typename U> const Decimal<T> & operator %= (const Decimal<U> & x) { value %= x.value; return *this; }
-
-    /// This is to avoid UB for sumWithOverflow()
-    void NO_SANITIZE_UNDEFINED addOverflow(const T & x) { value += x; }
-
-    T value;
-};
-
-template <typename T> inline bool operator< (const Decimal<T> & x, const Decimal<T> & y) { return x.value < y.value; }
-template <typename T> inline bool operator> (const Decimal<T> & x, const Decimal<T> & y) { return x.value > y.value; }
-template <typename T> inline bool operator<= (const Decimal<T> & x, const Decimal<T> & y) { return x.value <= y.value; }
-template <typename T> inline bool operator>= (const Decimal<T> & x, const Decimal<T> & y) { return x.value >= y.value; }
-template <typename T> inline bool operator== (const Decimal<T> & x, const Decimal<T> & y) { return x.value == y.value; }
-template <typename T> inline bool operator!= (const Decimal<T> & x, const Decimal<T> & y) { return x.value != y.value; }
-
-template <typename T> inline Decimal<T> operator+ (const Decimal<T> & x, const Decimal<T> & y) { return x.value + y.value; }
-template <typename T> inline Decimal<T> operator- (const Decimal<T> & x, const Decimal<T> & y) { return x.value - y.value; }
-template <typename T> inline Decimal<T> operator* (const Decimal<T> & x, const Decimal<T> & y) { return x.value * y.value; }
-template <typename T> inline Decimal<T> operator/ (const Decimal<T> & x, const Decimal<T> & y) { return x.value / y.value; }
-template <typename T> inline Decimal<T> operator- (const Decimal<T> & x) { return -x.value; }
-
-using Decimal32 = Decimal<Int32>;
-using Decimal64 = Decimal<Int64>;
-using Decimal128 = Decimal<Int128>;
-using Decimal256 = Decimal<Int256>;
-
-// Distinguishable type to allow function resolution/deduction based on value type,
-// but also relatively easy to convert to/from Decimal64.
-class DateTime64 : public Decimal64
-{
-public:
-    using Base = Decimal64;
-    using Base::Base;
-
-    DateTime64(const Base & v)
-        : Base(v)
-    {}
-};
-
-template <> inline constexpr const char * TypeName<Decimal32> = "Decimal32";
-template <> inline constexpr const char * TypeName<Decimal64> = "Decimal64";
-template <> inline constexpr const char * TypeName<Decimal128> = "Decimal128";
-template <> inline constexpr const char * TypeName<Decimal256> = "Decimal256";
-template <> inline constexpr const char * TypeName<DateTime64> = "DateTime64";
-
-template <> inline constexpr TypeIndex TypeId<Decimal32> = TypeIndex::Decimal32;
-template <> inline constexpr TypeIndex TypeId<Decimal64> = TypeIndex::Decimal64;
-template <> inline constexpr TypeIndex TypeId<Decimal128> = TypeIndex::Decimal128;
-template <> inline constexpr TypeIndex TypeId<Decimal256> = TypeIndex::Decimal256;
-template <> inline constexpr TypeIndex TypeId<DateTime64> = TypeIndex::DateTime64;
-
-template <typename T> constexpr bool IsDecimalNumber = false;
-template <> inline constexpr bool IsDecimalNumber<Decimal32> = true;
-template <> inline constexpr bool IsDecimalNumber<Decimal64> = true;
-template <> inline constexpr bool IsDecimalNumber<Decimal128> = true;
-template <> inline constexpr bool IsDecimalNumber<Decimal256> = true;
-template <> inline constexpr bool IsDecimalNumber<DateTime64> = true;
-
-template <typename T> struct NativeType { using Type = T; };
-template <> struct NativeType<Decimal32> { using Type = Int32; };
-template <> struct NativeType<Decimal64> { using Type = Int64; };
-template <> struct NativeType<Decimal128> { using Type = Int128; };
-template <> struct NativeType<Decimal256> { using Type = Int256; };
-template <> struct NativeType<DateTime64> { using Type = Int64; };
-
-template <typename T> constexpr bool OverBigInt = false;
-template <> inline constexpr bool OverBigInt<Int128> = true;
-template <> inline constexpr bool OverBigInt<UInt128> = true;
-template <> inline constexpr bool OverBigInt<Int256> = true;
-template <> inline constexpr bool OverBigInt<UInt256> = true;
-template <> inline constexpr bool OverBigInt<Decimal128> = true;
-template <> inline constexpr bool OverBigInt<Decimal256> = true;
-
-inline constexpr const char * getTypeName(TypeIndex idx)
-{
-    switch (idx)
-    {
-        case TypeIndex::Nothing:    return "Nothing";
-        case TypeIndex::UInt8:      return "UInt8";
-        case TypeIndex::UInt16:     return "UInt16";
-        case TypeIndex::UInt32:     return "UInt32";
-        case TypeIndex::UInt64:     return "UInt64";
-        case TypeIndex::UInt128:    return "UInt128";
-        case TypeIndex::UInt256:    return "UInt256";
-        case TypeIndex::Int8:       return "Int8";
-        case TypeIndex::Int16:      return "Int16";
-        case TypeIndex::Int32:      return "Int32";
-        case TypeIndex::Int64:      return "Int64";
-        case TypeIndex::Int128:     return "Int128";
-        case TypeIndex::Int256:     return "Int256";
-        case TypeIndex::Float32:    return "Float32";
-        case TypeIndex::Float64:    return "Float64";
-        case TypeIndex::Date:       return "Date";
-        case TypeIndex::Date32:     return "Date32";
-        case TypeIndex::DateTime:   return "DateTime";
-        case TypeIndex::DateTime64: return "DateTime64";
-        case TypeIndex::String:     return "String";
-        case TypeIndex::FixedString: return "FixedString";
-        case TypeIndex::Enum8:      return "Enum8";
-        case TypeIndex::Enum16:     return "Enum16";
-        case TypeIndex::Decimal32:  return "Decimal32";
-        case TypeIndex::Decimal64:  return "Decimal64";
-        case TypeIndex::Decimal128: return "Decimal128";
-        case TypeIndex::Decimal256: return "Decimal256";
-        case TypeIndex::UUID:       return "UUID";
-        case TypeIndex::Array:      return "Array";
-        case TypeIndex::Tuple:      return "Tuple";
-        case TypeIndex::Set:        return "Set";
-        case TypeIndex::Interval:   return "Interval";
-        case TypeIndex::Nullable:   return "Nullable";
-        case TypeIndex::Function:   return "Function";
-        case TypeIndex::AggregateFunction: return "AggregateFunction";
-        case TypeIndex::LowCardinality: return "LowCardinality";
-        case TypeIndex::Map:        return "Map";
-        case TypeIndex::Object:     return "Object";
-    }
-
-    __builtin_unreachable();
-}
-
-}
-
-/// Specialization of `std::hash` for the Decimal<T> types.
-namespace std
-{
-    template <typename T>
-    struct hash<DB::Decimal<T>> { size_t operator()(const DB::Decimal<T> & x) const { return hash<T>()(x.value); } };
-
-    template <>
-    struct hash<DB::Decimal128>
-    {
-        size_t operator()(const DB::Decimal128 & x) const
-        {
-            return std::hash<DB::Int64>()(x.value >> 64)
-                ^ std::hash<DB::Int64>()(x.value & std::numeric_limits<DB::UInt64>::max());
-        }
-    };
-
-    template <>
-    struct hash<DB::DateTime64>
-    {
-        size_t operator()(const DB::DateTime64 & x) const
-        {
-            return std::hash<std::decay_t<decltype(x)>::NativeType>()(x);
-        }
-    };
-
-
-    template <>
-    struct hash<DB::Decimal256>
-    {
-        size_t operator()(const DB::Decimal256 & x) const
-        {
-            // temp solution
-            static constexpr DB::UInt64 max_uint_mask = std::numeric_limits<DB::UInt64>::max();
-            return std::hash<DB::Int64>()(static_cast<DB::Int64>(x.value >> 64 & max_uint_mask))
-                ^ std::hash<DB::Int64>()(static_cast<DB::Int64>(x.value & max_uint_mask));
-        }
-    };
-=======
-/// Not a data type in database, defined just for convenience.
-using Strings = std::vector<String>;
->>>>>>> 13b35a68
 }