--- conflicted
+++ resolved
@@ -640,13 +640,8 @@
     M(String, format_custom_result_after_delimiter, "", "Suffix after result set (for CustomSeparated format)", 0) \
     \
     M(String, format_regexp, "", "Regular expression (for Regexp format)", 0) \
-<<<<<<< HEAD
-    M(String, format_regexp_escaping_rule, "Raw", "Field escaping rule (for Regexp format)", 0) \
-    M(Bool, format_regexp_skip_unmatched, false, "Skip lines unmatched by regular expression (for Regexp format)", 0) \
-=======
     M(EscapingRule, format_regexp_escaping_rule, "Raw", "Field escaping rule (for Regexp format)", 0) \
     M(Bool, format_regexp_skip_unmatched, false, "Skip lines unmatched by regular expression (for Regexp format", 0) \
->>>>>>> f064f2cd
     \
     M(Bool, output_format_enable_streaming, false, "Enable streaming in output formats that support it.", 0) \
     M(Bool, output_format_write_statistics, true, "Write statistics about read rows, bytes, time elapsed in suitable output formats.", 0) \
