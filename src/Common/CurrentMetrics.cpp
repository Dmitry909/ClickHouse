--- conflicted
+++ resolved
@@ -307,12 +307,10 @@
     M(FilteringMarksWithPrimaryKey, "Number of threads currently doing filtering of mark ranges by the primary key") \
     M(FilteringMarksWithSecondaryKeys, "Number of threads currently doing filtering of mark ranges by secondary keys") \
     \
-<<<<<<< HEAD
     M(ConcurrencyControlAcquired, "Total number of acquired CPU slots") \
     M(ConcurrencyControlSoftLimit, "Value of soft limit on number of CPU slots") \
-=======
+    \
     M(DiskS3NoSuchKeyErrors, "The number of `NoSuchKey` errors that occur when reading data from S3 cloud storage through ClickHouse disks.") \
->>>>>>> 589a63a2
 
 #ifdef APPLY_FOR_EXTERNAL_METRICS
     #define APPLY_FOR_METRICS(M) APPLY_FOR_BUILTIN_METRICS(M) APPLY_FOR_EXTERNAL_METRICS(M)
