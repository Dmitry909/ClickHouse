#include <Common/ErrorCodes.h>
#include <Common/Exception.h>
#include <chrono>

/** Previously, these constants were located in one enum.
  * But in this case there is a problem: when you add a new constant, you need to recompile
  * all translation units that use at least one constant (almost the whole project).
  * Therefore it is made so that definitions of constants are located here, in one file,
  * and their declaration are in different files, at the place of use.
  *
  * Later it was converted to the lookup table, to provide:
  * - errorCodeToName()
  * - system.errors table
  */

#define APPLY_FOR_ERROR_CODES(M) \
    M(0, OK) \
    M(1, UNSUPPORTED_METHOD) \
    M(2, UNSUPPORTED_PARAMETER) \
    M(3, UNEXPECTED_END_OF_FILE) \
    M(4, EXPECTED_END_OF_FILE) \
    M(6, CANNOT_PARSE_TEXT) \
    M(7, INCORRECT_NUMBER_OF_COLUMNS) \
    M(8, THERE_IS_NO_COLUMN) \
    M(9, SIZES_OF_COLUMNS_DOESNT_MATCH) \
    M(10, NOT_FOUND_COLUMN_IN_BLOCK) \
    M(11, POSITION_OUT_OF_BOUND) \
    M(12, PARAMETER_OUT_OF_BOUND) \
    M(13, SIZES_OF_COLUMNS_IN_TUPLE_DOESNT_MATCH) \
    M(15, DUPLICATE_COLUMN) \
    M(16, NO_SUCH_COLUMN_IN_TABLE) \
    M(17, DELIMITER_IN_STRING_LITERAL_DOESNT_MATCH) \
    M(18, CANNOT_INSERT_ELEMENT_INTO_CONSTANT_COLUMN) \
    M(19, SIZE_OF_FIXED_STRING_DOESNT_MATCH) \
    M(20, NUMBER_OF_COLUMNS_DOESNT_MATCH) \
    M(21, CANNOT_READ_ALL_DATA_FROM_TAB_SEPARATED_INPUT) \
    M(22, CANNOT_PARSE_ALL_VALUE_FROM_TAB_SEPARATED_INPUT) \
    M(23, CANNOT_READ_FROM_ISTREAM) \
    M(24, CANNOT_WRITE_TO_OSTREAM) \
    M(25, CANNOT_PARSE_ESCAPE_SEQUENCE) \
    M(26, CANNOT_PARSE_QUOTED_STRING) \
    M(27, CANNOT_PARSE_INPUT_ASSERTION_FAILED) \
    M(28, CANNOT_PRINT_FLOAT_OR_DOUBLE_NUMBER) \
    M(29, CANNOT_PRINT_INTEGER) \
    M(30, CANNOT_READ_SIZE_OF_COMPRESSED_CHUNK) \
    M(31, CANNOT_READ_COMPRESSED_CHUNK) \
    M(32, ATTEMPT_TO_READ_AFTER_EOF) \
    M(33, CANNOT_READ_ALL_DATA) \
    M(34, TOO_MANY_ARGUMENTS_FOR_FUNCTION) \
    M(35, TOO_FEW_ARGUMENTS_FOR_FUNCTION) \
    M(36, BAD_ARGUMENTS) \
    M(37, UNKNOWN_ELEMENT_IN_AST) \
    M(38, CANNOT_PARSE_DATE) \
    M(39, TOO_LARGE_SIZE_COMPRESSED) \
    M(40, CHECKSUM_DOESNT_MATCH) \
    M(41, CANNOT_PARSE_DATETIME) \
    M(42, NUMBER_OF_ARGUMENTS_DOESNT_MATCH) \
    M(43, ILLEGAL_TYPE_OF_ARGUMENT) \
    M(44, ILLEGAL_COLUMN) \
    M(45, ILLEGAL_NUMBER_OF_RESULT_COLUMNS) \
    M(46, UNKNOWN_FUNCTION) \
    M(47, UNKNOWN_IDENTIFIER) \
    M(48, NOT_IMPLEMENTED) \
    M(49, LOGICAL_ERROR) \
    M(50, UNKNOWN_TYPE) \
    M(51, EMPTY_LIST_OF_COLUMNS_QUERIED) \
    M(52, COLUMN_QUERIED_MORE_THAN_ONCE) \
    M(53, TYPE_MISMATCH) \
    M(54, STORAGE_DOESNT_ALLOW_PARAMETERS) \
    M(55, STORAGE_REQUIRES_PARAMETER) \
    M(56, UNKNOWN_STORAGE) \
    M(57, TABLE_ALREADY_EXISTS) \
    M(58, TABLE_METADATA_ALREADY_EXISTS) \
    M(59, ILLEGAL_TYPE_OF_COLUMN_FOR_FILTER) \
    M(60, UNKNOWN_TABLE) \
    M(61, ONLY_FILTER_COLUMN_IN_BLOCK) \
    M(62, SYNTAX_ERROR) \
    M(63, UNKNOWN_AGGREGATE_FUNCTION) \
    M(64, CANNOT_READ_AGGREGATE_FUNCTION_FROM_TEXT) \
    M(65, CANNOT_WRITE_AGGREGATE_FUNCTION_AS_TEXT) \
    M(66, NOT_A_COLUMN) \
    M(67, ILLEGAL_KEY_OF_AGGREGATION) \
    M(68, CANNOT_GET_SIZE_OF_FIELD) \
    M(69, ARGUMENT_OUT_OF_BOUND) \
    M(70, CANNOT_CONVERT_TYPE) \
    M(71, CANNOT_WRITE_AFTER_END_OF_BUFFER) \
    M(72, CANNOT_PARSE_NUMBER) \
    M(73, UNKNOWN_FORMAT) \
    M(74, CANNOT_READ_FROM_FILE_DESCRIPTOR) \
    M(75, CANNOT_WRITE_TO_FILE_DESCRIPTOR) \
    M(76, CANNOT_OPEN_FILE) \
    M(77, CANNOT_CLOSE_FILE) \
    M(78, UNKNOWN_TYPE_OF_QUERY) \
    M(79, INCORRECT_FILE_NAME) \
    M(80, INCORRECT_QUERY) \
    M(81, UNKNOWN_DATABASE) \
    M(82, DATABASE_ALREADY_EXISTS) \
    M(83, DIRECTORY_DOESNT_EXIST) \
    M(84, DIRECTORY_ALREADY_EXISTS) \
    M(85, FORMAT_IS_NOT_SUITABLE_FOR_INPUT) \
    M(86, RECEIVED_ERROR_FROM_REMOTE_IO_SERVER) \
    M(87, CANNOT_SEEK_THROUGH_FILE) \
    M(88, CANNOT_TRUNCATE_FILE) \
    M(89, UNKNOWN_COMPRESSION_METHOD) \
    M(90, EMPTY_LIST_OF_COLUMNS_PASSED) \
    M(91, SIZES_OF_MARKS_FILES_ARE_INCONSISTENT) \
    M(92, EMPTY_DATA_PASSED) \
    M(93, UNKNOWN_AGGREGATED_DATA_VARIANT) \
    M(94, CANNOT_MERGE_DIFFERENT_AGGREGATED_DATA_VARIANTS) \
    M(95, CANNOT_READ_FROM_SOCKET) \
    M(96, CANNOT_WRITE_TO_SOCKET) \
    M(97, CANNOT_READ_ALL_DATA_FROM_CHUNKED_INPUT) \
    M(98, CANNOT_WRITE_TO_EMPTY_BLOCK_OUTPUT_STREAM) \
    M(99, UNKNOWN_PACKET_FROM_CLIENT) \
    M(100, UNKNOWN_PACKET_FROM_SERVER) \
    M(101, UNEXPECTED_PACKET_FROM_CLIENT) \
    M(102, UNEXPECTED_PACKET_FROM_SERVER) \
    M(103, RECEIVED_DATA_FOR_WRONG_QUERY_ID) \
    M(104, TOO_SMALL_BUFFER_SIZE) \
    M(105, CANNOT_READ_HISTORY) \
    M(106, CANNOT_APPEND_HISTORY) \
    M(107, FILE_DOESNT_EXIST) \
    M(108, NO_DATA_TO_INSERT) \
    M(109, CANNOT_BLOCK_SIGNAL) \
    M(110, CANNOT_UNBLOCK_SIGNAL) \
    M(111, CANNOT_MANIPULATE_SIGSET) \
    M(112, CANNOT_WAIT_FOR_SIGNAL) \
    M(113, THERE_IS_NO_SESSION) \
    M(114, CANNOT_CLOCK_GETTIME) \
    M(115, UNKNOWN_SETTING) \
    M(116, THERE_IS_NO_DEFAULT_VALUE) \
    M(117, INCORRECT_DATA) \
    M(119, ENGINE_REQUIRED) \
    M(120, CANNOT_INSERT_VALUE_OF_DIFFERENT_SIZE_INTO_TUPLE) \
    M(121, UNSUPPORTED_JOIN_KEYS) \
    M(122, INCOMPATIBLE_COLUMNS) \
    M(123, UNKNOWN_TYPE_OF_AST_NODE) \
    M(124, INCORRECT_ELEMENT_OF_SET) \
    M(125, INCORRECT_RESULT_OF_SCALAR_SUBQUERY) \
    M(126, CANNOT_GET_RETURN_TYPE) \
    M(127, ILLEGAL_INDEX) \
    M(128, TOO_LARGE_ARRAY_SIZE) \
    M(129, FUNCTION_IS_SPECIAL) \
    M(130, CANNOT_READ_ARRAY_FROM_TEXT) \
    M(131, TOO_LARGE_STRING_SIZE) \
    M(133, AGGREGATE_FUNCTION_DOESNT_ALLOW_PARAMETERS) \
    M(134, PARAMETERS_TO_AGGREGATE_FUNCTIONS_MUST_BE_LITERALS) \
    M(135, ZERO_ARRAY_OR_TUPLE_INDEX) \
    M(137, UNKNOWN_ELEMENT_IN_CONFIG) \
    M(138, EXCESSIVE_ELEMENT_IN_CONFIG) \
    M(139, NO_ELEMENTS_IN_CONFIG) \
    M(140, ALL_REQUESTED_COLUMNS_ARE_MISSING) \
    M(141, SAMPLING_NOT_SUPPORTED) \
    M(142, NOT_FOUND_NODE) \
    M(143, FOUND_MORE_THAN_ONE_NODE) \
    M(144, FIRST_DATE_IS_BIGGER_THAN_LAST_DATE) \
    M(145, UNKNOWN_OVERFLOW_MODE) \
    M(146, QUERY_SECTION_DOESNT_MAKE_SENSE) \
    M(147, NOT_FOUND_FUNCTION_ELEMENT_FOR_AGGREGATE) \
    M(148, NOT_FOUND_RELATION_ELEMENT_FOR_CONDITION) \
    M(149, NOT_FOUND_RHS_ELEMENT_FOR_CONDITION) \
    M(150, EMPTY_LIST_OF_ATTRIBUTES_PASSED) \
    M(151, INDEX_OF_COLUMN_IN_SORT_CLAUSE_IS_OUT_OF_RANGE) \
    M(152, UNKNOWN_DIRECTION_OF_SORTING) \
    M(153, ILLEGAL_DIVISION) \
    M(154, AGGREGATE_FUNCTION_NOT_APPLICABLE) \
    M(155, UNKNOWN_RELATION) \
    M(156, DICTIONARIES_WAS_NOT_LOADED) \
    M(157, ILLEGAL_OVERFLOW_MODE) \
    M(158, TOO_MANY_ROWS) \
    M(159, TIMEOUT_EXCEEDED) \
    M(160, TOO_SLOW) \
    M(161, TOO_MANY_COLUMNS) \
    M(162, TOO_DEEP_SUBQUERIES) \
    M(163, TOO_DEEP_PIPELINE) \
    M(164, READONLY) \
    M(165, TOO_MANY_TEMPORARY_COLUMNS) \
    M(166, TOO_MANY_TEMPORARY_NON_CONST_COLUMNS) \
    M(167, TOO_DEEP_AST) \
    M(168, TOO_BIG_AST) \
    M(169, BAD_TYPE_OF_FIELD) \
    M(170, BAD_GET) \
    M(172, CANNOT_CREATE_DIRECTORY) \
    M(173, CANNOT_ALLOCATE_MEMORY) \
    M(174, CYCLIC_ALIASES) \
    M(176, CHUNK_NOT_FOUND) \
    M(177, DUPLICATE_CHUNK_NAME) \
    M(178, MULTIPLE_ALIASES_FOR_EXPRESSION) \
    M(179, MULTIPLE_EXPRESSIONS_FOR_ALIAS) \
    M(180, THERE_IS_NO_PROFILE) \
    M(181, ILLEGAL_FINAL) \
    M(182, ILLEGAL_PREWHERE) \
    M(183, UNEXPECTED_EXPRESSION) \
    M(184, ILLEGAL_AGGREGATION) \
    M(185, UNSUPPORTED_MYISAM_BLOCK_TYPE) \
    M(186, UNSUPPORTED_COLLATION_LOCALE) \
    M(187, COLLATION_COMPARISON_FAILED) \
    M(188, UNKNOWN_ACTION) \
    M(189, TABLE_MUST_NOT_BE_CREATED_MANUALLY) \
    M(190, SIZES_OF_ARRAYS_DOESNT_MATCH) \
    M(191, SET_SIZE_LIMIT_EXCEEDED) \
    M(192, UNKNOWN_USER) \
    M(193, WRONG_PASSWORD) \
    M(194, REQUIRED_PASSWORD) \
    M(195, IP_ADDRESS_NOT_ALLOWED) \
    M(196, UNKNOWN_ADDRESS_PATTERN_TYPE) \
    M(197, SERVER_REVISION_IS_TOO_OLD) \
    M(198, DNS_ERROR) \
    M(199, UNKNOWN_QUOTA) \
    M(200, QUOTA_DOESNT_ALLOW_KEYS) \
    M(201, QUOTA_EXPIRED) \
    M(202, TOO_MANY_SIMULTANEOUS_QUERIES) \
    M(203, NO_FREE_CONNECTION) \
    M(204, CANNOT_FSYNC) \
    M(205, NESTED_TYPE_TOO_DEEP) \
    M(206, ALIAS_REQUIRED) \
    M(207, AMBIGUOUS_IDENTIFIER) \
    M(208, EMPTY_NESTED_TABLE) \
    M(209, SOCKET_TIMEOUT) \
    M(210, NETWORK_ERROR) \
    M(211, EMPTY_QUERY) \
    M(212, UNKNOWN_LOAD_BALANCING) \
    M(213, UNKNOWN_TOTALS_MODE) \
    M(214, CANNOT_STATVFS) \
    M(215, NOT_AN_AGGREGATE) \
    M(216, QUERY_WITH_SAME_ID_IS_ALREADY_RUNNING) \
    M(217, CLIENT_HAS_CONNECTED_TO_WRONG_PORT) \
    M(218, TABLE_IS_DROPPED) \
    M(219, DATABASE_NOT_EMPTY) \
    M(220, DUPLICATE_INTERSERVER_IO_ENDPOINT) \
    M(221, NO_SUCH_INTERSERVER_IO_ENDPOINT) \
    M(222, ADDING_REPLICA_TO_NON_EMPTY_TABLE) \
    M(223, UNEXPECTED_AST_STRUCTURE) \
    M(224, REPLICA_IS_ALREADY_ACTIVE) \
    M(225, NO_ZOOKEEPER) \
    M(226, NO_FILE_IN_DATA_PART) \
    M(227, UNEXPECTED_FILE_IN_DATA_PART) \
    M(228, BAD_SIZE_OF_FILE_IN_DATA_PART) \
    M(229, QUERY_IS_TOO_LARGE) \
    M(230, NOT_FOUND_EXPECTED_DATA_PART) \
    M(231, TOO_MANY_UNEXPECTED_DATA_PARTS) \
    M(232, NO_SUCH_DATA_PART) \
    M(233, BAD_DATA_PART_NAME) \
    M(234, NO_REPLICA_HAS_PART) \
    M(235, DUPLICATE_DATA_PART) \
    M(236, ABORTED) \
    M(237, NO_REPLICA_NAME_GIVEN) \
    M(238, FORMAT_VERSION_TOO_OLD) \
    M(239, CANNOT_MUNMAP) \
    M(240, CANNOT_MREMAP) \
    M(241, MEMORY_LIMIT_EXCEEDED) \
    M(242, TABLE_IS_READ_ONLY) \
    M(243, NOT_ENOUGH_SPACE) \
    M(244, UNEXPECTED_ZOOKEEPER_ERROR) \
    M(246, CORRUPTED_DATA) \
    M(247, INCORRECT_MARK) \
    M(248, INVALID_PARTITION_VALUE) \
    M(250, NOT_ENOUGH_BLOCK_NUMBERS) \
    M(251, NO_SUCH_REPLICA) \
    M(252, TOO_MANY_PARTS) \
    M(253, REPLICA_IS_ALREADY_EXIST) \
    M(254, NO_ACTIVE_REPLICAS) \
    M(255, TOO_MANY_RETRIES_TO_FETCH_PARTS) \
    M(256, PARTITION_ALREADY_EXISTS) \
    M(257, PARTITION_DOESNT_EXIST) \
    M(258, UNION_ALL_RESULT_STRUCTURES_MISMATCH) \
    M(260, CLIENT_OUTPUT_FORMAT_SPECIFIED) \
    M(261, UNKNOWN_BLOCK_INFO_FIELD) \
    M(262, BAD_COLLATION) \
    M(263, CANNOT_COMPILE_CODE) \
    M(264, INCOMPATIBLE_TYPE_OF_JOIN) \
    M(265, NO_AVAILABLE_REPLICA) \
    M(266, MISMATCH_REPLICAS_DATA_SOURCES) \
    M(267, STORAGE_DOESNT_SUPPORT_PARALLEL_REPLICAS) \
    M(268, CPUID_ERROR) \
    M(269, INFINITE_LOOP) \
    M(270, CANNOT_COMPRESS) \
    M(271, CANNOT_DECOMPRESS) \
    M(272, CANNOT_IO_SUBMIT) \
    M(273, CANNOT_IO_GETEVENTS) \
    M(274, AIO_READ_ERROR) \
    M(275, AIO_WRITE_ERROR) \
    M(277, INDEX_NOT_USED) \
    M(279, ALL_CONNECTION_TRIES_FAILED) \
    M(280, NO_AVAILABLE_DATA) \
    M(281, DICTIONARY_IS_EMPTY) \
    M(282, INCORRECT_INDEX) \
    M(283, UNKNOWN_DISTRIBUTED_PRODUCT_MODE) \
    M(284, WRONG_GLOBAL_SUBQUERY) \
    M(285, TOO_FEW_LIVE_REPLICAS) \
    M(286, UNSATISFIED_QUORUM_FOR_PREVIOUS_WRITE) \
    M(287, UNKNOWN_FORMAT_VERSION) \
    M(288, DISTRIBUTED_IN_JOIN_SUBQUERY_DENIED) \
    M(289, REPLICA_IS_NOT_IN_QUORUM) \
    M(290, LIMIT_EXCEEDED) \
    M(291, DATABASE_ACCESS_DENIED) \
    M(293, MONGODB_CANNOT_AUTHENTICATE) \
    M(294, INVALID_BLOCK_EXTRA_INFO) \
    M(295, RECEIVED_EMPTY_DATA) \
    M(296, NO_REMOTE_SHARD_FOUND) \
    M(297, SHARD_HAS_NO_CONNECTIONS) \
    M(298, CANNOT_PIPE) \
    M(299, CANNOT_FORK) \
    M(300, CANNOT_DLSYM) \
    M(301, CANNOT_CREATE_CHILD_PROCESS) \
    M(302, CHILD_WAS_NOT_EXITED_NORMALLY) \
    M(303, CANNOT_SELECT) \
    M(304, CANNOT_WAITPID) \
    M(305, TABLE_WAS_NOT_DROPPED) \
    M(306, TOO_DEEP_RECURSION) \
    M(307, TOO_MANY_BYTES) \
    M(308, UNEXPECTED_NODE_IN_ZOOKEEPER) \
    M(309, FUNCTION_CANNOT_HAVE_PARAMETERS) \
    M(317, INVALID_SHARD_WEIGHT) \
    M(318, INVALID_CONFIG_PARAMETER) \
    M(319, UNKNOWN_STATUS_OF_INSERT) \
    M(321, VALUE_IS_OUT_OF_RANGE_OF_DATA_TYPE) \
    M(335, BARRIER_TIMEOUT) \
    M(336, UNKNOWN_DATABASE_ENGINE) \
    M(337, DDL_GUARD_IS_ACTIVE) \
    M(341, UNFINISHED) \
    M(342, METADATA_MISMATCH) \
    M(344, SUPPORT_IS_DISABLED) \
    M(345, TABLE_DIFFERS_TOO_MUCH) \
    M(346, CANNOT_CONVERT_CHARSET) \
    M(347, CANNOT_LOAD_CONFIG) \
    M(349, CANNOT_INSERT_NULL_IN_ORDINARY_COLUMN) \
    M(350, INCOMPATIBLE_SOURCE_TABLES) \
    M(351, AMBIGUOUS_TABLE_NAME) \
    M(352, AMBIGUOUS_COLUMN_NAME) \
    M(353, INDEX_OF_POSITIONAL_ARGUMENT_IS_OUT_OF_RANGE) \
    M(354, ZLIB_INFLATE_FAILED) \
    M(355, ZLIB_DEFLATE_FAILED) \
    M(356, BAD_LAMBDA) \
    M(357, RESERVED_IDENTIFIER_NAME) \
    M(358, INTO_OUTFILE_NOT_ALLOWED) \
    M(359, TABLE_SIZE_EXCEEDS_MAX_DROP_SIZE_LIMIT) \
    M(360, CANNOT_CREATE_CHARSET_CONVERTER) \
    M(361, SEEK_POSITION_OUT_OF_BOUND) \
    M(362, CURRENT_WRITE_BUFFER_IS_EXHAUSTED) \
    M(363, CANNOT_CREATE_IO_BUFFER) \
    M(364, RECEIVED_ERROR_TOO_MANY_REQUESTS) \
    M(366, SIZES_OF_NESTED_COLUMNS_ARE_INCONSISTENT) \
    M(367, TOO_MANY_FETCHES) \
    M(369, ALL_REPLICAS_ARE_STALE) \
    M(370, DATA_TYPE_CANNOT_BE_USED_IN_TABLES) \
    M(371, INCONSISTENT_CLUSTER_DEFINITION) \
    M(372, SESSION_NOT_FOUND) \
    M(373, SESSION_IS_LOCKED) \
    M(374, INVALID_SESSION_TIMEOUT) \
    M(375, CANNOT_DLOPEN) \
    M(376, CANNOT_PARSE_UUID) \
    M(377, ILLEGAL_SYNTAX_FOR_DATA_TYPE) \
    M(378, DATA_TYPE_CANNOT_HAVE_ARGUMENTS) \
    M(379, UNKNOWN_STATUS_OF_DISTRIBUTED_DDL_TASK) \
    M(380, CANNOT_KILL) \
    M(381, HTTP_LENGTH_REQUIRED) \
    M(382, CANNOT_LOAD_CATBOOST_MODEL) \
    M(383, CANNOT_APPLY_CATBOOST_MODEL) \
    M(384, PART_IS_TEMPORARILY_LOCKED) \
    M(385, MULTIPLE_STREAMS_REQUIRED) \
    M(386, NO_COMMON_TYPE) \
    M(387, DICTIONARY_ALREADY_EXISTS) \
    M(388, CANNOT_ASSIGN_OPTIMIZE) \
    M(389, INSERT_WAS_DEDUPLICATED) \
    M(390, CANNOT_GET_CREATE_TABLE_QUERY) \
    M(391, EXTERNAL_LIBRARY_ERROR) \
    M(392, QUERY_IS_PROHIBITED) \
    M(393, THERE_IS_NO_QUERY) \
    M(394, QUERY_WAS_CANCELLED) \
    M(395, FUNCTION_THROW_IF_VALUE_IS_NON_ZERO) \
    M(396, TOO_MANY_ROWS_OR_BYTES) \
    M(397, QUERY_IS_NOT_SUPPORTED_IN_MATERIALIZED_VIEW) \
    M(398, UNKNOWN_MUTATION_COMMAND) \
    M(399, FORMAT_IS_NOT_SUITABLE_FOR_OUTPUT) \
    M(400, CANNOT_STAT) \
    M(401, FEATURE_IS_NOT_ENABLED_AT_BUILD_TIME) \
    M(402, CANNOT_IOSETUP) \
    M(403, INVALID_JOIN_ON_EXPRESSION) \
    M(404, BAD_ODBC_CONNECTION_STRING) \
    M(405, PARTITION_SIZE_EXCEEDS_MAX_DROP_SIZE_LIMIT) \
    M(406, TOP_AND_LIMIT_TOGETHER) \
    M(407, DECIMAL_OVERFLOW) \
    M(408, BAD_REQUEST_PARAMETER) \
    M(409, EXTERNAL_EXECUTABLE_NOT_FOUND) \
    M(410, EXTERNAL_SERVER_IS_NOT_RESPONDING) \
    M(411, PTHREAD_ERROR) \
    M(412, NETLINK_ERROR) \
    M(413, CANNOT_SET_SIGNAL_HANDLER) \
    M(415, ALL_REPLICAS_LOST) \
    M(416, REPLICA_STATUS_CHANGED) \
    M(417, EXPECTED_ALL_OR_ANY) \
    M(418, UNKNOWN_JOIN) \
    M(419, MULTIPLE_ASSIGNMENTS_TO_COLUMN) \
    M(420, CANNOT_UPDATE_COLUMN) \
    M(421, CANNOT_ADD_DIFFERENT_AGGREGATE_STATES) \
    M(422, UNSUPPORTED_URI_SCHEME) \
    M(423, CANNOT_GETTIMEOFDAY) \
    M(424, CANNOT_LINK) \
    M(425, SYSTEM_ERROR) \
    M(427, CANNOT_COMPILE_REGEXP) \
    M(428, UNKNOWN_LOG_LEVEL) \
    M(429, FAILED_TO_GETPWUID) \
    M(430, MISMATCHING_USERS_FOR_PROCESS_AND_DATA) \
    M(431, ILLEGAL_SYNTAX_FOR_CODEC_TYPE) \
    M(432, UNKNOWN_CODEC) \
    M(433, ILLEGAL_CODEC_PARAMETER) \
    M(434, CANNOT_PARSE_PROTOBUF_SCHEMA) \
    M(435, NO_COLUMN_SERIALIZED_TO_REQUIRED_PROTOBUF_FIELD) \
    M(436, PROTOBUF_BAD_CAST) \
    M(437, PROTOBUF_FIELD_NOT_REPEATED) \
    M(438, DATA_TYPE_CANNOT_BE_PROMOTED) \
    M(439, CANNOT_SCHEDULE_TASK) \
    M(440, INVALID_LIMIT_EXPRESSION) \
    M(441, CANNOT_PARSE_DOMAIN_VALUE_FROM_STRING) \
    M(442, BAD_DATABASE_FOR_TEMPORARY_TABLE) \
    M(443, NO_COLUMNS_SERIALIZED_TO_PROTOBUF_FIELDS) \
    M(444, UNKNOWN_PROTOBUF_FORMAT) \
    M(445, CANNOT_MPROTECT) \
    M(446, FUNCTION_NOT_ALLOWED) \
    M(447, HYPERSCAN_CANNOT_SCAN_TEXT) \
    M(448, BROTLI_READ_FAILED) \
    M(449, BROTLI_WRITE_FAILED) \
    M(450, BAD_TTL_EXPRESSION) \
    M(451, BAD_TTL_FILE) \
    M(452, SETTING_CONSTRAINT_VIOLATION) \
    M(453, MYSQL_CLIENT_INSUFFICIENT_CAPABILITIES) \
    M(454, OPENSSL_ERROR) \
    M(455, SUSPICIOUS_TYPE_FOR_LOW_CARDINALITY) \
    M(456, UNKNOWN_QUERY_PARAMETER) \
    M(457, BAD_QUERY_PARAMETER) \
    M(458, CANNOT_UNLINK) \
    M(459, CANNOT_SET_THREAD_PRIORITY) \
    M(460, CANNOT_CREATE_TIMER) \
    M(461, CANNOT_SET_TIMER_PERIOD) \
    M(462, CANNOT_DELETE_TIMER) \
    M(463, CANNOT_FCNTL) \
    M(464, CANNOT_PARSE_ELF) \
    M(465, CANNOT_PARSE_DWARF) \
    M(466, INSECURE_PATH) \
    M(467, CANNOT_PARSE_BOOL) \
    M(468, CANNOT_PTHREAD_ATTR) \
    M(469, VIOLATED_CONSTRAINT) \
    M(470, QUERY_IS_NOT_SUPPORTED_IN_LIVE_VIEW) \
    M(471, INVALID_SETTING_VALUE) \
    M(472, READONLY_SETTING) \
    M(473, DEADLOCK_AVOIDED) \
    M(474, INVALID_TEMPLATE_FORMAT) \
    M(475, INVALID_WITH_FILL_EXPRESSION) \
    M(476, WITH_TIES_WITHOUT_ORDER_BY) \
    M(477, INVALID_USAGE_OF_INPUT) \
    M(478, UNKNOWN_POLICY) \
    M(479, UNKNOWN_DISK) \
    M(480, UNKNOWN_PROTOCOL) \
    M(481, PATH_ACCESS_DENIED) \
    M(482, DICTIONARY_ACCESS_DENIED) \
    M(483, TOO_MANY_REDIRECTS) \
    M(484, INTERNAL_REDIS_ERROR) \
    M(485, SCALAR_ALREADY_EXISTS) \
    M(487, CANNOT_GET_CREATE_DICTIONARY_QUERY) \
    M(488, UNKNOWN_DICTIONARY) \
    M(489, INCORRECT_DICTIONARY_DEFINITION) \
    M(490, CANNOT_FORMAT_DATETIME) \
    M(491, UNACCEPTABLE_URL) \
    M(492, ACCESS_ENTITY_NOT_FOUND) \
    M(493, ACCESS_ENTITY_ALREADY_EXISTS) \
    M(494, ACCESS_ENTITY_FOUND_DUPLICATES) \
    M(495, ACCESS_STORAGE_READONLY) \
    M(496, QUOTA_REQUIRES_CLIENT_KEY) \
    M(497, ACCESS_DENIED) \
    M(498, LIMIT_BY_WITH_TIES_IS_NOT_SUPPORTED) \
    M(499, S3_ERROR) \
    M(501, CANNOT_CREATE_DATABASE) \
    M(502, CANNOT_SIGQUEUE) \
    M(503, AGGREGATE_FUNCTION_THROW) \
    M(504, FILE_ALREADY_EXISTS) \
    M(505, CANNOT_DELETE_DIRECTORY) \
    M(506, UNEXPECTED_ERROR_CODE) \
    M(507, UNABLE_TO_SKIP_UNUSED_SHARDS) \
    M(508, UNKNOWN_ACCESS_TYPE) \
    M(509, INVALID_GRANT) \
    M(510, CACHE_DICTIONARY_UPDATE_FAIL) \
    M(511, UNKNOWN_ROLE) \
    M(512, SET_NON_GRANTED_ROLE) \
    M(513, UNKNOWN_PART_TYPE) \
    M(514, ACCESS_STORAGE_FOR_INSERTION_NOT_FOUND) \
    M(515, INCORRECT_ACCESS_ENTITY_DEFINITION) \
    M(516, AUTHENTICATION_FAILED) \
    M(517, CANNOT_ASSIGN_ALTER) \
    M(518, CANNOT_COMMIT_OFFSET) \
    M(519, NO_REMOTE_SHARD_AVAILABLE) \
    M(520, CANNOT_DETACH_DICTIONARY_AS_TABLE) \
    M(521, ATOMIC_RENAME_FAIL) \
    M(523, UNKNOWN_ROW_POLICY) \
    M(524, ALTER_OF_COLUMN_IS_FORBIDDEN) \
    M(525, INCORRECT_DISK_INDEX) \
    M(527, NO_SUITABLE_FUNCTION_IMPLEMENTATION) \
    M(528, CASSANDRA_INTERNAL_ERROR) \
    M(529, NOT_A_LEADER) \
    M(530, CANNOT_CONNECT_RABBITMQ) \
    M(531, CANNOT_FSTAT) \
    M(532, LDAP_ERROR) \
    M(533, INCONSISTENT_RESERVATIONS) \
    M(534, NO_RESERVATIONS_PROVIDED) \
    M(535, UNKNOWN_RAID_TYPE) \
    M(536, CANNOT_RESTORE_FROM_FIELD_DUMP) \
    M(537, ILLEGAL_MYSQL_VARIABLE) \
    M(538, MYSQL_SYNTAX_ERROR) \
    M(539, CANNOT_BIND_RABBITMQ_EXCHANGE) \
    M(540, CANNOT_DECLARE_RABBITMQ_EXCHANGE) \
    M(541, CANNOT_CREATE_RABBITMQ_QUEUE_BINDING) \
    M(542, CANNOT_REMOVE_RABBITMQ_EXCHANGE) \
    M(543, UNKNOWN_MYSQL_DATATYPES_SUPPORT_LEVEL) \
    M(544, ROW_AND_ROWS_TOGETHER) \
    M(545, FIRST_AND_NEXT_TOGETHER) \
    M(546, NO_ROW_DELIMITER) \
    M(547, INVALID_RAID_TYPE) \
    M(548, UNKNOWN_VOLUME) \
    M(549, DATA_TYPE_CANNOT_BE_USED_IN_KEY) \
    M(550, CONDITIONAL_TREE_PARENT_NOT_FOUND) \
    M(551, ILLEGAL_PROJECTION_MANIPULATOR) \
    M(552, UNRECOGNIZED_ARGUMENTS) \
    M(553, LZMA_STREAM_ENCODER_FAILED) \
    M(554, LZMA_STREAM_DECODER_FAILED) \
    M(555, ROCKSDB_ERROR) \
    M(556, SYNC_MYSQL_USER_ACCESS_ERROR)\
    M(557, UNKNOWN_UNION) \
    M(558, EXPECTED_ALL_OR_DISTINCT) \
    M(559, INVALID_GRPC_QUERY_INFO) \
    M(560, ZSTD_ENCODER_FAILED) \
    M(561, ZSTD_DECODER_FAILED) \
    M(562, TLD_LIST_NOT_FOUND) \
    M(563, CANNOT_READ_MAP_FROM_TEXT) \
    M(564, INTERSERVER_SCHEME_DOESNT_MATCH) \
    M(565, TOO_MANY_PARTITIONS) \
    M(566, CANNOT_RMDIR) \
    M(567, DUPLICATED_PART_UUIDS) \
    M(568, RAFT_ERROR) \
    M(569, MULTIPLE_COLUMNS_SERIALIZED_TO_SAME_PROTOBUF_FIELD) \
    M(570, DATA_TYPE_INCOMPATIBLE_WITH_PROTOBUF_FIELD) \
    M(571, DATABASE_REPLICATION_FAILED) \
    M(572, TOO_MANY_QUERY_PLAN_OPTIMIZATIONS) \
    M(573, EPOLL_ERROR) \
    M(574, DISTRIBUTED_TOO_MANY_PENDING_BYTES) \
    M(575, UNKNOWN_SNAPSHOT) \
    M(576, KERBEROS_ERROR) \
    M(577, INVALID_SHARD_ID) \
    M(578, INVALID_FORMAT_INSERT_QUERY_WITH_DATA) \
    M(579, INCORRECT_PART_TYPE) \
    M(580, CANNOT_SET_ROUNDING_MODE) \
    M(581, TOO_LARGE_DISTRIBUTED_DEPTH) \
    M(582, NO_SUCH_PROJECTION_IN_TABLE) \
    M(583, ILLEGAL_PROJECTION) \
    M(584, PROJECTION_NOT_USED) \
    M(585, CANNOT_PARSE_YAML) \
    M(586, CANNOT_CREATE_FILE) \
    M(587, CONCURRENT_ACCESS_NOT_SUPPORTED) \
    M(588, DISTRIBUTED_BROKEN_BATCH_INFO) \
    M(589, DISTRIBUTED_BROKEN_BATCH_FILES) \
    M(590, CANNOT_SYSCONF) \
    M(591, SQLITE_ENGINE_ERROR) \
    M(592, DATA_ENCRYPTION_ERROR) \
    M(593, ZERO_COPY_REPLICATION_ERROR) \
    M(594, BZIP2_STREAM_DECODER_FAILED) \
    M(595, BZIP2_STREAM_ENCODER_FAILED) \
    M(596, INTERSECT_OR_EXCEPT_RESULT_STRUCTURES_MISMATCH) \
    M(597, NO_SUCH_ERROR_CODE) \
    M(598, BACKUP_ALREADY_EXISTS) \
    M(599, BACKUP_NOT_FOUND) \
    M(600, BACKUP_VERSION_NOT_SUPPORTED) \
    M(601, BACKUP_DAMAGED) \
    M(602, NO_BASE_BACKUP) \
    M(603, WRONG_BASE_BACKUP) \
    M(604, BACKUP_ENTRY_ALREADY_EXISTS) \
    M(605, BACKUP_ENTRY_NOT_FOUND) \
    M(606, BACKUP_IS_EMPTY) \
    M(607, BACKUP_ELEMENT_DUPLICATE) \
    M(608, CANNOT_RESTORE_TABLE) \
    M(609, FUNCTION_ALREADY_EXISTS) \
    M(610, CANNOT_DROP_FUNCTION) \
    M(611, CANNOT_CREATE_RECURSIVE_FUNCTION) \
    M(612, OBJECT_ALREADY_STORED_ON_DISK) \
    M(613, OBJECT_WAS_NOT_STORED_ON_DISK) \
    M(614, POSTGRESQL_CONNECTION_FAILURE) \
    M(615, CANNOT_ADVISE) \
    M(616, UNKNOWN_READ_METHOD) \
    M(617, LZ4_ENCODER_FAILED) \
    M(618, LZ4_DECODER_FAILED) \
    M(619, POSTGRESQL_REPLICATION_INTERNAL_ERROR) \
    M(620, QUERY_NOT_ALLOWED) \
    M(621, CANNOT_NORMALIZE_STRING) \
    M(622, CANNOT_PARSE_CAPN_PROTO_SCHEMA) \
    M(623, CAPN_PROTO_BAD_CAST) \
    M(624, BAD_FILE_TYPE) \
    M(625, IO_SETUP_ERROR) \
    M(626, CANNOT_SKIP_UNKNOWN_FIELD) \
    M(627, BACKUP_ENGINE_NOT_FOUND) \
    M(628, OFFSET_FETCH_WITHOUT_ORDER_BY) \
    M(629, HTTP_RANGE_NOT_SATISFIABLE) \
    M(630, HAVE_DEPENDENT_OBJECTS) \
<<<<<<< HEAD
    M(631, NUMBER_OF_DIMENSIONS_MISMATHED) \
=======
    M(631, UNKNOWN_FILE_SIZE) \
    M(632, UNEXPECTED_DATA_AFTER_PARSED_VALUE) \
    M(633, QUERY_IS_NOT_SUPPORTED_IN_WINDOW_VIEW) \
>>>>>>> 54f51444
    \
    M(999, KEEPER_EXCEPTION) \
    M(1000, POCO_EXCEPTION) \
    M(1001, STD_EXCEPTION) \
    M(1002, UNKNOWN_EXCEPTION) \

/* See END */

namespace DB
{
namespace ErrorCodes
{
#define M(VALUE, NAME) extern const ErrorCode NAME = VALUE;
    APPLY_FOR_ERROR_CODES(M)
#undef M

    constexpr ErrorCode END = 3000;
    ErrorPairHolder values[END + 1]{};

    struct ErrorCodesNames
    {
        std::string_view names[END + 1];
        ErrorCodesNames()
        {
#define M(VALUE, NAME) names[VALUE] = std::string_view(#NAME);
            APPLY_FOR_ERROR_CODES(M)
#undef M
        }
    } error_codes_names;

    std::string_view getName(ErrorCode error_code)
    {
        if (error_code < 0 || error_code >= END)
            return std::string_view();
        return error_codes_names.names[error_code];
    }

    ErrorCode getErrorCodeByName(std::string_view error_name)
    {
        for (size_t i = 0, end = ErrorCodes::end(); i < end; ++i)
        {
            std::string_view name = ErrorCodes::getName(i);

            if (name.empty())
                continue;

            if (name == error_name)
                return i;
        }
        throw Exception(NO_SUCH_ERROR_CODE, "No error code with name: '{}'", error_name);
    }

    ErrorCode end() { return END + 1; }

    void increment(ErrorCode error_code, bool remote, const std::string & message, const FramePointers & trace)
    {
        if (error_code < 0 || error_code >= end())
        {
            /// For everything outside the range, use END.
            /// (end() is the pointer pass the end, while END is the last value that has an element in values array).
            error_code = end() - 1;
        }

        values[error_code].increment(remote, message, trace);
    }

    void ErrorPairHolder::increment(bool remote, const std::string & message, const FramePointers & trace)
    {
        const auto now = std::chrono::system_clock::now();

        std::lock_guard lock(mutex);

        auto & error = remote ? value.remote : value.local;

        ++error.count;
        error.message = message;
        error.trace = trace;
        error.error_time_ms = std::chrono::duration_cast<std::chrono::milliseconds>(now.time_since_epoch()).count();
    }
    ErrorPair ErrorPairHolder::get()
    {
        std::lock_guard lock(mutex);
        return value;
    }
}

}<|MERGE_RESOLUTION|>--- conflicted
+++ resolved
@@ -598,13 +598,10 @@
     M(628, OFFSET_FETCH_WITHOUT_ORDER_BY) \
     M(629, HTTP_RANGE_NOT_SATISFIABLE) \
     M(630, HAVE_DEPENDENT_OBJECTS) \
-<<<<<<< HEAD
-    M(631, NUMBER_OF_DIMENSIONS_MISMATHED) \
-=======
     M(631, UNKNOWN_FILE_SIZE) \
     M(632, UNEXPECTED_DATA_AFTER_PARSED_VALUE) \
     M(633, QUERY_IS_NOT_SUPPORTED_IN_WINDOW_VIEW) \
->>>>>>> 54f51444
+    M(634, NUMBER_OF_DIMENSIONS_MISMATHED) \
     \
     M(999, KEEPER_EXCEPTION) \
     M(1000, POCO_EXCEPTION) \
