--- conflicted
+++ resolved
@@ -623,12 +623,8 @@
     M(652, ONLY_NULLS_WHILE_READING_SCHEMA) \
     M(653, CANNOT_PARSE_BACKUP_SETTINGS) \
     M(654, WRONG_BACKUP_SETTINGS) \
-<<<<<<< HEAD
-    M(655, FAILED_TO_RESTORE_METADATA_ON_OTHER_NODE) \
+    M(655, FAILED_TO_SYNC_BACKUP_OR_RESTORE) \
     M(656, CANNOT_USE_CACHE) \
-=======
-    M(655, FAILED_TO_SYNC_BACKUP_OR_RESTORE) \
->>>>>>> 72bff524
     \
     M(999, KEEPER_EXCEPTION) \
     M(1000, POCO_EXCEPTION) \
