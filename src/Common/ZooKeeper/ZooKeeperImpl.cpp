--- conflicted
+++ resolved
@@ -580,11 +580,7 @@
                     info.request->write(*out);
 
                     /// We sent close request, exit
-<<<<<<< HEAD
                     if (info.request->xid == CLOSE_XID)
-=======
-                    if (info.request->xid == close_xid)
->>>>>>> 3a3860c7
                         break;
                 }
             }
@@ -815,14 +811,8 @@
 
 void ZooKeeper::finalize(bool error_send, bool error_receive)
 {
-<<<<<<< HEAD
-    bool check = false;
-    /// If some thread (send/receive) already finalizing session don't try to do it
-    if (!finalization_started.compare_exchange_strong(check, true))
-=======
     /// If some thread (send/receive) already finalizing session don't try to do it
     if (finalization_started.exchange(true))
->>>>>>> 3a3860c7
         return;
 
     auto expire_session_if_not_expired = [&]
