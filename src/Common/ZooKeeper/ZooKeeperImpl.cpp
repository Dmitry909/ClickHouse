--- conflicted
+++ resolved
@@ -1014,11 +1014,6 @@
     LOG_INFO(log, "Finalizing session {}. finalization_started: {}, queue_finished: {}, reason: '{}'",
              session_id, already_started, requests_queue.isFinished(), reason);
 
-<<<<<<< HEAD
-    original_index.store(-1);
-
-=======
->>>>>>> 7c7783e2
     auto expire_session_if_not_expired = [&]
     {
         /// No new requests will appear in queue after finish()
