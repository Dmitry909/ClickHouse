--- conflicted
+++ resolved
@@ -83,11 +83,7 @@
             readEscapedStringInto(out, buf);
             break;
         case FormatSettings::EscapingRule::Quoted:
-<<<<<<< HEAD
             readQuotedFieldInto(out, buf);
-=======
-            readQuotedField(tmp, buf);
->>>>>>> ce48e8e1
             break;
         case FormatSettings::EscapingRule::CSV:
             readCSVStringInto(out, buf, format_settings.csv);
