// NOLINTBEGIN(clang-analyzer-optin.core.EnumCastOutOfRange)

#include <iterator>
#include <variant>
#include <IO/Operators.h>
#include <IO/WriteHelpers.h>
#include <boost/algorithm/string.hpp>
#include <Poco/SHA1Engine.h>

#include <Common/Base64.h>
#include <Common/ZooKeeper/ZooKeeperCommon.h>
#include <Common/SipHash.h>
#include <Common/ZooKeeper/ZooKeeperConstants.h>
#include <Common/StringUtils.h>
#include <Common/ZooKeeper/IKeeper.h>
#include <base/hex.h>
#include <base/scope_guard.h>
#include <Common/logger_useful.h>
#include <Common/setThreadName.h>
#include <Common/LockMemoryExceptionInThread.h>
#include <Common/ProfileEvents.h>

#include <Coordination/KeeperCommon.h>
#include <Coordination/KeeperConstants.h>
#include <Coordination/KeeperReconfiguration.h>
#include <Coordination/KeeperStorage.h>
#include <Coordination/KeeperDispatcher.h>

#include <functional>
#include <base/defines.h>

namespace ProfileEvents
{
    extern const Event KeeperCreateRequest;
    extern const Event KeeperRemoveRequest;
    extern const Event KeeperSetRequest;
    extern const Event KeeperCheckRequest;
    extern const Event KeeperMultiRequest;
    extern const Event KeeperMultiReadRequest;
    extern const Event KeeperGetRequest;
    extern const Event KeeperListRequest;
    extern const Event KeeperExistsRequest;
}

namespace DB
{

namespace ErrorCodes
{
    extern const int LOGICAL_ERROR;
    extern const int BAD_ARGUMENTS;
}

namespace
{
String getSHA1(const String & userdata)
{
    Poco::SHA1Engine engine;
    engine.update(userdata);
    const auto & digest_id = engine.digest();
    return String{digest_id.begin(), digest_id.end()};
}

bool fixupACL(
    const std::vector<Coordination::ACL> & request_acls,
    int64_t session_id,
    const KeeperStorage::UncommittedState & uncommitted_state,
    std::vector<Coordination::ACL> & result_acls)
{
    if (request_acls.empty())
        return true;

    bool valid_found = false;
    for (const auto & request_acl : request_acls)
    {
        if (request_acl.scheme == "auth")
        {
            uncommitted_state.forEachAuthInSession(
                session_id,
                [&](const KeeperStorage::AuthID & auth_id)
                {
                    valid_found = true;
                    Coordination::ACL new_acl = request_acl;

                    new_acl.scheme = auth_id.scheme;
                    new_acl.id = auth_id.id;

                    result_acls.push_back(new_acl);
                });
        }
        else if (request_acl.scheme == "world" && request_acl.id == "anyone")
        {
            /// We don't need to save default ACLs
            valid_found = true;
        }
        else if (request_acl.scheme == "digest")
        {
            Coordination::ACL new_acl = request_acl;

            /// Bad auth
            if (std::count(new_acl.id.begin(), new_acl.id.end(), ':') != 1)
                return false;

            valid_found = true;
            result_acls.push_back(new_acl);
        }
    }
    return valid_found;
}

KeeperStorage::ResponsesForSessions processWatchesImpl(
    const String & path, KeeperStorage::Watches & watches, KeeperStorage::Watches & list_watches, Coordination::Event event_type)
{
    KeeperStorage::ResponsesForSessions result;
    auto watch_it = watches.find(path);
    if (watch_it != watches.end())
    {
        std::shared_ptr<Coordination::ZooKeeperWatchResponse> watch_response = std::make_shared<Coordination::ZooKeeperWatchResponse>();
        watch_response->path = path;
        watch_response->xid = Coordination::WATCH_XID;
        watch_response->zxid = -1;
        watch_response->type = event_type;
        watch_response->state = Coordination::State::CONNECTED;
        for (auto watcher_session : watch_it->second)
            result.push_back(KeeperStorage::ResponseForSession{watcher_session, watch_response});

        watches.erase(watch_it);
    }

    auto parent_path = parentNodePath(path);

    Strings paths_to_check_for_list_watches;
    if (event_type == Coordination::Event::CREATED)
    {
        paths_to_check_for_list_watches.push_back(parent_path.toString()); /// Trigger list watches for parent
    }
    else if (event_type == Coordination::Event::DELETED)
    {
        paths_to_check_for_list_watches.push_back(path); /// Trigger both list watches for this path
        paths_to_check_for_list_watches.push_back(parent_path.toString()); /// And for parent path
    }
    /// CHANGED event never trigger list wathes

    for (const auto & path_to_check : paths_to_check_for_list_watches)
    {
        watch_it = list_watches.find(path_to_check);
        if (watch_it != list_watches.end())
        {
            std::shared_ptr<Coordination::ZooKeeperWatchResponse> watch_list_response
                = std::make_shared<Coordination::ZooKeeperWatchResponse>();
            watch_list_response->path = path_to_check;
            watch_list_response->xid = Coordination::WATCH_XID;
            watch_list_response->zxid = -1;
            if (path_to_check == parent_path)
                watch_list_response->type = Coordination::Event::CHILD;
            else
                watch_list_response->type = Coordination::Event::DELETED;

            watch_list_response->state = Coordination::State::CONNECTED;
            for (auto watcher_session : watch_it->second)
                result.push_back(KeeperStorage::ResponseForSession{watcher_session, watch_list_response});

            list_watches.erase(watch_it);
        }
    }
    return result;
}

// When this function is updated, update CURRENT_DIGEST_VERSION!!
uint64_t calculateDigest(std::string_view path, const KeeperStorage::Node & node)
{
    SipHash hash;

    hash.update(path);

    auto data = node.getData();
    if (!data.empty())
    {
        chassert(data.data() != nullptr);
        hash.update(data);
    }

    hash.update(node.stats.czxid);
    hash.update(node.stats.mzxid);
    hash.update(node.stats.ctime());
    hash.update(node.stats.mtime);
    hash.update(node.stats.version);
    hash.update(node.stats.cversion);
    hash.update(node.stats.aversion);
    hash.update(node.stats.ephemeralOwner());
    hash.update(node.stats.numChildren());
    hash.update(node.stats.pzxid);

    auto digest = hash.get64();

    /// 0 means no cached digest
    if (digest == 0)
        return 1;

    return digest;
}

}

KeeperStorage::Node & KeeperStorage::Node::operator=(const Node & other)
{
    if (this == &other)
        return *this;

    stats = other.stats;

    if (stats.data_size != 0)
    {
        data = std::unique_ptr<char[]>(new char[stats.data_size]);
        memcpy(data.get(), other.data.get(), stats.data_size);
    }

    children = other.children;

    return *this;
}

KeeperStorage::Node::Node(const Node & other)
{
    *this = other;
}

KeeperStorage::Node & KeeperStorage::Node::operator=(Node && other) noexcept
{
    if (this == &other)
        return *this;

    stats = other.stats;

    data = std::move(other.data);

    other.stats.data_size = 0;

    static_assert(std::is_nothrow_move_assignable_v<ChildrenSet>);
    children = std::move(other.children);

    return *this;
}

KeeperStorage::Node::Node(Node && other) noexcept
{
    *this = std::move(other);
}

bool KeeperStorage::Node::empty() const
{
    return stats.data_size == 0 && stats.mzxid == 0;
}

void KeeperStorage::Node::copyStats(const Coordination::Stat & stat)
{
    stats.czxid = stat.czxid;
    stats.mzxid = stat.mzxid;
    stats.pzxid = stat.pzxid;

    stats.mtime = stat.mtime;
    stats.setCtime(stat.ctime);

    stats.version = stat.version;
    stats.cversion = stat.cversion;
    stats.aversion = stat.aversion;

    if (stat.ephemeralOwner == 0)
        stats.setNumChildren(stat.numChildren);
    else
        stats.setEphemeralOwner(stat.ephemeralOwner);
}

void KeeperStorage::Node::setResponseStat(Coordination::Stat & response_stat) const
{
    response_stat.czxid = stats.czxid;
    response_stat.mzxid = stats.mzxid;
    response_stat.ctime = stats.ctime();
    response_stat.mtime = stats.mtime;
    response_stat.version = stats.version;
    response_stat.cversion = stats.cversion;
    response_stat.aversion = stats.aversion;
    response_stat.ephemeralOwner = stats.ephemeralOwner();
    response_stat.dataLength = static_cast<int32_t>(stats.data_size);
    response_stat.numChildren = stats.numChildren();
    response_stat.pzxid = stats.pzxid;
}

uint64_t KeeperStorage::Node::sizeInBytes() const
{
    return sizeof(Node) + children.size() * sizeof(StringRef) + stats.data_size;
}

void KeeperStorage::Node::setData(const String & new_data)
{
    stats.data_size = static_cast<uint32_t>(new_data.size());
    if (stats.data_size != 0)
    {
        data = std::unique_ptr<char[]>(new char[stats.data_size]);
        memcpy(data.get(), new_data.data(), stats.data_size);
    }
}

void KeeperStorage::Node::addChild(StringRef child_path)
{
    children.insert(child_path);
}

void KeeperStorage::Node::removeChild(StringRef child_path)
{
    children.erase(child_path);
}

void KeeperStorage::Node::invalidateDigestCache() const
{
    cached_digest = 0;
}

UInt64 KeeperStorage::Node::getDigest(const std::string_view path) const
{
    if (cached_digest == 0)
        cached_digest = calculateDigest(path, *this);

    return cached_digest;
};

void KeeperStorage::Node::shallowCopy(const KeeperStorage::Node & other)
{
    stats = other.stats;
    if (stats.data_size != 0)
    {
        data = std::unique_ptr<char[]>(new char[stats.data_size]);
        memcpy(data.get(), other.data.get(), stats.data_size);
    }

    cached_digest = other.cached_digest;
}

KeeperStorage::KeeperStorage(
    int64_t tick_time_ms, const String & superdigest_, const KeeperContextPtr & keeper_context_, const bool initialize_system_nodes)
    : session_expiry_queue(tick_time_ms), keeper_context(keeper_context_), superdigest(superdigest_)
{
    Node root_node;
    container.insert("/", root_node);
    addDigest(root_node, "/");

    if (initialize_system_nodes)
        initializeSystemNodes();
}

void KeeperStorage::initializeSystemNodes()
{
    if (initialized)
        throw Exception(ErrorCodes::LOGICAL_ERROR, "KeeperStorage system nodes initialized twice");

    // insert root system path if it isn't already inserted
    if (container.find(keeper_system_path) == container.end())
    {
        Node system_node;
        container.insert(keeper_system_path, system_node);
        // store digest for the empty node because we won't update
        // its stats
        addDigest(system_node, keeper_system_path);

        // update root and the digest based on it
        auto current_root_it = container.find("/");
        chassert(current_root_it != container.end());
        removeDigest(current_root_it->value, "/");
        auto updated_root_it = container.updateValue(
            "/",
            [](KeeperStorage::Node & node)
            {
                node.stats.increaseNumChildren();
                node.addChild(getBaseNodeName(keeper_system_path));
            }
        );
        addDigest(updated_root_it->value, "/");
    }

    // insert child system nodes
    for (const auto & [path, data] : keeper_context->getSystemNodesWithData())
    {
        chassert(path.starts_with(keeper_system_path));
        Node child_system_node;
        child_system_node.setData(data);
        auto [map_key, _] = container.insert(std::string{path}, child_system_node);
        /// Take child path from key owned by map.
        auto child_path = getBaseNodeName(map_key->getKey());
        container.updateValue(
            parentNodePath(StringRef(path)),
            [child_path](auto & parent)
            {
                // don't update stats so digest is okay
                parent.addChild(child_path);
            }
        );
    }

    initialized = true;
}

template <class... Ts>
struct Overloaded : Ts...
{
    using Ts::operator()...;
};

// explicit deduction guide
// https://en.cppreference.com/w/cpp/language/class_template_argument_deduction
template <class... Ts>
Overloaded(Ts...) -> Overloaded<Ts...>;

std::shared_ptr<KeeperStorage::Node> KeeperStorage::UncommittedState::tryGetNodeFromStorage(StringRef path) const
{
    std::lock_guard lock(storage.storage_mutex);
    if (auto node_it = storage.container.find(path); node_it != storage.container.end())
    {
        const auto & committed_node = node_it->value;
        auto node = std::make_shared<KeeperStorage::Node>();
        node->shallowCopy(committed_node);
        return node;
    }

    return nullptr;
}

void KeeperStorage::UncommittedState::applyDelta(const Delta & delta)
{
    chassert(!delta.path.empty());
    UncommittedNode * uncommitted_node = nullptr;

    if (auto it = nodes.find(delta.path); it != nodes.end())
    {
        uncommitted_node = &it->second;
    }
    else
    {
        if (auto storage_node = tryGetNodeFromStorage(delta.path))
        {
            auto [emplaced_it, _] = nodes.emplace(delta.path, UncommittedNode{.node = std::move(storage_node)});
            uncommitted_node = &emplaced_it->second;
        }
        else
        {
            auto [emplaced_it, _] = nodes.emplace(delta.path, UncommittedNode{.node = nullptr});
            uncommitted_node = &emplaced_it->second;
        }
    }

    std::visit(
        [&]<typename DeltaType>(const DeltaType & operation)
        {
            auto & [node, acls, applied_zxids] = *uncommitted_node;

            int64_t last_applied_zxid = 0;
            if (!applied_zxids.empty())
                last_applied_zxid = applied_zxids.back();

            if constexpr (std::same_as<DeltaType, CreateNodeDelta>)
            {
                chassert(!node);
                node = std::make_shared<Node>();
                node->copyStats(operation.stat);
                node->setData(operation.data);
                acls = operation.acls;
            }
            else if constexpr (std::same_as<DeltaType, RemoveNodeDelta>)
            {
                chassert(node);
                node = nullptr;
            }
            else if constexpr (std::same_as<DeltaType, UpdateNodeStatDelta>)
            {
                chassert(node);
                node->invalidateDigestCache();
                node->stats = operation.new_stats;
            }
            else if constexpr (std::same_as<DeltaType, UpdateNodeDataDelta>)
            {
                assert(node);
                node->invalidateDigestCache();
                node->setData(operation.new_data);
            }
            else if constexpr (std::same_as<DeltaType, SetACLDelta>)
            {
                acls = operation.new_acls;
            }

            if (last_applied_zxid != delta.zxid)
                last_applied_zxid = applied_zxids.emplace_back(delta.zxid);
        },
        delta.operation);
}

bool KeeperStorage::UncommittedState::hasACL(int64_t session_id, bool is_local, std::function<bool(const AuthID &)> predicate) const
{
    const auto check_auth = [&](const auto & auth_ids)
    {
        for (const auto & auth : auth_ids)
        {
            using TAuth = std::remove_cvref_t<decltype(auth)>;

            const AuthID * auth_ptr = nullptr;
            if constexpr (std::same_as<TAuth, AuthID>)
                auth_ptr = &auth;
            else
                auth_ptr = auth.second.get();

            if (predicate(*auth_ptr))
                return true;
        }
        return false;
    };

    if (is_local)
    {
        std::lock_guard lock(storage.storage_mutex);
        return check_auth(storage.session_and_auth[session_id]);
    }

    // check if there are uncommitted
    const auto auth_it = session_and_auth.find(session_id);
    if (auth_it == session_and_auth.end())
        return false;

    if (check_auth(auth_it->second))
        return true;

    std::lock_guard lock(storage.storage_mutex);
    return check_auth(storage.session_and_auth[session_id]);
}

void KeeperStorage::UncommittedState::rollbackDelta(const Delta & delta)
{
    assert(!delta.path.empty());

    std::visit(
        [&]<typename DeltaType>(const DeltaType & operation)
        {
            auto & [node, acls, applied_zxids] = nodes.at(delta.path);

            if constexpr (std::same_as<DeltaType, CreateNodeDelta>)
            {
                assert(node);
                node = nullptr;
            }
            else if constexpr (std::same_as<DeltaType, RemoveNodeDelta>)
            {
                assert(!node);
                node = std::make_shared<Node>();
                node->stats = operation.stat;
                node->setData(operation.data);
                acls = operation.acls;
            }
            else if constexpr (std::same_as<DeltaType, UpdateNodeStatDelta>)
            {
                assert(node);
                node->invalidateDigestCache();
                node->stats = operation.old_stats;
            }
            else if constexpr (std::same_as<DeltaType, UpdateNodeDataDelta>)
            {
                assert(node);
                node->invalidateDigestCache();
                node->setData(operation.old_data);
            }
            else if constexpr (std::same_as<DeltaType, SetACLDelta>)
            {
                acls = operation.old_acls;
            }

            if (applied_zxids.back() != delta.zxid)
                applied_zxids.pop_back();
        },
        delta.operation);
}

void KeeperStorage::UncommittedState::applyDeltas(const std::list<Delta> & new_deltas)
{
    for (const auto & delta : new_deltas)
    {
        if (!delta.path.empty())
        {
            applyDelta(delta);
        }
        else if (const auto * auth_delta = std::get_if<AddAuthDelta>(&delta.operation))
        {
            auto & uncommitted_auth = session_and_auth[auth_delta->session_id];
            uncommitted_auth.push_back(std::pair{delta.zxid, auth_delta->auth_id});
        }
    }
}

void KeeperStorage::UncommittedState::addDeltas(std::list<Delta> new_deltas)
{
    std::lock_guard lock(deltas_mutex);
    deltas.splice(deltas.end(), std::move(new_deltas));
}

void KeeperStorage::UncommittedState::cleanup(int64_t commit_zxid)
{
    for (auto it = nodes.begin(); it != nodes.end();)
    {
        auto & applied_zxids = it->second.applied_zxids;
        std::erase_if(applied_zxids, [commit_zxid](auto current_zxid) { return current_zxid <= commit_zxid; });
        if (applied_zxids.empty())
            it = nodes.erase(it);
        else
            ++it;
    }

    for (auto it = session_and_auth.begin(); it != session_and_auth.end();)
    {
        auto & auths = it->second;
        std::erase_if(auths, [commit_zxid](auto auth_pair) { return auth_pair.first <= commit_zxid; });
        if (auths.empty())
            it = session_and_auth.erase(it);
        else
            ++it;
    }
}

void KeeperStorage::UncommittedState::rollback(int64_t rollback_zxid)
{
    std::list<Delta> rollback_deltas;
    {
        std::lock_guard lock(deltas_mutex);
        if (!deltas.empty() && deltas.back().zxid > rollback_zxid)
            throw DB::Exception(
                DB::ErrorCodes::LOGICAL_ERROR,
                "Invalid state of deltas found while trying to rollback request. Last ZXID ({}) is larger than the requested ZXID ({})",
                deltas.back().zxid,
                rollback_zxid);

        auto delta_it = deltas.rbegin();
        for (; delta_it != deltas.rend(); ++delta_it)
        {
            if (delta_it->zxid != rollback_zxid)
                break;
        }

        if (delta_it == deltas.rend())
            rollback_deltas = std::move(deltas);
        else
            rollback_deltas.splice(rollback_deltas.end(), deltas, delta_it.base(), deltas.end());
    }

    // we need to undo ephemeral mapping modifications
    // CreateNodeDelta added ephemeral for session id -> we need to remove it
    // RemoveNodeDelta removed ephemeral for session id -> we need to add it back
    for (auto & delta : rollback_deltas)
    {
        if (delta.zxid < rollback_zxid)
            break;

        chassert(delta.zxid == rollback_zxid);
        if (!delta.path.empty())
        {
            std::visit(
                [&]<typename DeltaType>(const DeltaType & operation)
                {
                    if constexpr (std::same_as<DeltaType, CreateNodeDelta>)
                    {
                        if (operation.stat.ephemeralOwner != 0)
                            storage.unregisterEphemeralPath(operation.stat.ephemeralOwner, delta.path);
                    }
                    else if constexpr (std::same_as<DeltaType, RemoveNodeDelta>)
                    {
                        if (operation.stat.ephemeralOwner() != 0)
                        {
                            std::lock_guard lock(storage.ephemerals_mutex);
                            storage.ephemerals[operation.stat.ephemeralOwner()].emplace(delta.path);
                        }
                    }
                },
                delta.operation);
        }
        else if (auto * add_auth = std::get_if<AddAuthDelta>(&delta.operation))
        {
            auto & uncommitted_auth = session_and_auth[add_auth->session_id];
            if (uncommitted_auth.back().second == add_auth->auth_id)
            {
                uncommitted_auth.pop_back();
                if (uncommitted_auth.empty())
                    session_and_auth.erase(add_auth->session_id);
            }
        }

        rollbackDelta(delta);
    }
}

std::shared_ptr<KeeperStorage::Node> KeeperStorage::UncommittedState::getNode(StringRef path) const
{
    if (auto node_it = nodes.find(path.toView()); node_it != nodes.end())
        return node_it->second.node;

    std::shared_ptr<KeeperStorage::Node> node = tryGetNodeFromStorage(path);

    if (node)
        nodes.emplace(std::string{path}, UncommittedNode{node});

    return node;
}

Coordination::ACLs KeeperStorage::UncommittedState::getACLs(StringRef path) const
{
    if (auto node_it = nodes.find(path.toView()); node_it != nodes.end())
    {
        if (!node_it->second.acls.has_value())
            node_it->second.acls.emplace(storage.acl_map.convertNumber(node_it->second.node->stats.acl_id));

        return *node_it->second.acls;
    }

    std::shared_ptr<KeeperStorage::Node> node = tryGetNodeFromStorage(path);

    if (node)
    {
        auto [it, inserted] = nodes.emplace(std::string{path}, UncommittedNode{node});
        it->second.acls = storage.acl_map.convertNumber(node->stats.acl_id);
        return *it->second.acls;
    }

    return {};
}

void KeeperStorage::UncommittedState::forEachAuthInSession(int64_t session_id, std::function<void(const AuthID &)> func) const
{
    const auto call_for_each_auth = [&func](const auto & auth_ids)
    {
        for (const auto & auth : auth_ids)
        {
            using TAuth = std::remove_cvref_t<decltype(auth)>;

            const AuthID * auth_ptr = nullptr;
            if constexpr (std::same_as<TAuth, AuthID>)
                auth_ptr = &auth;
            else
                auth_ptr = auth.second.get();

            func(*auth_ptr);
        }
    };

    {
        std::lock_guard lock(storage.storage_mutex);
        // for committed
        if (auto auth_it = storage.session_and_auth.find(session_id); auth_it != storage.session_and_auth.end())
            call_for_each_auth(auth_it->second);
    }

    // for uncommitted
    if (auto auth_it = session_and_auth.find(session_id); auth_it != session_and_auth.end())
        call_for_each_auth(auth_it->second);
}

namespace
{

[[noreturn]] void onStorageInconsistency()
{
    LOG_ERROR(
        getLogger("KeeperStorage"),
        "Inconsistency found between uncommitted and committed data. Keeper will terminate to avoid undefined behaviour.");
    std::terminate();
}

}

/// Get current committed zxid
int64_t KeeperStorage::getZXID() const
{
    std::lock_guard lock(transaction_mutex);
    return zxid;
}

int64_t KeeperStorage::getNextZXIDLocked() const
{
    if (uncommitted_transactions.empty())
        return zxid + 1;

    return uncommitted_transactions.back().zxid + 1;
}

int64_t KeeperStorage::getNextZXID() const
{
    std::lock_guard lock(transaction_mutex);
    return getNextZXIDLocked();
}

void KeeperStorage::applyUncommittedState(KeeperStorage & other, int64_t last_log_idx) TSA_NO_THREAD_SAFETY_ANALYSIS
{
    std::unordered_set<int64_t> zxids_to_apply;
    for (const auto & transaction : uncommitted_transactions)
    {
        if (transaction.log_idx == 0)
            throw DB::Exception(ErrorCodes::LOGICAL_ERROR, "Transaction has log idx equal to 0");

        if (transaction.log_idx <= last_log_idx)
            continue;

        other.uncommitted_transactions.push_back(transaction);
        zxids_to_apply.insert(transaction.zxid);
    }

    auto it = uncommitted_state.deltas.begin();

    for (; it != uncommitted_state.deltas.end(); ++it)
    {
        if (!zxids_to_apply.contains(it->zxid))
            continue;

        other.uncommitted_state.applyDelta(*it);
        other.uncommitted_state.deltas.push_back(*it);
    }
}

Coordination::Error KeeperStorage::commit(std::list<Delta> deltas)
{
    // Deltas are added with increasing ZXIDs
    // If there are no deltas for the commit_zxid (e.g. read requests), we instantly return
    // on first delta
    for (auto & delta : deltas)
    {
        auto result = std::visit(
            [&, &path = delta.path]<typename DeltaType>(DeltaType & operation) TSA_REQUIRES(storage_mutex) -> Coordination::Error
            {
                if constexpr (std::same_as<DeltaType, KeeperStorage::CreateNodeDelta>)
                {
                    if (!createNode(
                            path,
                            std::move(operation.data),
                            operation.stat,
                            std::move(operation.acls)))
                        onStorageInconsistency();

                    return Coordination::Error::ZOK;
                }
                else if constexpr (std::same_as<DeltaType, KeeperStorage::UpdateNodeStatDelta> || std::same_as<DeltaType, KeeperStorage::UpdateNodeDataDelta>)
                {
                    auto node_it = container.find(path);
                    if (node_it == container.end())
                        onStorageInconsistency();

                    if (operation.version != -1 && operation.version != node_it->value.stats.version)
                        onStorageInconsistency();

                    removeDigest(node_it->value, path);
                    auto updated_node = container.updateValue(path, [&](auto & node) {
                        if constexpr (std::same_as<DeltaType, KeeperStorage::UpdateNodeStatDelta>)
                        {
                            node.stats = operation.new_stats;
                        }
                        else
                        {
                            node.setData(std::move(operation.new_data));
                        }
                    });
                    addDigest(updated_node->value, path);

                    return Coordination::Error::ZOK;
                }
                else if constexpr (std::same_as<DeltaType, KeeperStorage::RemoveNodeDelta>)
                {
                    if (!removeNode(path, operation.version))
                        onStorageInconsistency();

                    return Coordination::Error::ZOK;
                }
                else if constexpr (std::same_as<DeltaType, KeeperStorage::SetACLDelta>)
                {
                    auto node_it = container.find(path);
                    if (node_it == container.end())
                        onStorageInconsistency();

                    if (operation.version != -1 && operation.version != node_it->value.stats.aversion)
                        onStorageInconsistency();

                    acl_map.removeUsage(node_it->value.stats.acl_id);

                    uint64_t acl_id = acl_map.convertACLs(operation.new_acls);
                    acl_map.addUsage(acl_id);

                    container.updateValue(path, [acl_id](KeeperStorage::Node & node) { node.stats.acl_id = acl_id; });

                    return Coordination::Error::ZOK;
                }
                else if constexpr (std::same_as<DeltaType, KeeperStorage::ErrorDelta>)
                    return operation.error;
                else if constexpr (std::same_as<DeltaType, KeeperStorage::SubDeltaEnd>)
                {
                    return Coordination::Error::ZOK;
                }
                else if constexpr (std::same_as<DeltaType, KeeperStorage::AddAuthDelta>)
                {
                    session_and_auth[operation.session_id].emplace_back(std::move(*operation.auth_id));
                    return Coordination::Error::ZOK;
                }
                else
                {
                    // shouldn't be called in any process functions
                    onStorageInconsistency();
                }
            },
            delta.operation);

        if (result != Coordination::Error::ZOK)
            return result;
    }

    return Coordination::Error::ZOK;
}

bool KeeperStorage::createNode(
    const std::string & path,
    String data,
    const Coordination::Stat & stat,
    Coordination::ACLs node_acls)
{
    auto parent_path = parentNodePath(path);
    auto node_it = container.find(parent_path);

    if (node_it == container.end())
        return false;

    if (node_it->value.stats.isEphemeral())
        return false;

    if (container.contains(path))
        return false;

    KeeperStorage::Node created_node;

    uint64_t acl_id = acl_map.convertACLs(node_acls);
    acl_map.addUsage(acl_id);

    created_node.stats.acl_id = acl_id;
    created_node.copyStats(stat);
    created_node.setData(data);
    auto [map_key, _] = container.insert(path, created_node);
    /// Take child path from key owned by map.
    auto child_path = getBaseNodeName(map_key->getKey());
    container.updateValue(
            parent_path,
            [child_path](KeeperStorage::Node & parent)
            {
                parent.addChild(child_path);
                chassert(parent.stats.numChildren() == static_cast<int32_t>(parent.getChildren().size()));
            }
    );

    addDigest(map_key->getMapped()->value, map_key->getKey().toView());
    return true;
};

bool KeeperStorage::removeNode(const std::string & path, int32_t version)
{
    auto node_it = container.find(path);
    if (node_it == container.end())
        return false;

    if (version != -1 && version != node_it->value.stats.version)
        return false;

    if (node_it->value.stats.numChildren())
        return false;

    KeeperStorage::Node prev_node;
    prev_node.shallowCopy(node_it->value);
    acl_map.removeUsage(node_it->value.stats.acl_id);

    container.updateValue(
        parentNodePath(path),
        [child_basename = getBaseNodeName(node_it->key)](KeeperStorage::Node & parent)
        {
            parent.removeChild(child_basename);
            chassert(parent.stats.numChildren() == static_cast<int32_t>(parent.getChildren().size()));
        }
    );

    container.erase(path);

    removeDigest(prev_node, path);
    return true;
}

struct KeeperStorageRequestProcessor
{
    Coordination::ZooKeeperRequestPtr zk_request;

    explicit KeeperStorageRequestProcessor(const Coordination::ZooKeeperRequestPtr & zk_request_) : zk_request(zk_request_) { }
    virtual Coordination::ZooKeeperResponsePtr process(KeeperStorage & storage, std::list<KeeperStorage::Delta> deltas) const = 0;
    virtual std::list<KeeperStorage::Delta>
    preprocess(KeeperStorage & /*storage*/, int64_t /*zxid*/, int64_t /*session_id*/, int64_t /*time*/, uint64_t & /*digest*/, const KeeperContext & /*keeper_context*/) const
    {
        return {};
    }

    // process the request using locally committed data
    virtual Coordination::ZooKeeperResponsePtr
    processLocal(KeeperStorage & /*storage*/, std::list<KeeperStorage::Delta> /* deltas */) const
    {
        throw Exception{DB::ErrorCodes::LOGICAL_ERROR, "Cannot process the request locally"};
    }

    virtual KeeperStorage::ResponsesForSessions
    processWatches(KeeperStorage::Watches & /*watches*/, KeeperStorage::Watches & /*list_watches*/) const
    {
        return {};
    }
    virtual bool checkAuth(KeeperStorage & /*storage*/, int64_t /*session_id*/, bool /*is_local*/) const { return true; }

    virtual ~KeeperStorageRequestProcessor() = default;
};

struct KeeperStorageHeartbeatRequestProcessor final : public KeeperStorageRequestProcessor
{
    using KeeperStorageRequestProcessor::KeeperStorageRequestProcessor;
    Coordination::ZooKeeperResponsePtr
    process(KeeperStorage & /* storage */, std::list<KeeperStorage::Delta> /* deltas */) const override
    {
        return zk_request->makeResponse();
    }
};

struct KeeperStorageSyncRequestProcessor final : public KeeperStorageRequestProcessor
{
    using KeeperStorageRequestProcessor::KeeperStorageRequestProcessor;
    Coordination::ZooKeeperResponsePtr
    process(KeeperStorage & /* storage */, std::list<KeeperStorage::Delta> /* deltas */) const override
    {
        auto response = zk_request->makeResponse();
        dynamic_cast<Coordination::ZooKeeperSyncResponse &>(*response).path
            = dynamic_cast<Coordination::ZooKeeperSyncRequest &>(*zk_request).path;
        return response;
    }
};

namespace
{

Coordination::ACLs getNodeACLs(KeeperStorage & storage, StringRef path, bool is_local)
{
    if (is_local)
    {
        std::lock_guard lock(storage.storage_mutex);
        auto node_it = storage.container.find(path);
        if (node_it == storage.container.end())
            return {};

        return storage.acl_map.convertNumber(node_it->value.stats.acl_id);
    }

    return storage.uncommitted_state.getACLs(path);
}

void handleSystemNodeModification(const KeeperContext & keeper_context, std::string_view error_msg)
{
    if (keeper_context.getServerState() == KeeperContext::Phase::INIT && !keeper_context.ignoreSystemPathOnStartup())
        throw Exception(
            ErrorCodes::LOGICAL_ERROR,
            "{}. Ignoring it can lead to data loss. "
            "If you still want to ignore it, you can set 'keeper_server.ignore_system_path_on_startup' to true.",
            error_msg);

    LOG_ERROR(getLogger("KeeperStorage"), fmt::runtime(error_msg));
}

}

KeeperStorage::UpdateNodeStatDelta::UpdateNodeStatDelta(const KeeperStorage::Node & node)
    : old_stats(node.stats)
    , new_stats(node.stats)
{}

bool KeeperStorage::checkACL(StringRef path, int32_t permission, int64_t session_id, bool is_local)
{
    const auto node_acls = getNodeACLs(*this, path, is_local);
    if (node_acls.empty())
        return true;

    if (uncommitted_state.hasACL(session_id, is_local, [](const auto & auth_id) { return auth_id.scheme == "super"; }))
        return true;

    for (const auto & node_acl : node_acls)
    {
        if (node_acl.permissions & permission)
        {
            if (node_acl.scheme == "world" && node_acl.id == "anyone")
                return true;

            if (uncommitted_state.hasACL(
                    session_id,
                    is_local,
                    [&](const auto & auth_id) { return auth_id.scheme == node_acl.scheme && auth_id.id == node_acl.id; }))
                return true;
        }
    }

    return false;
}

void KeeperStorage::unregisterEphemeralPath(int64_t session_id, const std::string & path)
{
    std::lock_guard ephemerals_lock(ephemerals_mutex);
    auto ephemerals_it = ephemerals.find(session_id);
    if (ephemerals_it == ephemerals.end())
        throw Exception(ErrorCodes::LOGICAL_ERROR, "Session {} is missing ephemeral path", session_id);

    ephemerals_it->second.erase(path);
    if (ephemerals_it->second.empty())
        ephemerals.erase(ephemerals_it);
}

struct KeeperStorageCreateRequestProcessor final : public KeeperStorageRequestProcessor
{
    using KeeperStorageRequestProcessor::KeeperStorageRequestProcessor;

    KeeperStorage::ResponsesForSessions
    processWatches(KeeperStorage::Watches & watches, KeeperStorage::Watches & list_watches) const override
    {
        return processWatchesImpl(zk_request->getPath(), watches, list_watches, Coordination::Event::CREATED);
    }

    bool checkAuth(KeeperStorage & storage, int64_t session_id, bool is_local) const override
    {
        auto path = zk_request->getPath();
        return storage.checkACL(parentNodePath(path), Coordination::ACL::Create, session_id, is_local);
    }

    std::list<KeeperStorage::Delta>
    preprocess(KeeperStorage & storage, int64_t zxid, int64_t session_id, int64_t time, uint64_t & digest, const KeeperContext & keeper_context) const override
    {
        ProfileEvents::increment(ProfileEvents::KeeperCreateRequest);
        Coordination::ZooKeeperCreateRequest & request = dynamic_cast<Coordination::ZooKeeperCreateRequest &>(*zk_request);

        std::list<KeeperStorage::Delta> new_deltas;

        auto parent_path = parentNodePath(request.path);
        auto parent_node = storage.uncommitted_state.getNode(parent_path);
        if (parent_node == nullptr)
            return {KeeperStorage::Delta{zxid, Coordination::Error::ZNONODE}};

        else if (parent_node->stats.isEphemeral())
            return {KeeperStorage::Delta{zxid, Coordination::Error::ZNOCHILDRENFOREPHEMERALS}};

        std::string path_created = request.path;
        if (request.is_sequential)
        {
            if (request.not_exists)
                return {KeeperStorage::Delta{zxid, Coordination::Error::ZBADARGUMENTS}};

            auto seq_num = parent_node->stats.seqNum();

            std::stringstream seq_num_str; // STYLE_CHECK_ALLOW_STD_STRING_STREAM
            seq_num_str.exceptions(std::ios::failbit);
            seq_num_str << std::setw(10) << std::setfill('0') << seq_num;

            path_created += seq_num_str.str();
        }

        if (Coordination::matchPath(path_created, keeper_system_path) != Coordination::PathMatchResult::NOT_MATCH)
        {
            auto error_msg = fmt::format("Trying to create a node inside the internal Keeper path ({}) which is not allowed. Path: {}", keeper_system_path, path_created);

            handleSystemNodeModification(keeper_context, error_msg);
            return {KeeperStorage::Delta{zxid, Coordination::Error::ZBADARGUMENTS}};
        }

        if (storage.uncommitted_state.getNode(path_created))
        {
            if (zk_request->getOpNum() == Coordination::OpNum::CreateIfNotExists)
                return new_deltas;

            return {KeeperStorage::Delta{zxid, Coordination::Error::ZNODEEXISTS}};
        }

        if (getBaseNodeName(path_created).size == 0)
            return {KeeperStorage::Delta{zxid, Coordination::Error::ZBADARGUMENTS}};

        Coordination::ACLs node_acls;
        if (!fixupACL(request.acls, session_id, storage.uncommitted_state, node_acls))
            return {KeeperStorage::Delta{zxid, Coordination::Error::ZINVALIDACL}};

        if (request.is_ephemeral)
        {
            std::lock_guard lock(storage.ephemerals_mutex);
            storage.ephemerals[session_id].emplace(path_created);
        }

        int32_t parent_cversion = request.parent_cversion;

        KeeperStorage::UpdateNodeStatDelta update_parent_delta(*parent_node);
        update_parent_delta.new_stats.increaseNumChildren();

<<<<<<< HEAD
        if (parent_cversion == -1)
            ++update_parent_delta.new_stats.cversion;
        else if (parent_cversion > update_parent_delta.old_stats.cversion)
            update_parent_delta.new_stats.cversion = parent_cversion;

        if (zxid > update_parent_delta.old_stats.pzxid)
            update_parent_delta.new_stats.pzxid = zxid;

        update_parent_delta.new_stats.increaseNumChildren();
=======
            node.pzxid = std::max(zxid, node.pzxid);
            node.increaseNumChildren();
        };
>>>>>>> 9b9f37a4

        new_deltas.emplace_back(std::string{parent_path}, zxid, std::move(update_parent_delta));

        Coordination::Stat stat;
        stat.czxid = zxid;
        stat.mzxid = zxid;
        stat.pzxid = zxid;
        stat.ctime = time;
        stat.mtime = time;
        stat.numChildren = 0;
        stat.version = 0;
        stat.aversion = 0;
        stat.cversion = 0;
        stat.ephemeralOwner = request.is_ephemeral ? session_id : 0;

        new_deltas.emplace_back(
            std::move(path_created),
            zxid,
            KeeperStorage::CreateNodeDelta{stat, std::move(node_acls), request.data});

        digest = storage.calculateNodesDigest(digest, new_deltas);
        return new_deltas;
    }

    Coordination::ZooKeeperResponsePtr process(KeeperStorage & storage, std::list<KeeperStorage::Delta> deltas) const override TSA_REQUIRES(storage.storage_mutex)
    {
        Coordination::ZooKeeperResponsePtr response_ptr = zk_request->makeResponse();
        Coordination::ZooKeeperCreateResponse & response = dynamic_cast<Coordination::ZooKeeperCreateResponse &>(*response_ptr);

        if (deltas.empty())
        {
            response.path_created = zk_request->getPath();
            response.error = Coordination::Error::ZOK;
            return response_ptr;
        }

        std::string created_path;
        auto create_delta_it = std::find_if(
            deltas.begin(),
            deltas.end(),
            [](const auto & delta)
            { return std::holds_alternative<KeeperStorage::CreateNodeDelta>(delta.operation); });

        if (create_delta_it != deltas.end())
            created_path = create_delta_it->path;

        if (const auto result = storage.commit(std::move(deltas)); result != Coordination::Error::ZOK)
        {
            response.error = result;
            return response_ptr;
        }

        response.path_created = std::move(created_path);
        response.error = Coordination::Error::ZOK;
        return response_ptr;
    }
};

struct KeeperStorageGetRequestProcessor final : public KeeperStorageRequestProcessor
{
    bool checkAuth(KeeperStorage & storage, int64_t session_id, bool is_local) const override
    {
        return storage.checkACL(zk_request->getPath(), Coordination::ACL::Read, session_id, is_local);
    }

    using KeeperStorageRequestProcessor::KeeperStorageRequestProcessor;

    std::list<KeeperStorage::Delta>
    preprocess(KeeperStorage & storage, int64_t zxid, int64_t /*session_id*/, int64_t /*time*/, uint64_t & /*digest*/, const KeeperContext & /*keeper_context*/) const override
    {
        ProfileEvents::increment(ProfileEvents::KeeperGetRequest);
        Coordination::ZooKeeperGetRequest & request = dynamic_cast<Coordination::ZooKeeperGetRequest &>(*zk_request);

        if (request.path == Coordination::keeper_api_feature_flags_path
            || request.path == Coordination::keeper_config_path
            || request.path == Coordination::keeper_availability_zone_path)
            return {};

        if (!storage.uncommitted_state.getNode(request.path))
            return {KeeperStorage::Delta{zxid, Coordination::Error::ZNONODE}};

        return {};
    }

    template <bool local>
    Coordination::ZooKeeperResponsePtr processImpl(KeeperStorage & storage, std::list<KeeperStorage::Delta> deltas) const TSA_REQUIRES(storage.storage_mutex)
    {
        Coordination::ZooKeeperResponsePtr response_ptr = zk_request->makeResponse();
        Coordination::ZooKeeperGetResponse & response = dynamic_cast<Coordination::ZooKeeperGetResponse &>(*response_ptr);
        Coordination::ZooKeeperGetRequest & request = dynamic_cast<Coordination::ZooKeeperGetRequest &>(*zk_request);

        if constexpr (!local)
        {
            if (const auto result = storage.commit(std::move(deltas)); result != Coordination::Error::ZOK)
            {
                response.error = result;
                return response_ptr;
            }
        }

        if (request.path == Coordination::keeper_config_path)
        {
            response.data = serializeClusterConfig(
                storage.keeper_context->getDispatcher()->getStateMachine().getClusterConfig());
            response.error = Coordination::Error::ZOK;
            return response_ptr;
        }

        auto & container = storage.container;
        auto node_it = container.find(request.path);
        if (node_it == container.end())
        {
            if constexpr (local)
                response.error = Coordination::Error::ZNONODE;
            else
                onStorageInconsistency();
        }
        else
        {
            node_it->value.setResponseStat(response.stat);
            auto data = node_it->value.getData();
            response.data = std::string(data);
            response.error = Coordination::Error::ZOK;
        }

        return response_ptr;
    }


    Coordination::ZooKeeperResponsePtr process(KeeperStorage & storage, std::list<KeeperStorage::Delta> deltas) const override TSA_REQUIRES(storage.storage_mutex)
    {
        return processImpl<false>(storage, std::move(deltas));
    }

    Coordination::ZooKeeperResponsePtr processLocal(KeeperStorage & storage, std::list<KeeperStorage::Delta> deltas) const override TSA_REQUIRES(storage.storage_mutex)
    {
        ProfileEvents::increment(ProfileEvents::KeeperGetRequest);
        return processImpl<true>(storage, std::move(deltas));
    }
};

struct KeeperStorageRemoveRequestProcessor final : public KeeperStorageRequestProcessor
{
    bool checkAuth(KeeperStorage & storage, int64_t session_id, bool is_local) const override
    {
        return storage.checkACL(parentNodePath(zk_request->getPath()), Coordination::ACL::Delete, session_id, is_local);
    }

    using KeeperStorageRequestProcessor::KeeperStorageRequestProcessor;
    std::list<KeeperStorage::Delta>
    preprocess(KeeperStorage & storage, int64_t zxid, int64_t /*session_id*/, int64_t /*time*/, uint64_t & digest, const KeeperContext & keeper_context) const override
    {
        ProfileEvents::increment(ProfileEvents::KeeperRemoveRequest);
        Coordination::ZooKeeperRemoveRequest & request = dynamic_cast<Coordination::ZooKeeperRemoveRequest &>(*zk_request);

        std::list<KeeperStorage::Delta> new_deltas;

        if (Coordination::matchPath(request.path, keeper_system_path) != Coordination::PathMatchResult::NOT_MATCH)
        {
            auto error_msg = fmt::format("Trying to delete an internal Keeper path ({}) which is not allowed", request.path);

            handleSystemNodeModification(keeper_context, error_msg);
            return {KeeperStorage::Delta{zxid, Coordination::Error::ZBADARGUMENTS}};
        }

        auto parent_path = parentNodePath(request.path);
        auto parent_node = storage.uncommitted_state.getNode(parent_path);

        KeeperStorage::UpdateNodeStatDelta update_parent_delta(*parent_node);

        const auto add_parent_update_delta = [&]
        {
            new_deltas.emplace_back(
                std::string{parent_path},
                zxid,
<<<<<<< HEAD
                std::move(update_parent_delta)
=======
                KeeperStorage::UpdateNodeDelta
                {
                    [zxid](KeeperStorage::Node & parent)
                    {
                        parent.pzxid = std::max(parent.pzxid, zxid);
                    }
                }
>>>>>>> 9b9f37a4
            );
        };

        const auto update_parent_pzxid = [&]()
        {
            if (!parent_node)
                return;

            if (update_parent_delta.old_stats.pzxid < zxid)
                update_parent_delta.new_stats.pzxid = zxid;
        };

        auto node = storage.uncommitted_state.getNode(request.path);

        if (!node)
        {
            if (request.restored_from_zookeeper_log)
            {
                update_parent_pzxid();
                add_parent_update_delta();
            }
            return {KeeperStorage::Delta{zxid, Coordination::Error::ZNONODE}};
        }
        else if (request.version != -1 && request.version != node->stats.version)
            return {KeeperStorage::Delta{zxid, Coordination::Error::ZBADVERSION}};
        else if (node->stats.numChildren() != 0)
            return {KeeperStorage::Delta{zxid, Coordination::Error::ZNOTEMPTY}};

        if (request.restored_from_zookeeper_log)
            update_parent_pzxid();

        ++update_parent_delta.new_stats.cversion;
        update_parent_delta.new_stats.decreaseNumChildren();
        add_parent_update_delta();

        new_deltas.emplace_back(
            request.path,
            zxid,
            KeeperStorage::RemoveNodeDelta{request.version, node->stats, storage.uncommitted_state.getACLs(request.path), std::string{node->getData()}});

        if (node->stats.isEphemeral())
            storage.unregisterEphemeralPath(node->stats.ephemeralOwner(), request.path);

        digest = storage.calculateNodesDigest(digest, new_deltas);

        return new_deltas;
    }

    Coordination::ZooKeeperResponsePtr process(KeeperStorage & storage, std::list<KeeperStorage::Delta> deltas) const override TSA_REQUIRES(storage.storage_mutex)
    {
        Coordination::ZooKeeperResponsePtr response_ptr = zk_request->makeResponse();
        Coordination::ZooKeeperRemoveResponse & response = dynamic_cast<Coordination::ZooKeeperRemoveResponse &>(*response_ptr);

        response.error = storage.commit(std::move(deltas));
        return response_ptr;
    }

    KeeperStorage::ResponsesForSessions
    processWatches(KeeperStorage::Watches & watches, KeeperStorage::Watches & list_watches) const override
    {
        return processWatchesImpl(zk_request->getPath(), watches, list_watches, Coordination::Event::DELETED);
    }
};

struct KeeperStorageExistsRequestProcessor final : public KeeperStorageRequestProcessor
{
    using KeeperStorageRequestProcessor::KeeperStorageRequestProcessor;

    std::list<KeeperStorage::Delta>
    preprocess(KeeperStorage & storage, int64_t zxid, int64_t /*session_id*/, int64_t /*time*/, uint64_t & /*digest*/, const KeeperContext & /*keeper_context*/) const override
    {
        ProfileEvents::increment(ProfileEvents::KeeperExistsRequest);
        Coordination::ZooKeeperExistsRequest & request = dynamic_cast<Coordination::ZooKeeperExistsRequest &>(*zk_request);

        if (!storage.uncommitted_state.getNode(request.path))
            return {KeeperStorage::Delta{zxid, Coordination::Error::ZNONODE}};

        return {};
    }

    template <bool local>
    Coordination::ZooKeeperResponsePtr processImpl(KeeperStorage & storage, std::list<KeeperStorage::Delta> deltas) const TSA_REQUIRES(storage.storage_mutex)
    {
        Coordination::ZooKeeperResponsePtr response_ptr = zk_request->makeResponse();
        Coordination::ZooKeeperExistsResponse & response = dynamic_cast<Coordination::ZooKeeperExistsResponse &>(*response_ptr);
        Coordination::ZooKeeperExistsRequest & request = dynamic_cast<Coordination::ZooKeeperExistsRequest &>(*zk_request);

        if constexpr (!local)
        {
            if (const auto result = storage.commit(std::move(deltas)); result != Coordination::Error::ZOK)
            {
                response.error = result;
                return response_ptr;
            }
        }

        auto & container = storage.container;
        auto node_it = container.find(request.path);
        if (node_it == container.end())
        {
            if constexpr (local)
                response.error = Coordination::Error::ZNONODE;
            else
                onStorageInconsistency();
        }
        else
        {
            node_it->value.setResponseStat(response.stat);
            response.error = Coordination::Error::ZOK;
        }

        return response_ptr;
    }

    Coordination::ZooKeeperResponsePtr process(KeeperStorage & storage, std::list<KeeperStorage::Delta> deltas) const override TSA_REQUIRES(storage.storage_mutex)
    {
        return processImpl<false>(storage, std::move(deltas));
    }

    Coordination::ZooKeeperResponsePtr processLocal(KeeperStorage & storage, std::list<KeeperStorage::Delta> deltas) const override TSA_REQUIRES(storage.storage_mutex)
    {
        ProfileEvents::increment(ProfileEvents::KeeperExistsRequest);
        return processImpl<true>(storage, std::move(deltas));
    }
};

struct KeeperStorageSetRequestProcessor final : public KeeperStorageRequestProcessor
{
    bool checkAuth(KeeperStorage & storage, int64_t session_id, bool is_local) const override
    {
        return storage.checkACL(zk_request->getPath(), Coordination::ACL::Write, session_id, is_local);
    }

    using KeeperStorageRequestProcessor::KeeperStorageRequestProcessor;
    std::list<KeeperStorage::Delta>
    preprocess(KeeperStorage & storage, int64_t zxid, int64_t /*session_id*/, int64_t time, uint64_t & digest, const KeeperContext & keeper_context) const override
    {
        ProfileEvents::increment(ProfileEvents::KeeperSetRequest);
        Coordination::ZooKeeperSetRequest & request = dynamic_cast<Coordination::ZooKeeperSetRequest &>(*zk_request);

        std::list<KeeperStorage::Delta> new_deltas;

        if (Coordination::matchPath(request.path, keeper_system_path) != Coordination::PathMatchResult::NOT_MATCH)
        {
            auto error_msg = fmt::format("Trying to update an internal Keeper path ({}) which is not allowed", request.path);

            handleSystemNodeModification(keeper_context, error_msg);
            return {KeeperStorage::Delta{zxid, Coordination::Error::ZBADARGUMENTS}};
        }

        if (!storage.uncommitted_state.getNode(request.path))
            return {KeeperStorage::Delta{zxid, Coordination::Error::ZNONODE}};

        auto node = storage.uncommitted_state.getNode(request.path);

        if (request.version != -1 && request.version != node->stats.version)
            return {KeeperStorage::Delta{zxid, Coordination::Error::ZBADVERSION}};

        KeeperStorage::UpdateNodeStatDelta node_delta(*node);
        node_delta.version = request.version;
        auto & new_stats = node_delta.new_stats;
        new_stats.version++;
        new_stats.mzxid = zxid;
        new_stats.mtime = time;

        new_deltas.emplace_back(request.path, zxid, std::move(node_delta));
        new_deltas.emplace_back(
            request.path,
            zxid,
            KeeperStorage::UpdateNodeDataDelta{.old_data = std::string{node->getData()}, .new_data = request.data, .version = request.version});

        auto parent_path = parentNodePath(request.path);
        auto parent_node = storage.uncommitted_state.getNode(parent_path);
        KeeperStorage::UpdateNodeStatDelta parent_delta(*parent_node);
        ++parent_delta.new_stats.cversion;
        new_deltas.emplace_back(std::string{parent_path}, zxid, std::move(parent_delta));

        digest = storage.calculateNodesDigest(digest, new_deltas);
        return new_deltas;
    }

    Coordination::ZooKeeperResponsePtr process(KeeperStorage & storage, std::list<KeeperStorage::Delta> deltas) const override TSA_REQUIRES(storage.storage_mutex)
    {
        auto & container = storage.container;

        Coordination::ZooKeeperResponsePtr response_ptr = zk_request->makeResponse();
        Coordination::ZooKeeperSetResponse & response = dynamic_cast<Coordination::ZooKeeperSetResponse &>(*response_ptr);
        Coordination::ZooKeeperSetRequest & request = dynamic_cast<Coordination::ZooKeeperSetRequest &>(*zk_request);

        if (const auto result = storage.commit(std::move(deltas)); result != Coordination::Error::ZOK)
        {
            response.error = result;
            return response_ptr;
        }

        auto node_it = container.find(request.path);
        if (node_it == container.end())
            onStorageInconsistency();

        node_it->value.setResponseStat(response.stat);
        response.error = Coordination::Error::ZOK;

        return response_ptr;
    }

    KeeperStorage::ResponsesForSessions
    processWatches(KeeperStorage::Watches & watches, KeeperStorage::Watches & list_watches) const override
    {
        return processWatchesImpl(zk_request->getPath(), watches, list_watches, Coordination::Event::CHANGED);
    }
};

struct KeeperStorageListRequestProcessor final : public KeeperStorageRequestProcessor
{
    bool checkAuth(KeeperStorage & storage, int64_t session_id, bool is_local) const override
    {
        return storage.checkACL(zk_request->getPath(), Coordination::ACL::Read, session_id, is_local);
    }

    using KeeperStorageRequestProcessor::KeeperStorageRequestProcessor;
    std::list<KeeperStorage::Delta>
    preprocess(KeeperStorage & storage, int64_t zxid, int64_t /*session_id*/, int64_t /*time*/, uint64_t & /*digest*/, const KeeperContext & /*keeper_context*/) const override
    {
        ProfileEvents::increment(ProfileEvents::KeeperListRequest);
        Coordination::ZooKeeperListRequest & request = dynamic_cast<Coordination::ZooKeeperListRequest &>(*zk_request);

        if (!storage.uncommitted_state.getNode(request.path))
            return {KeeperStorage::Delta{zxid, Coordination::Error::ZNONODE}};

        return {};
    }


    template <bool local>
    Coordination::ZooKeeperResponsePtr processImpl(KeeperStorage & storage, std::list<KeeperStorage::Delta> deltas) const TSA_REQUIRES(storage.storage_mutex)
    {
        Coordination::ZooKeeperResponsePtr response_ptr = zk_request->makeResponse();
        Coordination::ZooKeeperListResponse & response = dynamic_cast<Coordination::ZooKeeperListResponse &>(*response_ptr);
        Coordination::ZooKeeperListRequest & request = dynamic_cast<Coordination::ZooKeeperListRequest &>(*zk_request);

        if constexpr (!local)
        {
            if (const auto result = storage.commit(std::move(deltas)); result != Coordination::Error::ZOK)
            {
                response.error = result;
                return response_ptr;
            }
        }

        auto & container = storage.container;

        auto node_it = container.find(request.path);
        if (node_it == container.end())
        {
            if constexpr (local)
                response.error = Coordination::Error::ZNONODE;
            else
                onStorageInconsistency();
        }
        else
        {
            auto path_prefix = request.path;
            if (path_prefix.empty())
                throw DB::Exception(ErrorCodes::LOGICAL_ERROR, "Path cannot be empty");

            const auto & children = node_it->value.getChildren();
            response.names.reserve(children.size());

            const auto add_child = [&](const auto child) TSA_REQUIRES(storage.storage_mutex)
            {
                using enum Coordination::ListRequestType;

                auto list_request_type = ALL;
                if (auto * filtered_list = dynamic_cast<Coordination::ZooKeeperFilteredListRequest *>(&request))
                    list_request_type = filtered_list->list_request_type;

                if (list_request_type == ALL)
                    return true;

                auto child_path = (std::filesystem::path(request.path) / child.toView()).generic_string();
                auto child_it = container.find(child_path);
                if (child_it == container.end())
                    onStorageInconsistency();

                const auto is_ephemeral = child_it->value.stats.isEphemeral();
                return (is_ephemeral && list_request_type == EPHEMERAL_ONLY) || (!is_ephemeral && list_request_type == PERSISTENT_ONLY);
            };

            for (const auto child : children)
            {
                if (add_child(child))
                    response.names.push_back(child.toString());
            }

            node_it->value.setResponseStat(response.stat);
            response.error = Coordination::Error::ZOK;
        }

        return response_ptr;
    }

    Coordination::ZooKeeperResponsePtr process(KeeperStorage & storage, std::list<KeeperStorage::Delta> deltas) const override TSA_REQUIRES(storage.storage_mutex) TSA_REQUIRES(storage.storage_mutex)
    {
        return processImpl<false>(storage, std::move(deltas));
    }

    Coordination::ZooKeeperResponsePtr processLocal(KeeperStorage & storage, std::list<KeeperStorage::Delta> deltas) const override TSA_REQUIRES(storage.storage_mutex) TSA_REQUIRES(storage.storage_mutex)
    {
        ProfileEvents::increment(ProfileEvents::KeeperListRequest);
        return processImpl<true>(storage, std::move(deltas));
    }
};

struct KeeperStorageCheckRequestProcessor final : public KeeperStorageRequestProcessor
{
    explicit KeeperStorageCheckRequestProcessor(const Coordination::ZooKeeperRequestPtr & zk_request_)
        : KeeperStorageRequestProcessor(zk_request_)
    {
        check_not_exists = zk_request->getOpNum() == Coordination::OpNum::CheckNotExists;
    }

    bool checkAuth(KeeperStorage & storage, int64_t session_id, bool is_local) const override
    {
        auto path = zk_request->getPath();
        return storage.checkACL(check_not_exists ? parentNodePath(path) : path, Coordination::ACL::Read, session_id, is_local);
    }

    std::list<KeeperStorage::Delta>
    preprocess(KeeperStorage & storage, int64_t zxid, int64_t /*session_id*/, int64_t /*time*/, uint64_t & /*digest*/, const KeeperContext & /*keeper_context*/) const override
    {
        ProfileEvents::increment(ProfileEvents::KeeperCheckRequest);

        Coordination::ZooKeeperCheckRequest & request = dynamic_cast<Coordination::ZooKeeperCheckRequest &>(*zk_request);

        auto node = storage.uncommitted_state.getNode(request.path);
        if (check_not_exists)
        {
            if (node && (request.version == -1 || request.version == node->stats.version))
                return {KeeperStorage::Delta{zxid, Coordination::Error::ZNODEEXISTS}};
        }
        else
        {
            if (!node)
                return {KeeperStorage::Delta{zxid, Coordination::Error::ZNONODE}};

            if (request.version != -1 && request.version != node->stats.version)
                return {KeeperStorage::Delta{zxid, Coordination::Error::ZBADVERSION}};
        }

        return {};
    }

    template <bool local>
    Coordination::ZooKeeperResponsePtr processImpl(KeeperStorage & storage, std::list<KeeperStorage::Delta> deltas) const TSA_REQUIRES(storage.storage_mutex)
    {
        Coordination::ZooKeeperResponsePtr response_ptr = zk_request->makeResponse();
        Coordination::ZooKeeperCheckResponse & response = dynamic_cast<Coordination::ZooKeeperCheckResponse &>(*response_ptr);
        Coordination::ZooKeeperCheckRequest & request = dynamic_cast<Coordination::ZooKeeperCheckRequest &>(*zk_request);

        if constexpr (!local)
        {
            if (const auto result = storage.commit(std::move(deltas)); result != Coordination::Error::ZOK)
            {
                response.error = result;
                return response_ptr;
            }
        }

        const auto on_error = [&]([[maybe_unused]] const auto error_code)
        {
            if constexpr (local)
                response.error = error_code;
            else
                onStorageInconsistency();
        };

        auto & container = storage.container;
        auto node_it = container.find(request.path);

        if (check_not_exists)
        {
            if (node_it != container.end() && (request.version == -1 || request.version == node_it->value.stats.version))
                on_error(Coordination::Error::ZNODEEXISTS);
            else
                response.error = Coordination::Error::ZOK;
        }
        else
        {
            if (node_it == container.end())
                on_error(Coordination::Error::ZNONODE);
            else if (request.version != -1 && request.version != node_it->value.stats.version)
                on_error(Coordination::Error::ZBADVERSION);
            else
                response.error = Coordination::Error::ZOK;
        }

        return response_ptr;
    }

    Coordination::ZooKeeperResponsePtr process(KeeperStorage & storage, std::list<KeeperStorage::Delta> deltas) const override TSA_REQUIRES(storage.storage_mutex)
    {
        return processImpl<false>(storage, std::move(deltas));
    }

    Coordination::ZooKeeperResponsePtr processLocal(KeeperStorage & storage, std::list<KeeperStorage::Delta> deltas) const override TSA_REQUIRES(storage.storage_mutex)
    {
        ProfileEvents::increment(ProfileEvents::KeeperCheckRequest);
        return processImpl<true>(storage, std::move(deltas));
    }

private:
    bool check_not_exists;
};


struct KeeperStorageSetACLRequestProcessor final : public KeeperStorageRequestProcessor
{
    bool checkAuth(KeeperStorage & storage, int64_t session_id, bool is_local) const override
    {
        return storage.checkACL(zk_request->getPath(), Coordination::ACL::Admin, session_id, is_local);
    }

    using KeeperStorageRequestProcessor::KeeperStorageRequestProcessor;

    std::list<KeeperStorage::Delta>
    preprocess(KeeperStorage & storage, int64_t zxid, int64_t session_id, int64_t /*time*/, uint64_t & digest, const KeeperContext & keeper_context) const override
    {
        Coordination::ZooKeeperSetACLRequest & request = dynamic_cast<Coordination::ZooKeeperSetACLRequest &>(*zk_request);

        if (Coordination::matchPath(request.path, keeper_system_path) != Coordination::PathMatchResult::NOT_MATCH)
        {
            auto error_msg = fmt::format("Trying to update an internal Keeper path ({}) which is not allowed", request.path);

            handleSystemNodeModification(keeper_context, error_msg);
            return {KeeperStorage::Delta{zxid, Coordination::Error::ZBADARGUMENTS}};
        }

        auto & uncommitted_state = storage.uncommitted_state;
        if (!uncommitted_state.getNode(request.path))
            return {KeeperStorage::Delta{zxid, Coordination::Error::ZNONODE}};

        auto node = uncommitted_state.getNode(request.path);

        if (request.version != -1 && request.version != node->stats.aversion)
            return {KeeperStorage::Delta{zxid, Coordination::Error::ZBADVERSION}};


        Coordination::ACLs node_acls;
        if (!fixupACL(request.acls, session_id, uncommitted_state, node_acls))
            return {KeeperStorage::Delta{zxid, Coordination::Error::ZINVALIDACL}};

        KeeperStorage::UpdateNodeStatDelta update_stat_delta(*node);
        ++update_stat_delta.new_stats.aversion;
        std::list<KeeperStorage::Delta> new_deltas{
            {request.path,
             zxid,
             KeeperStorage::SetACLDelta{std::move(node_acls), uncommitted_state.getACLs(request.path), request.version}},
            {request.path, zxid, std::move(update_stat_delta)}};

        digest = storage.calculateNodesDigest(digest, new_deltas);

        return new_deltas;
    }

    Coordination::ZooKeeperResponsePtr process(KeeperStorage & storage, std::list<KeeperStorage::Delta> deltas) const override TSA_REQUIRES(storage.storage_mutex)
    {
        Coordination::ZooKeeperResponsePtr response_ptr = zk_request->makeResponse();
        Coordination::ZooKeeperSetACLResponse & response = dynamic_cast<Coordination::ZooKeeperSetACLResponse &>(*response_ptr);
        Coordination::ZooKeeperSetACLRequest & request = dynamic_cast<Coordination::ZooKeeperSetACLRequest &>(*zk_request);

        if (const auto result = storage.commit(std::move(deltas)); result != Coordination::Error::ZOK)
        {
            response.error = result;
            return response_ptr;
        }

        auto node_it = storage.container.find(request.path);
        if (node_it == storage.container.end())
            onStorageInconsistency();
        node_it->value.setResponseStat(response.stat);
        response.error = Coordination::Error::ZOK;

        return response_ptr;
    }
};

struct KeeperStorageGetACLRequestProcessor final : public KeeperStorageRequestProcessor
{
    bool checkAuth(KeeperStorage & storage, int64_t session_id, bool is_local) const override
    {
        return storage.checkACL(zk_request->getPath(), Coordination::ACL::Admin | Coordination::ACL::Read, session_id, is_local);
    }

    using KeeperStorageRequestProcessor::KeeperStorageRequestProcessor;

    std::list<KeeperStorage::Delta>
    preprocess(KeeperStorage & storage, int64_t zxid, int64_t /*session_id*/, int64_t /*time*/, uint64_t & /*digest*/, const KeeperContext & /*keeper_context*/) const override
    {
        Coordination::ZooKeeperGetACLRequest & request = dynamic_cast<Coordination::ZooKeeperGetACLRequest &>(*zk_request);

        if (!storage.uncommitted_state.getNode(request.path))
            return {KeeperStorage::Delta{zxid, Coordination::Error::ZNONODE}};

        return {};
    }

    template <bool local>
    Coordination::ZooKeeperResponsePtr processImpl(KeeperStorage & storage, std::list<KeeperStorage::Delta> deltas) const TSA_REQUIRES(storage.storage_mutex)
    {
        Coordination::ZooKeeperResponsePtr response_ptr = zk_request->makeResponse();
        Coordination::ZooKeeperGetACLResponse & response = dynamic_cast<Coordination::ZooKeeperGetACLResponse &>(*response_ptr);
        Coordination::ZooKeeperGetACLRequest & request = dynamic_cast<Coordination::ZooKeeperGetACLRequest &>(*zk_request);

        if constexpr (!local)
        {
            if (const auto result = storage.commit(std::move(deltas)); result != Coordination::Error::ZOK)
            {
                response.error = result;
                return response_ptr;
            }
        }

        auto & container = storage.container;
        auto node_it = container.find(request.path);
        if (node_it == container.end())
        {
            if constexpr (local)
                response.error = Coordination::Error::ZNONODE;
            else
                onStorageInconsistency();
        }
        else
        {
            node_it->value.setResponseStat(response.stat);
            response.acl = storage.acl_map.convertNumber(node_it->value.stats.acl_id);
        }

        return response_ptr;
    }

    Coordination::ZooKeeperResponsePtr process(KeeperStorage & storage, std::list<KeeperStorage::Delta> deltas) const override TSA_REQUIRES(storage.storage_mutex)
    {
        return processImpl<false>(storage, std::move(deltas));
    }

    Coordination::ZooKeeperResponsePtr processLocal(KeeperStorage & storage, std::list<KeeperStorage::Delta> deltas) const override TSA_REQUIRES(storage.storage_mutex)
    {
        return processImpl<true>(storage, std::move(deltas));
    }
};

struct KeeperStorageMultiRequestProcessor final : public KeeperStorageRequestProcessor
{
    using OperationType = Coordination::ZooKeeperMultiRequest::OperationType;
    std::optional<OperationType> operation_type;

    bool checkAuth(KeeperStorage & storage, int64_t session_id, bool is_local) const override
    {
        for (const auto & concrete_request : concrete_requests)
            if (!concrete_request->checkAuth(storage, session_id, is_local))
                return false;
        return true;
    }

    std::vector<KeeperStorageRequestProcessorPtr> concrete_requests;
    explicit KeeperStorageMultiRequestProcessor(const Coordination::ZooKeeperRequestPtr & zk_request_)
        : KeeperStorageRequestProcessor(zk_request_)
    {
        Coordination::ZooKeeperMultiRequest & request = dynamic_cast<Coordination::ZooKeeperMultiRequest &>(*zk_request);
        concrete_requests.reserve(request.requests.size());

        const auto check_operation_type = [&](OperationType type)
        {
            if (operation_type.has_value() && *operation_type != type)
                throw DB::Exception(ErrorCodes::BAD_ARGUMENTS, "Illegal mixing of read and write operations in multi request");
            operation_type = type;
        };

        for (const auto & sub_request : request.requests)
        {
            auto sub_zk_request = std::dynamic_pointer_cast<Coordination::ZooKeeperRequest>(sub_request);
            switch (sub_zk_request->getOpNum())
            {
                case Coordination::OpNum::Create:
                case Coordination::OpNum::CreateIfNotExists:
                    check_operation_type(OperationType::Write);
                    concrete_requests.push_back(std::make_shared<KeeperStorageCreateRequestProcessor>(sub_zk_request));
                    break;
                case Coordination::OpNum::Remove:
                    check_operation_type(OperationType::Write);
                    concrete_requests.push_back(std::make_shared<KeeperStorageRemoveRequestProcessor>(sub_zk_request));
                    break;
                case Coordination::OpNum::Set:
                    check_operation_type(OperationType::Write);
                    concrete_requests.push_back(std::make_shared<KeeperStorageSetRequestProcessor>(sub_zk_request));
                    break;
                case Coordination::OpNum::Check:
                case Coordination::OpNum::CheckNotExists:
                    check_operation_type(OperationType::Write);
                    concrete_requests.push_back(std::make_shared<KeeperStorageCheckRequestProcessor>(sub_zk_request));
                    break;
                case Coordination::OpNum::Get:
                    check_operation_type(OperationType::Read);
                    concrete_requests.push_back(std::make_shared<KeeperStorageGetRequestProcessor>(sub_zk_request));
                    break;
                case Coordination::OpNum::Exists:
                    check_operation_type(OperationType::Read);
                    concrete_requests.push_back(std::make_shared<KeeperStorageExistsRequestProcessor>(sub_zk_request));
                    break;
                case Coordination::OpNum::List:
                case Coordination::OpNum::FilteredList:
                case Coordination::OpNum::SimpleList:
                    check_operation_type(OperationType::Read);
                    concrete_requests.push_back(std::make_shared<KeeperStorageListRequestProcessor>(sub_zk_request));
                    break;
                default:
                    throw DB::Exception(
                                        ErrorCodes::BAD_ARGUMENTS,
                                        "Illegal command as part of multi ZooKeeper request {}",
                                        sub_zk_request->getOpNum());
            }
        }

        chassert(request.requests.empty() || operation_type.has_value());
    }

    std::list<KeeperStorage::Delta>
    preprocess(KeeperStorage & storage, int64_t zxid, int64_t session_id, int64_t time, uint64_t & digest, const KeeperContext & keeper_context) const override
    {
        ProfileEvents::increment(ProfileEvents::KeeperMultiRequest);
        std::vector<Coordination::Error> response_errors;
        response_errors.reserve(concrete_requests.size());
        uint64_t current_digest = digest;
        std::list<KeeperStorage::Delta> new_deltas;
        for (size_t i = 0; i < concrete_requests.size(); ++i)
        {
            auto new_subdeltas = concrete_requests[i]->preprocess(storage, zxid, session_id, time, current_digest, keeper_context);

            if (!new_subdeltas.empty())
            {
                if (auto * error = std::get_if<KeeperStorage::ErrorDelta>(&new_deltas.back().operation);
                    error && *operation_type == OperationType::Write)
                {
                    storage.uncommitted_state.rollback(zxid);
                    response_errors.push_back(error->error);

                    for (size_t j = i + 1; j < concrete_requests.size(); ++j)
                    {
                        response_errors.push_back(Coordination::Error::ZRUNTIMEINCONSISTENCY);
                    }

                    return {KeeperStorage::Delta{zxid, KeeperStorage::FailedMultiDelta{std::move(response_errors)}}};
                }
            }

            new_subdeltas.emplace_back(zxid, KeeperStorage::SubDeltaEnd{});
            response_errors.push_back(Coordination::Error::ZOK);

            // manually add deltas so that the result of previous request in the transaction is used in the next request
            storage.uncommitted_state.applyDeltas(new_subdeltas);
            new_deltas.splice(new_deltas.end(), std::move(new_subdeltas));
        }

        digest = current_digest;

        storage.uncommitted_state.addDeltas(std::move(new_deltas));

        return {};
    }

    std::list<KeeperStorage::Delta> getSubdeltas(std::list<KeeperStorage::Delta> & deltas) const
    {
        std::list<KeeperStorage::Delta> subdeltas;
        auto it = deltas.begin();

        for (; it != deltas.end(); ++it)
        {
            if (std::holds_alternative<KeeperStorage::SubDeltaEnd>(it->operation))
            {
                ++it;
                break;
            }
        }

        if (it == deltas.end())
            subdeltas = std::move(deltas);
        else
            subdeltas.splice(subdeltas.end(), deltas, deltas.begin(), it);

        return subdeltas;
    }

    Coordination::ZooKeeperResponsePtr process(KeeperStorage & storage, std::list<KeeperStorage::Delta> deltas) const override
    {
        Coordination::ZooKeeperResponsePtr response_ptr = zk_request->makeResponse();
        Coordination::ZooKeeperMultiResponse & response = dynamic_cast<Coordination::ZooKeeperMultiResponse &>(*response_ptr);

        // the deltas will have at least SubDeltaEnd or FailedMultiDelta
        chassert(!deltas.empty());
        if (auto * failed_multi = std::get_if<KeeperStorage::FailedMultiDelta>(&deltas.front().operation))
        {
            for (size_t i = 0; i < concrete_requests.size(); ++i)
            {
                response.responses[i] = std::make_shared<Coordination::ZooKeeperErrorResponse>();
                response.responses[i]->error = failed_multi->error_codes[i];
            }

            return response_ptr;
        }

        for (size_t i = 0; i < concrete_requests.size(); ++i)
        {
            std::list<KeeperStorage::Delta> subdeltas = getSubdeltas(deltas);
            response.responses[i] = concrete_requests[i]->process(storage, std::move(subdeltas));
        }

        response.error = Coordination::Error::ZOK;
        return response_ptr;
    }

    Coordination::ZooKeeperResponsePtr processLocal(KeeperStorage & storage, std::list<KeeperStorage::Delta> deltas) const override
    {
        ProfileEvents::increment(ProfileEvents::KeeperMultiReadRequest);
        Coordination::ZooKeeperResponsePtr response_ptr = zk_request->makeResponse();
        Coordination::ZooKeeperMultiResponse & response = dynamic_cast<Coordination::ZooKeeperMultiResponse &>(*response_ptr);

        for (size_t i = 0; i < concrete_requests.size(); ++i)
        {
            std::list<KeeperStorage::Delta> subdeltas = getSubdeltas(deltas);
            response.responses[i] = concrete_requests[i]->processLocal(storage, std::move(subdeltas));
        }

        response.error = Coordination::Error::ZOK;
        return response_ptr;
    }

    KeeperStorage::ResponsesForSessions
    processWatches(KeeperStorage::Watches & watches, KeeperStorage::Watches & list_watches) const override
    {
        KeeperStorage::ResponsesForSessions result;
        for (const auto & generic_request : concrete_requests)
        {
            auto responses = generic_request->processWatches(watches, list_watches);
            result.insert(result.end(), responses.begin(), responses.end());
        }
        return result;
    }
};

struct KeeperStorageCloseRequestProcessor final : public KeeperStorageRequestProcessor
{
    using KeeperStorageRequestProcessor::KeeperStorageRequestProcessor;
    Coordination::ZooKeeperResponsePtr process(KeeperStorage &, std::list<KeeperStorage::Delta> /* deltas */) const override
    {
        throw DB::Exception(ErrorCodes::LOGICAL_ERROR, "Called process on close request");
    }
};

struct KeeperStorageAuthRequestProcessor final : public KeeperStorageRequestProcessor
{
    using KeeperStorageRequestProcessor::KeeperStorageRequestProcessor;
    std::list<KeeperStorage::Delta>
    preprocess(KeeperStorage & storage, int64_t zxid, int64_t session_id, int64_t /*time*/, uint64_t & /*digest*/, const KeeperContext & /*keeper_context*/) const override
    {
        Coordination::ZooKeeperAuthRequest & auth_request = dynamic_cast<Coordination::ZooKeeperAuthRequest &>(*zk_request);
        Coordination::ZooKeeperResponsePtr response_ptr = zk_request->makeResponse();

        if (auth_request.scheme != "digest" || std::count(auth_request.data.begin(), auth_request.data.end(), ':') != 1)
            return {KeeperStorage::Delta{zxid, Coordination::Error::ZAUTHFAILED}};

        std::list<KeeperStorage::Delta> new_deltas;
        auto auth_digest = KeeperStorage::generateDigest(auth_request.data);
        if (auth_digest == storage.superdigest)
        {
            auto auth = std::make_shared<KeeperStorage::AuthID>();
            auth->scheme = "super";
            new_deltas.emplace_back(zxid, KeeperStorage::AddAuthDelta{session_id, std::move(auth)});
        }
        else
        {
            auto new_auth = std::make_shared<KeeperStorage::AuthID>();
            new_auth->scheme = auth_request.scheme;
            new_auth->id = std::move(auth_digest);
            if (!storage.uncommitted_state.hasACL(session_id, false, [&](const auto & auth_id) { return *new_auth == auth_id; }))
                new_deltas.emplace_back(zxid, KeeperStorage::AddAuthDelta{session_id, std::move(new_auth)});
        }

        return new_deltas;
    }

    Coordination::ZooKeeperResponsePtr process(KeeperStorage & storage, std::list<KeeperStorage::Delta> deltas) const override TSA_REQUIRES(storage.storage_mutex)
    {
        Coordination::ZooKeeperResponsePtr response_ptr = zk_request->makeResponse();
        Coordination::ZooKeeperAuthResponse & auth_response = dynamic_cast<Coordination::ZooKeeperAuthResponse &>(*response_ptr);

        if (const auto result = storage.commit(std::move(deltas)); result != Coordination::Error::ZOK)
            auth_response.error = result;

        return response_ptr;
    }
};

void KeeperStorage::finalize()
{
    if (finalized)
        throw DB::Exception(ErrorCodes::LOGICAL_ERROR, "KeeperStorage already finalized");

    finalized = true;

    {
        std::lock_guard lock(ephemerals_mutex);
        ephemerals.clear();
    }

    {
        std::lock_guard lock(watches_mutex);
        watches.clear();
        list_watches.clear();
        sessions_and_watchers.clear();
    }

    std::lock_guard lock(session_mutex);
    session_expiry_queue.clear();
}

bool KeeperStorage::isFinalized() const
{
    return finalized;
}


class KeeperStorageRequestProcessorsFactory final : private boost::noncopyable
{
public:
    using Creator = std::function<KeeperStorageRequestProcessorPtr(const Coordination::ZooKeeperRequestPtr &)>;
    using OpNumToRequest = std::unordered_map<Coordination::OpNum, Creator>;

    static KeeperStorageRequestProcessorsFactory & instance()
    {
        static KeeperStorageRequestProcessorsFactory factory;
        return factory;
    }

    KeeperStorageRequestProcessorPtr get(const Coordination::ZooKeeperRequestPtr & zk_request) const
    {
        auto request_it = op_num_to_request.find(zk_request->getOpNum());
        if (request_it == op_num_to_request.end())
            throw DB::Exception(ErrorCodes::LOGICAL_ERROR, "Unknown operation type {}", zk_request->getOpNum());

        return request_it->second(zk_request);
    }

    void registerRequest(Coordination::OpNum op_num, Creator creator)
    {
        if (!op_num_to_request.try_emplace(op_num, creator).second)
            throw DB::Exception(ErrorCodes::LOGICAL_ERROR, "Request with op num {} already registered", op_num);
    }

private:
    OpNumToRequest op_num_to_request;
    KeeperStorageRequestProcessorsFactory();
};

template <Coordination::OpNum num, typename RequestT>
void registerKeeperRequestProcessor(KeeperStorageRequestProcessorsFactory & factory)
{
    factory.registerRequest(
        num, [](const Coordination::ZooKeeperRequestPtr & zk_request) { return std::make_shared<RequestT>(zk_request); });
}


KeeperStorageRequestProcessorsFactory::KeeperStorageRequestProcessorsFactory()
{
    registerKeeperRequestProcessor<Coordination::OpNum::Heartbeat, KeeperStorageHeartbeatRequestProcessor>(*this);
    registerKeeperRequestProcessor<Coordination::OpNum::Sync, KeeperStorageSyncRequestProcessor>(*this);
    registerKeeperRequestProcessor<Coordination::OpNum::Auth, KeeperStorageAuthRequestProcessor>(*this);
    registerKeeperRequestProcessor<Coordination::OpNum::Close, KeeperStorageCloseRequestProcessor>(*this);
    registerKeeperRequestProcessor<Coordination::OpNum::Create, KeeperStorageCreateRequestProcessor>(*this);
    registerKeeperRequestProcessor<Coordination::OpNum::Remove, KeeperStorageRemoveRequestProcessor>(*this);
    registerKeeperRequestProcessor<Coordination::OpNum::Exists, KeeperStorageExistsRequestProcessor>(*this);
    registerKeeperRequestProcessor<Coordination::OpNum::Get, KeeperStorageGetRequestProcessor>(*this);
    registerKeeperRequestProcessor<Coordination::OpNum::Set, KeeperStorageSetRequestProcessor>(*this);
    registerKeeperRequestProcessor<Coordination::OpNum::List, KeeperStorageListRequestProcessor>(*this);
    registerKeeperRequestProcessor<Coordination::OpNum::SimpleList, KeeperStorageListRequestProcessor>(*this);
    registerKeeperRequestProcessor<Coordination::OpNum::FilteredList, KeeperStorageListRequestProcessor>(*this);
    registerKeeperRequestProcessor<Coordination::OpNum::Check, KeeperStorageCheckRequestProcessor>(*this);
    registerKeeperRequestProcessor<Coordination::OpNum::Multi, KeeperStorageMultiRequestProcessor>(*this);
    registerKeeperRequestProcessor<Coordination::OpNum::MultiRead, KeeperStorageMultiRequestProcessor>(*this);
    registerKeeperRequestProcessor<Coordination::OpNum::CreateIfNotExists, KeeperStorageCreateRequestProcessor>(*this);
    registerKeeperRequestProcessor<Coordination::OpNum::SetACL, KeeperStorageSetACLRequestProcessor>(*this);
    registerKeeperRequestProcessor<Coordination::OpNum::GetACL, KeeperStorageGetACLRequestProcessor>(*this);
    registerKeeperRequestProcessor<Coordination::OpNum::CheckNotExists, KeeperStorageCheckRequestProcessor>(*this);
}


UInt64 KeeperStorage::calculateNodesDigest(UInt64 current_digest, const std::list<Delta> & new_deltas) const
{
    if (!keeper_context->digestEnabled())
        return current_digest;

    std::unordered_map<std::string_view, std::shared_ptr<Node>> updated_nodes;

    for (const auto & delta : new_deltas)
    {
        std::visit(
            Overloaded{
                [&](const CreateNodeDelta & create_delta)
                {
                    auto node = std::make_shared<Node>();
                    node->copyStats(create_delta.stat);
                    node->setData(create_delta.data);
                    updated_nodes.emplace(delta.path, node);
                },
                [&](const RemoveNodeDelta & /* remove_delta */)
                {
                    if (!updated_nodes.contains(delta.path))
                    {
                        auto old_digest = uncommitted_state.getNode(delta.path)->getDigest(delta.path);
                        current_digest -= old_digest;
                    }

                    updated_nodes.insert_or_assign(delta.path, nullptr);
                },
                [&](const UpdateNodeStatDelta & update_delta)
                {
                    std::shared_ptr<Node> node{nullptr};

                    auto updated_node_it = updated_nodes.find(delta.path);
                    if (updated_node_it == updated_nodes.end())
                    {
                        node = std::make_shared<KeeperStorage::Node>();
                        node->shallowCopy(*uncommitted_state.getNode(delta.path));
                        current_digest -= node->getDigest(delta.path);
                        updated_nodes.emplace(delta.path, node);
                    }
                    else
                        node = updated_node_it->second;

                    node->stats = update_delta.new_stats;
                },
                [&](const UpdateNodeDataDelta & update_delta)
                {
                    std::shared_ptr<Node> node{nullptr};

                    auto updated_node_it = updated_nodes.find(delta.path);
                    if (updated_node_it == updated_nodes.end())
                    {
                        node = std::make_shared<KeeperStorage::Node>();
                        node->shallowCopy(*uncommitted_state.getNode(delta.path));
                        current_digest -= node->getDigest(delta.path);
                        updated_nodes.emplace(delta.path, node);
                    }
                    else
                        node = updated_node_it->second;

                    node->setData(update_delta.new_data);
                },
                [](auto && /* delta */) {}},
            delta.operation);
    }

    for (const auto & [path, updated_node] : updated_nodes)
    {
        if (updated_node)
        {
            updated_node->invalidateDigestCache();
            current_digest += updated_node->getDigest(path);
        }
    }

    return current_digest;
}

void KeeperStorage::preprocessRequest(
    const Coordination::ZooKeeperRequestPtr & zk_request,
    int64_t session_id,
    int64_t time,
    int64_t new_last_zxid,
    bool check_acl,
    std::optional<Digest> digest,
    int64_t log_idx)
{
    if (!initialized)
        throw Exception(ErrorCodes::LOGICAL_ERROR, "KeeperStorage system nodes are not initialized");

    TransactionInfo * transaction;
    uint64_t new_digest = 0;

    {
        std::lock_guard lock(transaction_mutex);
        int64_t last_zxid = getNextZXIDLocked() - 1;
        auto current_digest = getNodesDigest(false, /*lock_transaction_mutex=*/false);

        if (uncommitted_transactions.empty())
        {
            // if we have no uncommitted transactions it means the last zxid is possibly loaded from snapshot
            if (last_zxid != old_snapshot_zxid && new_last_zxid <= last_zxid)
                throw Exception(
                                ErrorCodes::LOGICAL_ERROR,
                                "Got new ZXID ({}) smaller or equal to current ZXID ({}). It's a bug",
                                new_last_zxid, last_zxid);
        }
        else
        {
            if (last_zxid == new_last_zxid && digest && checkDigest(*digest, current_digest))
                // we found the preprocessed request with the same ZXID, we can skip it
                return;

            if (new_last_zxid <= last_zxid)
                throw Exception(
                                ErrorCodes::LOGICAL_ERROR,
                                "Got new ZXID ({}) smaller or equal to current ZXID ({}). It's a bug",
                                new_last_zxid, last_zxid);
        }

        new_digest = current_digest.value;
        transaction = &uncommitted_transactions.emplace_back(TransactionInfo{.zxid = new_last_zxid, .nodes_digest = {}, .log_idx = log_idx});
    }

    std::list<Delta> new_deltas;
    SCOPE_EXIT({
        if (keeper_context->digestEnabled())
            // if the version of digest we got from the leader is the same as the one this instances has, we can simply copy the value
            // and just check the digest on the commit
            // a mistake can happen while applying the changes to the uncommitted_state so for now let's just recalculate the digest here also
            transaction->nodes_digest = Digest{CURRENT_DIGEST_VERSION, new_digest};
        else
            transaction->nodes_digest = Digest{DigestVersion::NO_DIGEST};

        uncommitted_state.applyDeltas(new_deltas);
        uncommitted_state.addDeltas(std::move(new_deltas));
    });

    KeeperStorageRequestProcessorPtr request_processor = KeeperStorageRequestProcessorsFactory::instance().get(zk_request);

    if (zk_request->getOpNum() == Coordination::OpNum::Close) /// Close request is special
    {
        {
            std::lock_guard lock(ephemerals_mutex);
            auto session_ephemerals = ephemerals.find(session_id);
            if (session_ephemerals != ephemerals.end())
            {
                for (const auto & ephemeral_path : session_ephemerals->second)
                {
                    auto parent_node_path = parentNodePath(ephemeral_path);
                    auto parent_node = uncommitted_state.getNode(parent_node_path);
                    UpdateNodeStatDelta parent_update_delta(*parent_node);
                    ++parent_update_delta.new_stats.cversion;
                    parent_update_delta.new_stats.decreaseNumChildren();
                    new_deltas.emplace_back
                    (
                        parent_node_path.toString(),
                        new_last_zxid,
                        std::move(parent_update_delta)
                    );

                    auto node = uncommitted_state.getNode(ephemeral_path);
                    new_deltas.emplace_back(
                        ephemeral_path,
                        transaction->zxid,
                        RemoveNodeDelta{.stat = node->stats, .acls = uncommitted_state.getACLs(ephemeral_path), .data = std::string{node->getData()}});
                }

                ephemerals.erase(session_ephemerals);
            }
        }

        new_digest = calculateNodesDigest(new_digest, new_deltas);
        return;
    }

    if (check_acl && !request_processor->checkAuth(*this, session_id, false))
    {
        new_deltas.emplace_back(new_last_zxid, Coordination::Error::ZNOAUTH);
        return;
    }

    new_deltas = request_processor->preprocess(*this, transaction->zxid, session_id, time, new_digest, *keeper_context);

    uncommitted_state.cleanup(getZXID());
}

KeeperStorage::ResponsesForSessions KeeperStorage::processRequest(
    const Coordination::ZooKeeperRequestPtr & zk_request,
    int64_t session_id,
    std::optional<int64_t> new_last_zxid,
    bool check_acl,
    bool is_local)
{
    if (!initialized)
        throw Exception(ErrorCodes::LOGICAL_ERROR, "KeeperStorage system nodes are not initialized");

    int64_t commit_zxid = 0;
    {
        std::lock_guard lock(transaction_mutex);
        if (new_last_zxid)
        {
            if (uncommitted_transactions.empty())
                throw Exception(ErrorCodes::LOGICAL_ERROR, "Trying to commit a ZXID ({}) which was not preprocessed", *new_last_zxid);

            if (auto & front_transaction = uncommitted_transactions.front();
                front_transaction.zxid != *new_last_zxid)
                throw Exception(
                    ErrorCodes::LOGICAL_ERROR,
                    "Trying to commit a ZXID {} while the next ZXID to commit is {}",
                    *new_last_zxid,
                    front_transaction.zxid);

            commit_zxid = *new_last_zxid;
        }
        else
        {
            commit_zxid = zxid;
        }
    }

    std::list<Delta> deltas;
    {
        std::lock_guard lock(uncommitted_state.deltas_mutex);
        auto it = uncommitted_state.deltas.begin();
        for (; it != uncommitted_state.deltas.end() && it->zxid == commit_zxid; ++it)
            ;

        deltas.splice(deltas.end(), uncommitted_state.deltas, uncommitted_state.deltas.begin(), it);
    }

    KeeperStorage::ResponsesForSessions results;

    /// ZooKeeper update sessions expirity for each request, not only for heartbeats
    {
        std::lock_guard lock(session_mutex);
        session_expiry_queue.addNewSessionOrUpdate(session_id, session_and_timeout[session_id]);
    }

    if (zk_request->getOpNum() == Coordination::OpNum::Close) /// Close request is special
    {
        for (const auto & delta : deltas)
        {
            if (std::holds_alternative<RemoveNodeDelta>(delta.operation))
            {
                std::lock_guard lock(watches_mutex);
                auto responses = processWatchesImpl(delta.path, watches, list_watches, Coordination::Event::DELETED);
                results.insert(results.end(), responses.begin(), responses.end());
            }
        }

        {
            std::lock_guard lock(storage_mutex);
            commit(std::move(deltas));
            auto auth_it = session_and_auth.find(session_id);
            if (auth_it != session_and_auth.end())
                session_and_auth.erase(auth_it);
        }

        clearDeadWatches(session_id);

        /// Finish connection
        auto response = std::make_shared<Coordination::ZooKeeperCloseResponse>();
        response->xid = zk_request->xid;
        response->zxid = commit_zxid;
        {
            std::lock_guard lock(session_mutex);
            session_expiry_queue.remove(session_id);
            session_and_timeout.erase(session_id);
        }
        results.push_back(ResponseForSession{session_id, response});
    }
    else if (zk_request->getOpNum() == Coordination::OpNum::Heartbeat) /// Heartbeat request is also special
    {
        KeeperStorageRequestProcessorPtr storage_request = KeeperStorageRequestProcessorsFactory::instance().get(zk_request);
        Coordination::ZooKeeperResponsePtr response = nullptr;
        {
            std::lock_guard lock(storage_mutex);
            response = storage_request->process(*this, std::move(deltas));
        }
        response->xid = zk_request->xid;
        response->zxid = commit_zxid;

        results.push_back(ResponseForSession{session_id, response});
    }
    else /// normal requests proccession
    {
        KeeperStorageRequestProcessorPtr request_processor = KeeperStorageRequestProcessorsFactory::instance().get(zk_request);
        Coordination::ZooKeeperResponsePtr response;

        if (is_local)
        {
            chassert(zk_request->isReadRequest());
            if (check_acl && !request_processor->checkAuth(*this, session_id, true))
            {
                response = zk_request->makeResponse();
                /// Original ZooKeeper always throws no auth, even when user provided some credentials
                response->error = Coordination::Error::ZNOAUTH;
            }
            else
            {
                response = request_processor->processLocal(*this, std::move(deltas));
            }
        }
        else
        {
            std::lock_guard lock(storage_mutex);
            response = request_processor->process(*this, std::move(deltas));
        }

        /// Watches for this requests are added to the watches lists
        if (zk_request->has_watch)
        {
            std::lock_guard lock(watches_mutex);
            if (response->error == Coordination::Error::ZOK)
            {
                static constexpr std::array list_requests{
                    Coordination::OpNum::List, Coordination::OpNum::SimpleList, Coordination::OpNum::FilteredList};

                auto & watches_type = std::find(list_requests.begin(), list_requests.end(), zk_request->getOpNum()) != list_requests.end()
                    ? list_watches
                    : watches;

                auto add_watch_result = watches_type[zk_request->getPath()].emplace(session_id);
                if (add_watch_result.second)
                    sessions_and_watchers[session_id].emplace(zk_request->getPath());
            }
            else if (response->error == Coordination::Error::ZNONODE && zk_request->getOpNum() == Coordination::OpNum::Exists)
            {
                auto add_watch_result = watches[zk_request->getPath()].emplace(session_id);
                if (add_watch_result.second)
                    sessions_and_watchers[session_id].emplace(zk_request->getPath());
            }
        }

        /// If this requests processed successfully we need to check watches
        if (response->error == Coordination::Error::ZOK)
        {
            std::lock_guard lock(watches_mutex);
            auto watch_responses = request_processor->processWatches(watches, list_watches);
            results.insert(results.end(), watch_responses.begin(), watch_responses.end());
        }

        response->xid = zk_request->xid;
        response->zxid = commit_zxid;

        results.push_back(ResponseForSession{session_id, response});
    }

    {
        std::lock_guard lock(transaction_mutex);
        if (new_last_zxid)
            uncommitted_transactions.pop_front();
        zxid = commit_zxid;
    }

    return results;
}

void KeeperStorage::rollbackRequest(int64_t rollback_zxid, bool allow_missing) TSA_NO_THREAD_SAFETY_ANALYSIS
{
    std::unique_lock transaction_lock(transaction_mutex);
    if (allow_missing && (uncommitted_transactions.empty() || uncommitted_transactions.back().zxid < rollback_zxid))
        return;

    if (uncommitted_transactions.empty() || uncommitted_transactions.back().zxid != rollback_zxid)
    {
        throw Exception(
            ErrorCodes::LOGICAL_ERROR, "Trying to rollback invalid ZXID ({}). It should be the last preprocessed.", rollback_zxid);
    }

    // if an exception occurs during rollback, the best option is to terminate because we can end up in an inconsistent state
    // we block memory tracking so we can avoid terminating if we're rollbacking because of memory limit
    LockMemoryExceptionInThread blocker{VariableContext::Global};
    try
    {
        uncommitted_transactions.pop_back();
        transaction_lock.unlock();
        uncommitted_state.rollback(rollback_zxid);
    }
    catch (...)
    {
        LOG_FATAL(getLogger("KeeperStorage"), "Failed to rollback log. Terminating to avoid inconsistencies");
        std::terminate();
    }
}

KeeperStorage::Digest KeeperStorage::getNodesDigest(bool committed, bool lock_transaction_mutex) const TSA_NO_THREAD_SAFETY_ANALYSIS
{
    if (!keeper_context->digestEnabled())
        return {.version = DigestVersion::NO_DIGEST};

    if (committed)
    {
        std::lock_guard storage_lock(storage_mutex);
        return {CURRENT_DIGEST_VERSION, nodes_digest};
    }

    std::unique_lock transaction_lock(transaction_mutex, std::defer_lock);
    if (lock_transaction_mutex)
        transaction_lock.lock();

    if (uncommitted_transactions.empty())
    {
        if (lock_transaction_mutex)
            transaction_lock.unlock();
        std::lock_guard storage_lock(storage_mutex);
        return {CURRENT_DIGEST_VERSION, nodes_digest};
    }

    return uncommitted_transactions.back().nodes_digest;
}

void KeeperStorage::removeDigest(const Node & node, const std::string_view path)
{
    if (keeper_context->digestEnabled())
        nodes_digest -= node.getDigest(path);
}

void KeeperStorage::addDigest(const Node & node, const std::string_view path)
{
    if (keeper_context->digestEnabled())
    {
        node.invalidateDigestCache();
        nodes_digest += node.getDigest(path);
    }
}

/// Allocate new session id with the specified timeouts
int64_t KeeperStorage::getSessionID(int64_t session_timeout_ms)
{
    std::lock_guard lock(session_mutex);
    auto result = session_id_counter++;
    session_and_timeout.emplace(result, session_timeout_ms);
    session_expiry_queue.addNewSessionOrUpdate(result, session_timeout_ms);
    return result;
}

/// Add session id. Used when restoring KeeperStorage from snapshot.
void KeeperStorage::addSessionID(int64_t session_id, int64_t session_timeout_ms)
{
    session_and_timeout.emplace(session_id, session_timeout_ms);
    session_expiry_queue.addNewSessionOrUpdate(session_id, session_timeout_ms);
}

std::vector<int64_t> KeeperStorage::getDeadSessions() const
{
    std::lock_guard lock(session_mutex);
    return session_expiry_queue.getExpiredSessions();
}

const SessionAndTimeout & KeeperStorage::getActiveSessions() const
{
    return session_and_timeout;
}

/// Turn on snapshot mode, so data inside Container is not deleted, but replaced with new version.
void KeeperStorage::enableSnapshotMode(size_t up_to_version)
{
    std::lock_guard lock(storage_mutex);
    container.enableSnapshotMode(up_to_version);
}

/// Turn off snapshot mode.
void KeeperStorage::disableSnapshotMode()
{
    std::lock_guard lock(storage_mutex);
    container.disableSnapshotMode();
}

KeeperStorage::Container::const_iterator KeeperStorage::getSnapshotIteratorBegin() const
{
    std::lock_guard lock(storage_mutex);
    return container.begin();
}

/// Clear outdated data from internal container.
void KeeperStorage::clearGarbageAfterSnapshot()
{
    std::lock_guard lock(storage_mutex);
    container.clearOutdatedNodes();
}

/// Introspection functions mostly used in 4-letter commands
uint64_t KeeperStorage::getNodesCount() const
{
    std::lock_guard lock(storage_mutex);
    return container.size();
}

uint64_t KeeperStorage::getApproximateDataSize() const
{
    std::lock_guard lock(storage_mutex);
    return container.getApproximateDataSize();
}

uint64_t KeeperStorage::getArenaDataSize() const
{
    std::lock_guard lock(storage_mutex);
    return container.keyArenaSize();
}

uint64_t KeeperStorage::getWatchedPathsCount() const
{
    std::lock_guard lock(watches_mutex);
    return watches.size() + list_watches.size();
}

void KeeperStorage::clearDeadWatches(int64_t session_id)
{
    std::lock_guard lock(watches_mutex);
    /// Clear all watches for this session
    auto watches_it = sessions_and_watchers.find(session_id);
    if (watches_it != sessions_and_watchers.end())
    {
        for (const auto & watch_path : watches_it->second)
        {
            /// Maybe it's a normal watch
            auto watch = watches.find(watch_path);
            if (watch != watches.end())
            {
                auto & watches_for_path = watch->second;
                watches_for_path.erase(session_id);
                if (watches_for_path.empty())
                    watches.erase(watch);
            }

            /// Maybe it's a list watch
            auto list_watch = list_watches.find(watch_path);
            if (list_watch != list_watches.end())
            {
                auto & list_watches_for_path = list_watch->second;
                list_watches_for_path.erase(session_id);
                if (list_watches_for_path.empty())
                    list_watches.erase(list_watch);
            }
        }

        sessions_and_watchers.erase(watches_it);
    }
}

void KeeperStorage::dumpWatches(WriteBufferFromOwnString & buf) const
{
    std::lock_guard lock(watches_mutex);
    for (const auto & [session_id, watches_paths] : sessions_and_watchers)
    {
        buf << "0x" << getHexUIntLowercase(session_id) << "\n";
        for (const String & path : watches_paths)
            buf << "\t" << path << "\n";
    }
}

void KeeperStorage::dumpWatchesByPath(WriteBufferFromOwnString & buf) const
{
    auto write_int_container = [&buf](const auto & session_ids)
    {
        for (int64_t session_id : session_ids)
        {
            buf << "\t0x" << getHexUIntLowercase(session_id) << "\n";
        }
    };

    std::lock_guard lock(watches_mutex);
    for (const auto & [watch_path, sessions] : watches)
    {
        buf << watch_path << "\n";
        write_int_container(sessions);
    }

    for (const auto & [watch_path, sessions] : list_watches)
    {
        buf << watch_path << "\n";
        write_int_container(sessions);
    }
}

void KeeperStorage::dumpSessionsAndEphemerals(WriteBufferFromOwnString & buf) const
{
    auto write_str_set = [&buf](const std::unordered_set<String> & ephemeral_paths)
    {
        for (const String & path : ephemeral_paths)
        {
            buf << "\t" << path << "\n";
        }
    };

    {
        std::lock_guard lock(session_mutex);
        buf << "Sessions dump (" << session_and_timeout.size() << "):\n";

        for (const auto & [session_id, _] : session_and_timeout)
        {
            buf << "0x" << getHexUIntLowercase(session_id) << "\n";
        }
    }

    std::lock_guard ephemerals_lock(ephemerals_mutex);
    buf << "Sessions with Ephemerals (" << getSessionWithEphemeralNodesCountLocked() << "):\n";
    for (const auto & [session_id, ephemeral_paths] : ephemerals)
    {
        buf << "0x" << getHexUIntLowercase(session_id) << "\n";
        write_str_set(ephemeral_paths);
    }
}

uint64_t KeeperStorage::getTotalWatchesCount() const
{
    std::lock_guard lock(watches_mutex);
    uint64_t ret = 0;
    for (const auto & [session, paths] : sessions_and_watchers)
        ret += paths.size();

    return ret;
}

uint64_t KeeperStorage::getSessionWithEphemeralNodesCount() const
{
    std::lock_guard ephemerals_lock(ephemerals_mutex);
    return getSessionWithEphemeralNodesCountLocked();
}

uint64_t KeeperStorage::getSessionWithEphemeralNodesCountLocked() const
{
    return ephemerals.size();
}

uint64_t KeeperStorage::getSessionsWithWatchesCount() const
{
    std::lock_guard lock(watches_mutex);
    return sessions_and_watchers.size();
}

uint64_t KeeperStorage::getTotalEphemeralNodesCount() const
{
    std::lock_guard ephemerals_lock(ephemerals_mutex);
    uint64_t ret = 0;
    for (const auto & [session_id, nodes] : ephemerals)
        ret += nodes.size();

    return ret;
}

void KeeperStorage::recalculateStats()
{
    std::lock_guard lock(storage_mutex);
    container.recalculateDataSize();
}

bool KeeperStorage::checkDigest(const Digest & first, const Digest & second)
{
    if (first.version != second.version)
        return true;

    if (first.version == DigestVersion::NO_DIGEST)
        return true;

    return first.value == second.value;
}

String KeeperStorage::generateDigest(const String & userdata)
{
    std::vector<String> user_password;
    boost::split(user_password, userdata, [](char character) { return character == ':'; });
    return user_password[0] + ":" + base64Encode(getSHA1(userdata));
}


}

// NOLINTEND(clang-analyzer-optin.core.EnumCastOutOfRange)<|MERGE_RESOLUTION|>--- conflicted
+++ resolved
@@ -514,7 +514,7 @@
 
     if (is_local)
     {
-        std::lock_guard lock(storage.storage_mutex);
+        std::shared_lock lock(storage.storage_mutex);
         return check_auth(storage.session_and_auth[session_id]);
     }
 
@@ -824,7 +824,7 @@
     for (auto & delta : deltas)
     {
         auto result = std::visit(
-            [&, &path = delta.path]<typename DeltaType>(DeltaType & operation) TSA_REQUIRES(storage_mutex) -> Coordination::Error
+            [&, &path = delta.path]<typename DeltaType>(DeltaType & operation) -> Coordination::Error
             {
                 if constexpr (std::same_as<DeltaType, KeeperStorage::CreateNodeDelta>)
                 {
@@ -1194,7 +1194,6 @@
         KeeperStorage::UpdateNodeStatDelta update_parent_delta(*parent_node);
         update_parent_delta.new_stats.increaseNumChildren();
 
-<<<<<<< HEAD
         if (parent_cversion == -1)
             ++update_parent_delta.new_stats.cversion;
         else if (parent_cversion > update_parent_delta.old_stats.cversion)
@@ -1204,11 +1203,6 @@
             update_parent_delta.new_stats.pzxid = zxid;
 
         update_parent_delta.new_stats.increaseNumChildren();
-=======
-            node.pzxid = std::max(zxid, node.pzxid);
-            node.increaseNumChildren();
-        };
->>>>>>> 9b9f37a4
 
         new_deltas.emplace_back(std::string{parent_path}, zxid, std::move(update_parent_delta));
 
@@ -1233,7 +1227,7 @@
         return new_deltas;
     }
 
-    Coordination::ZooKeeperResponsePtr process(KeeperStorage & storage, std::list<KeeperStorage::Delta> deltas) const override TSA_REQUIRES(storage.storage_mutex)
+    Coordination::ZooKeeperResponsePtr process(KeeperStorage & storage, std::list<KeeperStorage::Delta> deltas) const override 
     {
         Coordination::ZooKeeperResponsePtr response_ptr = zk_request->makeResponse();
         Coordination::ZooKeeperCreateResponse & response = dynamic_cast<Coordination::ZooKeeperCreateResponse &>(*response_ptr);
@@ -1294,7 +1288,7 @@
     }
 
     template <bool local>
-    Coordination::ZooKeeperResponsePtr processImpl(KeeperStorage & storage, std::list<KeeperStorage::Delta> deltas) const TSA_REQUIRES(storage.storage_mutex)
+    Coordination::ZooKeeperResponsePtr processImpl(KeeperStorage & storage, std::list<KeeperStorage::Delta> deltas) const 
     {
         Coordination::ZooKeeperResponsePtr response_ptr = zk_request->makeResponse();
         Coordination::ZooKeeperGetResponse & response = dynamic_cast<Coordination::ZooKeeperGetResponse &>(*response_ptr);
@@ -1338,12 +1332,12 @@
     }
 
 
-    Coordination::ZooKeeperResponsePtr process(KeeperStorage & storage, std::list<KeeperStorage::Delta> deltas) const override TSA_REQUIRES(storage.storage_mutex)
+    Coordination::ZooKeeperResponsePtr process(KeeperStorage & storage, std::list<KeeperStorage::Delta> deltas) const override 
     {
         return processImpl<false>(storage, std::move(deltas));
     }
 
-    Coordination::ZooKeeperResponsePtr processLocal(KeeperStorage & storage, std::list<KeeperStorage::Delta> deltas) const override TSA_REQUIRES(storage.storage_mutex)
+    Coordination::ZooKeeperResponsePtr processLocal(KeeperStorage & storage, std::list<KeeperStorage::Delta> deltas) const override 
     {
         ProfileEvents::increment(ProfileEvents::KeeperGetRequest);
         return processImpl<true>(storage, std::move(deltas));
@@ -1384,17 +1378,7 @@
             new_deltas.emplace_back(
                 std::string{parent_path},
                 zxid,
-<<<<<<< HEAD
                 std::move(update_parent_delta)
-=======
-                KeeperStorage::UpdateNodeDelta
-                {
-                    [zxid](KeeperStorage::Node & parent)
-                    {
-                        parent.pzxid = std::max(parent.pzxid, zxid);
-                    }
-                }
->>>>>>> 9b9f37a4
             );
         };
 
@@ -1443,7 +1427,7 @@
         return new_deltas;
     }
 
-    Coordination::ZooKeeperResponsePtr process(KeeperStorage & storage, std::list<KeeperStorage::Delta> deltas) const override TSA_REQUIRES(storage.storage_mutex)
+    Coordination::ZooKeeperResponsePtr process(KeeperStorage & storage, std::list<KeeperStorage::Delta> deltas) const override 
     {
         Coordination::ZooKeeperResponsePtr response_ptr = zk_request->makeResponse();
         Coordination::ZooKeeperRemoveResponse & response = dynamic_cast<Coordination::ZooKeeperRemoveResponse &>(*response_ptr);
@@ -1476,7 +1460,7 @@
     }
 
     template <bool local>
-    Coordination::ZooKeeperResponsePtr processImpl(KeeperStorage & storage, std::list<KeeperStorage::Delta> deltas) const TSA_REQUIRES(storage.storage_mutex)
+    Coordination::ZooKeeperResponsePtr processImpl(KeeperStorage & storage, std::list<KeeperStorage::Delta> deltas) const 
     {
         Coordination::ZooKeeperResponsePtr response_ptr = zk_request->makeResponse();
         Coordination::ZooKeeperExistsResponse & response = dynamic_cast<Coordination::ZooKeeperExistsResponse &>(*response_ptr);
@@ -1509,12 +1493,12 @@
         return response_ptr;
     }
 
-    Coordination::ZooKeeperResponsePtr process(KeeperStorage & storage, std::list<KeeperStorage::Delta> deltas) const override TSA_REQUIRES(storage.storage_mutex)
+    Coordination::ZooKeeperResponsePtr process(KeeperStorage & storage, std::list<KeeperStorage::Delta> deltas) const override 
     {
         return processImpl<false>(storage, std::move(deltas));
     }
 
-    Coordination::ZooKeeperResponsePtr processLocal(KeeperStorage & storage, std::list<KeeperStorage::Delta> deltas) const override TSA_REQUIRES(storage.storage_mutex)
+    Coordination::ZooKeeperResponsePtr processLocal(KeeperStorage & storage, std::list<KeeperStorage::Delta> deltas) const override 
     {
         ProfileEvents::increment(ProfileEvents::KeeperExistsRequest);
         return processImpl<true>(storage, std::move(deltas));
@@ -1576,7 +1560,7 @@
         return new_deltas;
     }
 
-    Coordination::ZooKeeperResponsePtr process(KeeperStorage & storage, std::list<KeeperStorage::Delta> deltas) const override TSA_REQUIRES(storage.storage_mutex)
+    Coordination::ZooKeeperResponsePtr process(KeeperStorage & storage, std::list<KeeperStorage::Delta> deltas) const override 
     {
         auto & container = storage.container;
 
@@ -1629,7 +1613,7 @@
 
 
     template <bool local>
-    Coordination::ZooKeeperResponsePtr processImpl(KeeperStorage & storage, std::list<KeeperStorage::Delta> deltas) const TSA_REQUIRES(storage.storage_mutex)
+    Coordination::ZooKeeperResponsePtr processImpl(KeeperStorage & storage, std::list<KeeperStorage::Delta> deltas) const 
     {
         Coordination::ZooKeeperResponsePtr response_ptr = zk_request->makeResponse();
         Coordination::ZooKeeperListResponse & response = dynamic_cast<Coordination::ZooKeeperListResponse &>(*response_ptr);
@@ -1663,7 +1647,7 @@
             const auto & children = node_it->value.getChildren();
             response.names.reserve(children.size());
 
-            const auto add_child = [&](const auto child) TSA_REQUIRES(storage.storage_mutex)
+            const auto add_child = [&](const auto child) 
             {
                 using enum Coordination::ListRequestType;
 
@@ -1696,12 +1680,12 @@
         return response_ptr;
     }
 
-    Coordination::ZooKeeperResponsePtr process(KeeperStorage & storage, std::list<KeeperStorage::Delta> deltas) const override TSA_REQUIRES(storage.storage_mutex) TSA_REQUIRES(storage.storage_mutex)
+    Coordination::ZooKeeperResponsePtr process(KeeperStorage & storage, std::list<KeeperStorage::Delta> deltas) const override  
     {
         return processImpl<false>(storage, std::move(deltas));
     }
 
-    Coordination::ZooKeeperResponsePtr processLocal(KeeperStorage & storage, std::list<KeeperStorage::Delta> deltas) const override TSA_REQUIRES(storage.storage_mutex) TSA_REQUIRES(storage.storage_mutex)
+    Coordination::ZooKeeperResponsePtr processLocal(KeeperStorage & storage, std::list<KeeperStorage::Delta> deltas) const override  
     {
         ProfileEvents::increment(ProfileEvents::KeeperListRequest);
         return processImpl<true>(storage, std::move(deltas));
@@ -1748,7 +1732,7 @@
     }
 
     template <bool local>
-    Coordination::ZooKeeperResponsePtr processImpl(KeeperStorage & storage, std::list<KeeperStorage::Delta> deltas) const TSA_REQUIRES(storage.storage_mutex)
+    Coordination::ZooKeeperResponsePtr processImpl(KeeperStorage & storage, std::list<KeeperStorage::Delta> deltas) const 
     {
         Coordination::ZooKeeperResponsePtr response_ptr = zk_request->makeResponse();
         Coordination::ZooKeeperCheckResponse & response = dynamic_cast<Coordination::ZooKeeperCheckResponse &>(*response_ptr);
@@ -1794,12 +1778,12 @@
         return response_ptr;
     }
 
-    Coordination::ZooKeeperResponsePtr process(KeeperStorage & storage, std::list<KeeperStorage::Delta> deltas) const override TSA_REQUIRES(storage.storage_mutex)
+    Coordination::ZooKeeperResponsePtr process(KeeperStorage & storage, std::list<KeeperStorage::Delta> deltas) const override 
     {
         return processImpl<false>(storage, std::move(deltas));
     }
 
-    Coordination::ZooKeeperResponsePtr processLocal(KeeperStorage & storage, std::list<KeeperStorage::Delta> deltas) const override TSA_REQUIRES(storage.storage_mutex)
+    Coordination::ZooKeeperResponsePtr processLocal(KeeperStorage & storage, std::list<KeeperStorage::Delta> deltas) const override 
     {
         ProfileEvents::increment(ProfileEvents::KeeperCheckRequest);
         return processImpl<true>(storage, std::move(deltas));
@@ -1859,7 +1843,7 @@
         return new_deltas;
     }
 
-    Coordination::ZooKeeperResponsePtr process(KeeperStorage & storage, std::list<KeeperStorage::Delta> deltas) const override TSA_REQUIRES(storage.storage_mutex)
+    Coordination::ZooKeeperResponsePtr process(KeeperStorage & storage, std::list<KeeperStorage::Delta> deltas) const override 
     {
         Coordination::ZooKeeperResponsePtr response_ptr = zk_request->makeResponse();
         Coordination::ZooKeeperSetACLResponse & response = dynamic_cast<Coordination::ZooKeeperSetACLResponse &>(*response_ptr);
@@ -1902,7 +1886,7 @@
     }
 
     template <bool local>
-    Coordination::ZooKeeperResponsePtr processImpl(KeeperStorage & storage, std::list<KeeperStorage::Delta> deltas) const TSA_REQUIRES(storage.storage_mutex)
+    Coordination::ZooKeeperResponsePtr processImpl(KeeperStorage & storage, std::list<KeeperStorage::Delta> deltas) const 
     {
         Coordination::ZooKeeperResponsePtr response_ptr = zk_request->makeResponse();
         Coordination::ZooKeeperGetACLResponse & response = dynamic_cast<Coordination::ZooKeeperGetACLResponse &>(*response_ptr);
@@ -1935,12 +1919,12 @@
         return response_ptr;
     }
 
-    Coordination::ZooKeeperResponsePtr process(KeeperStorage & storage, std::list<KeeperStorage::Delta> deltas) const override TSA_REQUIRES(storage.storage_mutex)
+    Coordination::ZooKeeperResponsePtr process(KeeperStorage & storage, std::list<KeeperStorage::Delta> deltas) const override 
     {
         return processImpl<false>(storage, std::move(deltas));
     }
 
-    Coordination::ZooKeeperResponsePtr processLocal(KeeperStorage & storage, std::list<KeeperStorage::Delta> deltas) const override TSA_REQUIRES(storage.storage_mutex)
+    Coordination::ZooKeeperResponsePtr processLocal(KeeperStorage & storage, std::list<KeeperStorage::Delta> deltas) const override 
     {
         return processImpl<true>(storage, std::move(deltas));
     }
@@ -2185,7 +2169,7 @@
         return new_deltas;
     }
 
-    Coordination::ZooKeeperResponsePtr process(KeeperStorage & storage, std::list<KeeperStorage::Delta> deltas) const override TSA_REQUIRES(storage.storage_mutex)
+    Coordination::ZooKeeperResponsePtr process(KeeperStorage & storage, std::list<KeeperStorage::Delta> deltas) const override 
     {
         Coordination::ZooKeeperResponsePtr response_ptr = zk_request->makeResponse();
         Coordination::ZooKeeperAuthResponse & auth_response = dynamic_cast<Coordination::ZooKeeperAuthResponse &>(*response_ptr);
@@ -2512,6 +2496,7 @@
     }
 
     std::list<Delta> deltas;
+    if (!is_local)
     {
         std::lock_guard lock(uncommitted_state.deltas_mutex);
         auto it = uncommitted_state.deltas.begin();
@@ -2591,6 +2576,7 @@
             }
             else
             {
+                std::shared_lock lock(storage_mutex);
                 response = request_processor->processLocal(*this, std::move(deltas));
             }
         }
@@ -2741,8 +2727,9 @@
     return session_expiry_queue.getExpiredSessions();
 }
 
-const SessionAndTimeout & KeeperStorage::getActiveSessions() const
-{
+SessionAndTimeout KeeperStorage::getActiveSessions() const
+{
+    std::lock_guard lock(session_mutex);
     return session_and_timeout;
 }
 
