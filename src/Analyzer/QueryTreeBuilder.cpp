#include <Analyzer/QueryTreeBuilder.h>

#include <Common/FieldVisitorToString.h>

#include <DataTypes/IDataType.h>
#include <DataTypes/DataTypeTuple.h>
#include <DataTypes/DataTypesNumber.h>
#include <Parsers/ParserSelectQuery.h>
#include <Parsers/ParserSelectWithUnionQuery.h>
#include <Parsers/ASTSelectWithUnionQuery.h>
#include <Parsers/ASTSelectIntersectExceptQuery.h>
#include <Parsers/ASTExpressionList.h>
#include <Parsers/ASTSelectQuery.h>
#include <Parsers/ASTTablesInSelectQuery.h>
#include <Parsers/ASTIdentifier.h>
#include <Parsers/ASTAsterisk.h>
#include <Parsers/ASTQualifiedAsterisk.h>
#include <Parsers/ASTColumnsMatcher.h>
#include <Parsers/ASTLiteral.h>
#include <Parsers/ASTFunction.h>
#include <Parsers/ASTSubquery.h>
#include <Parsers/ASTWithElement.h>
#include <Parsers/ASTColumnsTransformers.h>
#include <Parsers/ASTOrderByElement.h>
#include <Parsers/ASTInterpolateElement.h>
#include <Parsers/ASTSampleRatio.h>
#include <Parsers/ASTWindowDefinition.h>
#include <Parsers/ASTSetQuery.h>

#include <Analyzer/IdentifierNode.h>
#include <Analyzer/MatcherNode.h>
#include <Analyzer/ColumnTransformers.h>
#include <Analyzer/ConstantNode.h>
#include <Analyzer/ColumnNode.h>
#include <Analyzer/FunctionNode.h>
#include <Analyzer/LambdaNode.h>
#include <Analyzer/SortNode.h>
#include <Analyzer/InterpolateNode.h>
#include <Analyzer/WindowNode.h>
#include <Analyzer/TableNode.h>
#include <Analyzer/TableFunctionNode.h>
#include <Analyzer/QueryNode.h>
#include <Analyzer/ArrayJoinNode.h>
#include <Analyzer/JoinNode.h>
#include <Analyzer/UnionNode.h>

#include <Databases/IDatabase.h>

#include <Interpreters/StorageID.h>
#include <Interpreters/Context.h>
#include <Functions/FunctionFactory.h>


namespace DB
{

namespace ErrorCodes
{
    extern const int UNSUPPORTED_METHOD;
    extern const int LOGICAL_ERROR;
    extern const int EXPECTED_ALL_OR_ANY;
    extern const int NOT_IMPLEMENTED;
    extern const int BAD_ARGUMENTS;
}

namespace
{

class QueryTreeBuilder
{
public:
    explicit QueryTreeBuilder(ASTPtr query_, ContextPtr context_);

    QueryTreeNodePtr getQueryTreeNode()
    {
        return query_tree_node;
    }

private:
    QueryTreeNodePtr buildSelectOrUnionExpression(const ASTPtr & select_or_union_query,
        bool is_subquery,
        const std::string & cte_name,
        const ContextPtr & context) const;

    QueryTreeNodePtr buildSelectWithUnionExpression(const ASTPtr & select_with_union_query,
        bool is_subquery,
        const std::string & cte_name,
        const ContextPtr & context) const;

    QueryTreeNodePtr buildSelectIntersectExceptQuery(const ASTPtr & select_intersect_except_query,
        bool is_subquery,
        const std::string & cte_name,
        const ContextPtr & context) const;

    QueryTreeNodePtr buildSelectExpression(const ASTPtr & select_query,
        bool is_subquery,
        const std::string & cte_name,
        const ContextPtr & context) const;

    QueryTreeNodePtr buildSortList(const ASTPtr & order_by_expression_list, const ContextPtr & context) const;

    QueryTreeNodePtr buildInterpolateList(const ASTPtr & interpolate_expression_list, const ContextPtr & context) const;

    QueryTreeNodePtr buildWindowList(const ASTPtr & window_definition_list, const ContextPtr & context) const;

    QueryTreeNodePtr buildExpressionList(const ASTPtr & expression_list, const ContextPtr & context) const;

    QueryTreeNodePtr buildExpression(const ASTPtr & expression, const ContextPtr & context) const;

    QueryTreeNodePtr buildWindow(const ASTPtr & window_definition, const ContextPtr & context) const;

    QueryTreeNodePtr buildJoinTree(const ASTPtr & tables_in_select_query, const ContextPtr & context) const;

<<<<<<< HEAD
    ColumnTransformersNodes buildColumnTransformers(const ASTPtr & matcher_expression) const;
=======
    ColumnTransformersNodes buildColumnTransformers(const ASTPtr & matcher_expression, size_t start_child_index, const ContextPtr & context) const;
>>>>>>> 50bb1db9

    ASTPtr query;
    QueryTreeNodePtr query_tree_node;
};

QueryTreeBuilder::QueryTreeBuilder(ASTPtr query_, ContextPtr context_)
    : query(query_->clone())
{
    if (query->as<ASTSelectWithUnionQuery>() ||
        query->as<ASTSelectIntersectExceptQuery>() ||
        query->as<ASTSelectQuery>())
        query_tree_node = buildSelectOrUnionExpression(query, false /*is_subquery*/, {} /*cte_name*/, context_);
    else if (query->as<ASTExpressionList>())
        query_tree_node = buildExpressionList(query, context_);
    else
        query_tree_node = buildExpression(query, context_);
}

QueryTreeNodePtr QueryTreeBuilder::buildSelectOrUnionExpression(const ASTPtr & select_or_union_query,
    bool is_subquery,
    const std::string & cte_name,
    const ContextPtr & context) const
{
    QueryTreeNodePtr query_node;

    if (select_or_union_query->as<ASTSelectWithUnionQuery>())
        query_node = buildSelectWithUnionExpression(select_or_union_query, is_subquery /*is_subquery*/, cte_name /*cte_name*/, context);
    else if (select_or_union_query->as<ASTSelectIntersectExceptQuery>())
        query_node = buildSelectIntersectExceptQuery(select_or_union_query, is_subquery /*is_subquery*/, cte_name /*cte_name*/, context);
    else if (select_or_union_query->as<ASTSelectQuery>())
        query_node = buildSelectExpression(select_or_union_query, is_subquery /*is_subquery*/, cte_name /*cte_name*/, context);
    else
        throw Exception(ErrorCodes::UNSUPPORTED_METHOD, "SELECT or UNION query {} is not supported", select_or_union_query->formatForErrorMessage());

    return query_node;
}

QueryTreeNodePtr QueryTreeBuilder::buildSelectWithUnionExpression(const ASTPtr & select_with_union_query,
    bool is_subquery,
    const std::string & cte_name,
    const ContextPtr & context) const
{
    auto & select_with_union_query_typed = select_with_union_query->as<ASTSelectWithUnionQuery &>();
    auto & select_lists = select_with_union_query_typed.list_of_selects->as<ASTExpressionList &>();

    if (select_lists.children.size() == 1)
        return buildSelectOrUnionExpression(select_lists.children[0], is_subquery, cte_name, context);

    auto union_node = std::make_shared<UnionNode>(Context::createCopy(context), select_with_union_query_typed.union_mode);
    union_node->setIsSubquery(is_subquery);
    union_node->setIsCTE(!cte_name.empty());
    union_node->setCTEName(cte_name);
    union_node->setOriginalAST(select_with_union_query);

    size_t select_lists_children_size = select_lists.children.size();

    for (size_t i = 0; i < select_lists_children_size; ++i)
    {
        auto & select_list_node = select_lists.children[i];
        QueryTreeNodePtr query_node = buildSelectOrUnionExpression(select_list_node, false /*is_subquery*/, {} /*cte_name*/, context);
        union_node->getQueries().getNodes().push_back(std::move(query_node));
    }

    return union_node;
}

QueryTreeNodePtr QueryTreeBuilder::buildSelectIntersectExceptQuery(const ASTPtr & select_intersect_except_query,
    bool is_subquery,
    const std::string & cte_name,
    const ContextPtr & context) const
{
    auto & select_intersect_except_query_typed = select_intersect_except_query->as<ASTSelectIntersectExceptQuery &>();
    auto select_lists = select_intersect_except_query_typed.getListOfSelects();

    if (select_lists.size() == 1)
        return buildSelectExpression(select_lists[0], is_subquery, cte_name, context);

    SelectUnionMode union_mode;
    if (select_intersect_except_query_typed.final_operator == ASTSelectIntersectExceptQuery::Operator::INTERSECT_ALL)
        union_mode = SelectUnionMode::INTERSECT_ALL;
    else if (select_intersect_except_query_typed.final_operator == ASTSelectIntersectExceptQuery::Operator::INTERSECT_DISTINCT)
        union_mode = SelectUnionMode::INTERSECT_DISTINCT;
    else if (select_intersect_except_query_typed.final_operator == ASTSelectIntersectExceptQuery::Operator::EXCEPT_ALL)
        union_mode = SelectUnionMode::EXCEPT_ALL;
    else if (select_intersect_except_query_typed.final_operator == ASTSelectIntersectExceptQuery::Operator::EXCEPT_DISTINCT)
        union_mode = SelectUnionMode::EXCEPT_DISTINCT;
    else
        throw Exception(ErrorCodes::LOGICAL_ERROR, "UNION type is not initialized");

    auto union_node = std::make_shared<UnionNode>(Context::createCopy(context), union_mode);
    union_node->setIsSubquery(is_subquery);
    union_node->setIsCTE(!cte_name.empty());
    union_node->setCTEName(cte_name);
    union_node->setOriginalAST(select_intersect_except_query);

    size_t select_lists_size = select_lists.size();

    for (size_t i = 0; i < select_lists_size; ++i)
    {
        auto & select_list_node = select_lists[i];
        QueryTreeNodePtr query_node = buildSelectOrUnionExpression(select_list_node, false /*is_subquery*/, {} /*cte_name*/, context);
        union_node->getQueries().getNodes().push_back(std::move(query_node));
    }

    return union_node;
}

QueryTreeNodePtr QueryTreeBuilder::buildSelectExpression(const ASTPtr & select_query,
    bool is_subquery,
    const std::string & cte_name,
    const ContextPtr & context) const
{
    const auto & select_query_typed = select_query->as<ASTSelectQuery &>();

    auto updated_context = Context::createCopy(context);
    auto select_settings = select_query_typed.settings();
    SettingsChanges settings_changes;

    if (select_settings)
    {
        auto & set_query = select_settings->as<ASTSetQuery &>();
        updated_context->applySettingsChanges(set_query.changes);
        settings_changes = set_query.changes;
    }

    auto current_query_tree = std::make_shared<QueryNode>(std::move(updated_context), std::move(settings_changes));

    current_query_tree->setIsSubquery(is_subquery);
    current_query_tree->setIsCTE(!cte_name.empty());
    current_query_tree->setCTEName(cte_name);
    current_query_tree->setIsDistinct(select_query_typed.distinct);
    current_query_tree->setIsLimitWithTies(select_query_typed.limit_with_ties);
    current_query_tree->setIsGroupByWithTotals(select_query_typed.group_by_with_totals);
    current_query_tree->setIsGroupByWithCube(select_query_typed.group_by_with_cube);
    current_query_tree->setIsGroupByWithRollup(select_query_typed.group_by_with_rollup);
    current_query_tree->setIsGroupByWithGroupingSets(select_query_typed.group_by_with_grouping_sets);
    current_query_tree->setIsGroupByAll(select_query_typed.group_by_all);
    current_query_tree->setOriginalAST(select_query);

    auto current_context = current_query_tree->getContext();

    current_query_tree->getJoinTree() = buildJoinTree(select_query_typed.tables(), current_context);

    auto select_with_list = select_query_typed.with();
    if (select_with_list)
        current_query_tree->getWithNode() = buildExpressionList(select_with_list, current_context);

    auto select_expression_list = select_query_typed.select();
    if (select_expression_list)
        current_query_tree->getProjectionNode() = buildExpressionList(select_expression_list, current_context);

    auto prewhere_expression = select_query_typed.prewhere();
    if (prewhere_expression)
        current_query_tree->getPrewhere() = buildExpression(prewhere_expression, current_context);

    auto where_expression = select_query_typed.where();
    if (where_expression)
        current_query_tree->getWhere() = buildExpression(where_expression, current_context);

    auto group_by_list = select_query_typed.groupBy();
    if (group_by_list)
    {
        auto & group_by_children = group_by_list->children;

        if (current_query_tree->isGroupByWithGroupingSets())
        {
            auto grouping_sets_list_node = std::make_shared<ListNode>();

            for (auto & grouping_sets_keys : group_by_children)
            {
                auto grouping_sets_keys_list_node = buildExpressionList(grouping_sets_keys, current_context);
                current_query_tree->getGroupBy().getNodes().emplace_back(std::move(grouping_sets_keys_list_node));
            }
        }
        else
        {
            current_query_tree->getGroupByNode() = buildExpressionList(group_by_list, current_context);
        }
    }

    auto having_expression = select_query_typed.having();
    if (having_expression)
        current_query_tree->getHaving() = buildExpression(having_expression, current_context);

    auto window_list = select_query_typed.window();
    if (window_list)
        current_query_tree->getWindowNode() = buildWindowList(window_list, current_context);

    auto select_order_by_list = select_query_typed.orderBy();
    if (select_order_by_list)
        current_query_tree->getOrderByNode() = buildSortList(select_order_by_list, current_context);

    auto interpolate_list = select_query_typed.interpolate();
    if (interpolate_list)
        current_query_tree->getInterpolate() = buildInterpolateList(interpolate_list, current_context);

    auto select_limit_by_limit = select_query_typed.limitByLength();
    if (select_limit_by_limit)
        current_query_tree->getLimitByLimit() = buildExpression(select_limit_by_limit, current_context);

    auto select_limit_by_offset = select_query_typed.limitOffset();
    if (select_limit_by_offset)
        current_query_tree->getLimitByOffset() = buildExpression(select_limit_by_offset, current_context);

    auto select_limit_by = select_query_typed.limitBy();
    if (select_limit_by)
        current_query_tree->getLimitByNode() = buildExpressionList(select_limit_by, current_context);

    auto select_limit = select_query_typed.limitLength();
    if (select_limit)
        current_query_tree->getLimit() = buildExpression(select_limit, current_context);

    auto select_offset = select_query_typed.limitOffset();
    if (select_offset)
        current_query_tree->getOffset() = buildExpression(select_offset, current_context);

    return current_query_tree;
}

QueryTreeNodePtr QueryTreeBuilder::buildSortList(const ASTPtr & order_by_expression_list, const ContextPtr & context) const
{
    auto list_node = std::make_shared<ListNode>();

    auto & expression_list_typed = order_by_expression_list->as<ASTExpressionList &>();
    list_node->getNodes().reserve(expression_list_typed.children.size());

    for (auto & expression : expression_list_typed.children)
    {
        const auto & order_by_element = expression->as<const ASTOrderByElement &>();

        auto sort_direction = order_by_element.direction == 1 ? SortDirection::ASCENDING : SortDirection::DESCENDING;
        std::optional<SortDirection> nulls_sort_direction;
        if (order_by_element.nulls_direction_was_explicitly_specified)
            nulls_sort_direction = order_by_element.nulls_direction == 1 ? SortDirection::ASCENDING : SortDirection::DESCENDING;

        std::shared_ptr<Collator> collator;
        if (order_by_element.collation)
            collator = std::make_shared<Collator>(order_by_element.collation->as<ASTLiteral &>().value.get<String &>());

        const auto & sort_expression_ast = order_by_element.children.at(0);
        auto sort_expression = buildExpression(sort_expression_ast, context);
        auto sort_node = std::make_shared<SortNode>(std::move(sort_expression),
            sort_direction,
            nulls_sort_direction,
            std::move(collator),
            order_by_element.with_fill);

        if (order_by_element.fill_from)
            sort_node->getFillFrom() = buildExpression(order_by_element.fill_from, context);
        if (order_by_element.fill_to)
            sort_node->getFillTo() = buildExpression(order_by_element.fill_to, context);
        if (order_by_element.fill_step)
            sort_node->getFillStep() = buildExpression(order_by_element.fill_step, context);

        list_node->getNodes().push_back(std::move(sort_node));
    }

    return list_node;
}

QueryTreeNodePtr QueryTreeBuilder::buildInterpolateList(const ASTPtr & interpolate_expression_list, const ContextPtr & context) const
{
    auto list_node = std::make_shared<ListNode>();

    auto & expression_list_typed = interpolate_expression_list->as<ASTExpressionList &>();
    list_node->getNodes().reserve(expression_list_typed.children.size());

    for (auto & expression : expression_list_typed.children)
    {
        const auto & interpolate_element = expression->as<const ASTInterpolateElement &>();
        auto expression_to_interpolate = std::make_shared<IdentifierNode>(Identifier(interpolate_element.column));
        auto interpolate_expression = buildExpression(interpolate_element.expr, context);
        auto interpolate_node = std::make_shared<InterpolateNode>(std::move(expression_to_interpolate), std::move(interpolate_expression));

        list_node->getNodes().push_back(std::move(interpolate_node));
    }

    return list_node;
}

QueryTreeNodePtr QueryTreeBuilder::buildWindowList(const ASTPtr & window_definition_list, const ContextPtr & context) const
{
    auto list_node = std::make_shared<ListNode>();

    auto & expression_list_typed = window_definition_list->as<ASTExpressionList &>();
    list_node->getNodes().reserve(expression_list_typed.children.size());

    for (auto & window_list_element : expression_list_typed.children)
    {
        const auto & window_list_element_typed = window_list_element->as<const ASTWindowListElement &>();

        auto window_node = buildWindow(window_list_element_typed.definition, context);
        window_node->setAlias(window_list_element_typed.name);

        list_node->getNodes().push_back(std::move(window_node));
    }

    return list_node;
}

QueryTreeNodePtr QueryTreeBuilder::buildExpressionList(const ASTPtr & expression_list, const ContextPtr & context) const
{
    auto list_node = std::make_shared<ListNode>();

    auto & expression_list_typed = expression_list->as<ASTExpressionList &>();
    list_node->getNodes().reserve(expression_list_typed.children.size());

    for (auto & expression : expression_list_typed.children)
    {
        auto expression_node = buildExpression(expression, context);
        list_node->getNodes().push_back(std::move(expression_node));
    }

    return list_node;
}

QueryTreeNodePtr QueryTreeBuilder::buildExpression(const ASTPtr & expression, const ContextPtr & context) const
{
    QueryTreeNodePtr result;

    if (const auto * ast_identifier = expression->as<ASTIdentifier>())
    {
        auto identifier = Identifier(ast_identifier->name_parts);
        result = std::make_shared<IdentifierNode>(std::move(identifier));
    }
    else if (const auto * asterisk = expression->as<ASTAsterisk>())
    {
<<<<<<< HEAD
        auto column_transformers = buildColumnTransformers(asterisk->transformers);
=======
        auto column_transformers = buildColumnTransformers(expression, 0 /*start_child_index*/, context);
>>>>>>> 50bb1db9
        result = std::make_shared<MatcherNode>(std::move(column_transformers));
    }
    else if (const auto * qualified_asterisk = expression->as<ASTQualifiedAsterisk>())
    {
<<<<<<< HEAD
        auto & qualified_identifier = qualified_asterisk->qualifier->as<ASTIdentifier &>();
        auto column_transformers = buildColumnTransformers(qualified_asterisk->transformers);
=======
        auto & qualified_identifier = qualified_asterisk->children.at(0)->as<ASTTableIdentifier &>();
        auto column_transformers = buildColumnTransformers(expression, 1 /*start_child_index*/, context);
>>>>>>> 50bb1db9
        result = std::make_shared<MatcherNode>(Identifier(qualified_identifier.name_parts), std::move(column_transformers));
    }
    else if (const auto * ast_literal = expression->as<ASTLiteral>())
    {
        result = std::make_shared<ConstantNode>(ast_literal->value);
    }
    else if (const auto * function = expression->as<ASTFunction>())
    {
        if (function->is_lambda_function)
        {
            const auto & lambda_arguments_and_expression = function->arguments->as<ASTExpressionList &>().children;
            auto & lambda_arguments_tuple = lambda_arguments_and_expression.at(0)->as<ASTFunction &>();

            auto lambda_arguments_nodes = std::make_shared<ListNode>();
            Names lambda_arguments;
            NameSet lambda_arguments_set;

            if (lambda_arguments_tuple.arguments)
            {
                const auto & lambda_arguments_list = lambda_arguments_tuple.arguments->as<ASTExpressionList &>().children;
                for (const auto & lambda_argument : lambda_arguments_list)
                {
                    const auto * lambda_argument_identifier = lambda_argument->as<ASTIdentifier>();

                    if (!lambda_argument_identifier)
                        throw Exception(ErrorCodes::BAD_ARGUMENTS,
                            "Lambda {} argument is not identifier",
                            function->formatForErrorMessage());

                    if (lambda_argument_identifier->name_parts.size() > 1)
                        throw Exception(ErrorCodes::BAD_ARGUMENTS,
                            "Lambda {} argument identifier must contain single part. Actual {}",
                            function->formatForErrorMessage(),
                            lambda_argument_identifier->full_name);

                    const auto & argument_name = lambda_argument_identifier->name_parts[0];
                    auto [_, inserted] = lambda_arguments_set.insert(argument_name);
                    if (!inserted)
                        throw Exception(ErrorCodes::BAD_ARGUMENTS,
                            "Lambda {} multiple arguments with same name {}",
                            function->formatForErrorMessage(),
                            argument_name);

                    lambda_arguments.push_back(argument_name);
                }
            }

            const auto & lambda_expression = lambda_arguments_and_expression.at(1);
            auto lambda_expression_node = buildExpression(lambda_expression, context);

            result = std::make_shared<LambdaNode>(std::move(lambda_arguments), std::move(lambda_expression_node));
        }
        else
        {
            auto function_node = std::make_shared<FunctionNode>(function->name);

            if (function->parameters)
            {
                const auto & function_parameters_list = function->parameters->as<ASTExpressionList>()->children;
                for (const auto & argument : function_parameters_list)
                    function_node->getParameters().getNodes().push_back(buildExpression(argument, context));
            }

            if (function->arguments)
            {
                const auto & function_arguments_list = function->arguments->as<ASTExpressionList>()->children;
                for (const auto & argument : function_arguments_list)
                    function_node->getArguments().getNodes().push_back(buildExpression(argument, context));
            }

            if (function->is_window_function)
            {
                if (function->window_definition)
                    function_node->getWindowNode() = buildWindow(function->window_definition, context);
                else
                    function_node->getWindowNode() = std::make_shared<IdentifierNode>(Identifier(function->window_name));
            }

            result = std::move(function_node);
        }
    }
    else if (const auto * subquery = expression->as<ASTSubquery>())
    {
        auto subquery_query = subquery->children[0];
        auto query_node = buildSelectWithUnionExpression(subquery_query, true /*is_subquery*/, {} /*cte_name*/, context);

        result = std::move(query_node);
    }
    else if (const auto * with_element = expression->as<ASTWithElement>())
    {
        auto with_element_subquery = with_element->subquery->as<ASTSubquery &>().children.at(0);
        auto query_node = buildSelectWithUnionExpression(with_element_subquery, true /*is_subquery*/, with_element->name /*cte_name*/, context);

        result = std::move(query_node);
    }
    else if (const auto * columns_regexp_matcher = expression->as<ASTColumnsRegexpMatcher>())
    {
<<<<<<< HEAD
        auto column_transformers = buildColumnTransformers(columns_regexp_matcher->transformers);
=======
        auto column_transformers = buildColumnTransformers(expression, 0 /*start_child_index*/, context);
>>>>>>> 50bb1db9
        result = std::make_shared<MatcherNode>(columns_regexp_matcher->getMatcher(), std::move(column_transformers));
    }
    else if (const auto * columns_list_matcher = expression->as<ASTColumnsListMatcher>())
    {
        Identifiers column_list_identifiers;
        column_list_identifiers.reserve(columns_list_matcher->column_list->children.size());

        for (auto & column_list_child : columns_list_matcher->column_list->children)
        {
            auto & column_list_identifier = column_list_child->as<ASTIdentifier &>();
            column_list_identifiers.emplace_back(Identifier{column_list_identifier.name_parts});
        }

<<<<<<< HEAD
        auto column_transformers = buildColumnTransformers(columns_list_matcher->transformers);
=======
        auto column_transformers = buildColumnTransformers(expression, 0 /*start_child_index*/, context);
>>>>>>> 50bb1db9
        result = std::make_shared<MatcherNode>(std::move(column_list_identifiers), std::move(column_transformers));
    }
    else if (const auto * qualified_columns_regexp_matcher = expression->as<ASTQualifiedColumnsRegexpMatcher>())
    {
<<<<<<< HEAD
        auto & qualified_identifier = qualified_columns_regexp_matcher->qualifier->as<ASTIdentifier &>();
        auto column_transformers = buildColumnTransformers(qualified_columns_regexp_matcher->transformers);
=======
        auto & qualified_identifier = qualified_columns_regexp_matcher->children.at(0)->as<ASTTableIdentifier &>();
        auto column_transformers = buildColumnTransformers(expression, 1 /*start_child_index*/, context);
>>>>>>> 50bb1db9
        result = std::make_shared<MatcherNode>(Identifier(qualified_identifier.name_parts), qualified_columns_regexp_matcher->getMatcher(), std::move(column_transformers));
    }
    else if (const auto * qualified_columns_list_matcher = expression->as<ASTQualifiedColumnsListMatcher>())
    {
        auto & qualified_identifier = qualified_columns_list_matcher->qualifier->as<ASTIdentifier &>();

        Identifiers column_list_identifiers;
        column_list_identifiers.reserve(qualified_columns_list_matcher->column_list->children.size());

        for (auto & column_list_child : qualified_columns_list_matcher->column_list->children)
        {
            auto & column_list_identifier = column_list_child->as<ASTIdentifier &>();
            column_list_identifiers.emplace_back(Identifier{column_list_identifier.name_parts});
        }

<<<<<<< HEAD
        auto column_transformers = buildColumnTransformers(qualified_columns_list_matcher->transformers);
=======
        auto column_transformers = buildColumnTransformers(expression, 1 /*start_child_index*/, context);
>>>>>>> 50bb1db9
        result = std::make_shared<MatcherNode>(Identifier(qualified_identifier.name_parts), std::move(column_list_identifiers), std::move(column_transformers));
    }
    else
    {
        throw Exception(ErrorCodes::UNSUPPORTED_METHOD,
            "Invalid expression. Expected identifier, literal, matcher, function, subquery. Actual {}",
            expression->formatForErrorMessage());
    }

    result->setAlias(expression->tryGetAlias());
    result->setOriginalAST(expression);

    return result;
}

QueryTreeNodePtr QueryTreeBuilder::buildWindow(const ASTPtr & window_definition, const ContextPtr & context) const
{
    const auto & window_definition_typed = window_definition->as<const ASTWindowDefinition &>();
    WindowFrame window_frame;

    if (!window_definition_typed.frame_is_default)
    {
        window_frame.is_default = false;
        window_frame.type = window_definition_typed.frame_type;
        window_frame.begin_type = window_definition_typed.frame_begin_type;
        window_frame.begin_preceding = window_definition_typed.frame_begin_preceding;
        window_frame.end_type = window_definition_typed.frame_end_type;
        window_frame.end_preceding = window_definition_typed.frame_end_preceding;
    }

    auto window_node = std::make_shared<WindowNode>(window_frame);
    window_node->setParentWindowName(window_definition_typed.parent_window_name);

    if (window_definition_typed.partition_by)
        window_node->getPartitionByNode() = buildExpressionList(window_definition_typed.partition_by, context);

    if (window_definition_typed.order_by)
        window_node->getOrderByNode() = buildSortList(window_definition_typed.order_by, context);

    if (window_definition_typed.frame_begin_offset)
        window_node->getFrameBeginOffsetNode() = buildExpression(window_definition_typed.frame_begin_offset, context);

    if (window_definition_typed.frame_end_offset)
        window_node->getFrameEndOffsetNode() = buildExpression(window_definition_typed.frame_end_offset, context);

    window_node->setOriginalAST(window_definition);

    return window_node;
}

QueryTreeNodePtr QueryTreeBuilder::buildJoinTree(const ASTPtr & tables_in_select_query, const ContextPtr & context) const
{
    if (!tables_in_select_query)
    {
        /** If no table is specified in SELECT query we substitute system.one table.
          * SELECT * FROM system.one;
          */
        Identifier storage_identifier("system.one");
        return std::make_shared<IdentifierNode>(storage_identifier);
    }

    auto & tables = tables_in_select_query->as<ASTTablesInSelectQuery &>();

    QueryTreeNodes table_expressions;

    for (const auto & table_element_untyped : tables.children)
    {
        const auto & table_element = table_element_untyped->as<ASTTablesInSelectQueryElement &>();

        if (table_element.table_expression)
        {
            auto & table_expression = table_element.table_expression->as<ASTTableExpression &>();
            std::optional<TableExpressionModifiers> table_expression_modifiers;

            if (table_expression.final || table_expression.sample_size)
            {
                bool has_final = table_expression.final;
                std::optional<TableExpressionModifiers::Rational> sample_size_ratio;
                std::optional<TableExpressionModifiers::Rational> sample_offset_ratio;

                if (table_expression.sample_size)
                {
                    auto & ast_sample_size_ratio = table_expression.sample_size->as<ASTSampleRatio &>();
                    sample_size_ratio = ast_sample_size_ratio.ratio;

                    if (table_expression.sample_offset)
                    {
                        auto & ast_sample_offset_ratio = table_expression.sample_offset->as<ASTSampleRatio &>();
                        sample_offset_ratio = ast_sample_offset_ratio.ratio;
                    }
                }

                table_expression_modifiers = TableExpressionModifiers(has_final, sample_size_ratio, sample_offset_ratio);
            }

            if (table_expression.database_and_table_name)
            {
                auto & table_identifier_typed = table_expression.database_and_table_name->as<ASTTableIdentifier &>();
                auto storage_identifier = Identifier(table_identifier_typed.name_parts);
                QueryTreeNodePtr table_identifier_node;

                if (table_expression_modifiers)
                    table_identifier_node = std::make_shared<IdentifierNode>(storage_identifier, *table_expression_modifiers);
                else
                    table_identifier_node = std::make_shared<IdentifierNode>(storage_identifier);

                table_identifier_node->setAlias(table_identifier_typed.tryGetAlias());
                table_identifier_node->setOriginalAST(table_element.table_expression);

                table_expressions.push_back(std::move(table_identifier_node));
            }
            else if (table_expression.subquery)
            {
                auto & subquery_expression = table_expression.subquery->as<ASTSubquery &>();
                const auto & select_with_union_query = subquery_expression.children[0];

                auto node = buildSelectWithUnionExpression(select_with_union_query, true /*is_subquery*/, {} /*cte_name*/, context);
                node->setAlias(subquery_expression.tryGetAlias());
                node->setOriginalAST(select_with_union_query);

                if (table_expression_modifiers)
                {
                    throw Exception(ErrorCodes::UNSUPPORTED_METHOD,
                        "Table expression modifiers {} are not supported for subquery {}",
                        table_expression_modifiers->formatForErrorMessage(),
                        node->formatASTForErrorMessage());
                }

                table_expressions.push_back(std::move(node));
            }
            else if (table_expression.table_function)
            {
                auto & table_function_expression = table_expression.table_function->as<ASTFunction &>();

                auto node = std::make_shared<TableFunctionNode>(table_function_expression.name);

                if (table_function_expression.arguments)
                {
                    const auto & function_arguments_list = table_function_expression.arguments->as<ASTExpressionList &>().children;
                    for (const auto & argument : function_arguments_list)
                    {
                        if (argument->as<ASTSelectQuery>() || argument->as<ASTSelectWithUnionQuery>() || argument->as<ASTSelectIntersectExceptQuery>())
                            node->getArguments().getNodes().push_back(buildSelectOrUnionExpression(argument, false /*is_subquery*/, {} /*cte_name*/, context));
                        else
                            node->getArguments().getNodes().push_back(buildExpression(argument, context));
                    }
                }

                if (table_expression_modifiers)
                    node->setTableExpressionModifiers(*table_expression_modifiers);
                node->setAlias(table_function_expression.tryGetAlias());
                node->setOriginalAST(table_expression.table_function);

                table_expressions.push_back(std::move(node));
            }
            else
            {
                throw Exception(ErrorCodes::UNSUPPORTED_METHOD, "Unsupported table expression node {}", table_element.table_expression->formatForErrorMessage());
            }
        }

        if (table_element.table_join)
        {
            const auto & table_join = table_element.table_join->as<ASTTableJoin &>();

            auto right_table_expression = std::move(table_expressions.back());
            table_expressions.pop_back();

            auto left_table_expression = std::move(table_expressions.back());
            table_expressions.pop_back();

            QueryTreeNodePtr join_expression;

            if (table_join.using_expression_list)
                join_expression = buildExpressionList(table_join.using_expression_list, context);
            else if (table_join.on_expression)
                join_expression = buildExpression(table_join.on_expression, context);

            const auto & settings = context->getSettingsRef();
            auto join_default_strictness = settings.join_default_strictness;
            auto any_join_distinct_right_table_keys = settings.any_join_distinct_right_table_keys;

            JoinStrictness result_join_strictness = table_join.strictness;
            JoinKind result_join_kind = table_join.kind;

            if (result_join_strictness == JoinStrictness::Unspecified && (result_join_kind != JoinKind::Cross && result_join_kind != JoinKind::Comma))
            {
                if (join_default_strictness == JoinStrictness::Any)
                    result_join_strictness = JoinStrictness::Any;
                else if (join_default_strictness == JoinStrictness::All)
                    result_join_strictness = JoinStrictness::All;
                else
                    throw Exception(ErrorCodes::EXPECTED_ALL_OR_ANY,
                        "Expected ANY or ALL in JOIN section, because setting (join_default_strictness) is empty");
            }

            if (any_join_distinct_right_table_keys)
            {
                if (result_join_strictness == JoinStrictness::Any && result_join_kind == JoinKind::Inner)
                {
                    result_join_strictness = JoinStrictness::Semi;
                    result_join_kind = JoinKind::Left;
                }

                if (result_join_strictness == JoinStrictness::Any)
                    result_join_strictness = JoinStrictness::RightAny;
            }
            else if (result_join_strictness == JoinStrictness::Any && result_join_kind == JoinKind::Full)
            {
                throw Exception(ErrorCodes::NOT_IMPLEMENTED, "ANY FULL JOINs are not implemented");
            }

            auto join_node = std::make_shared<JoinNode>(std::move(left_table_expression),
                std::move(right_table_expression),
                std::move(join_expression),
                table_join.locality,
                result_join_strictness,
                result_join_kind);

            /** Original AST is not set because it will contain only join part and does
              * not include left table expression.
              */
            table_expressions.emplace_back(std::move(join_node));
        }

        if (table_element.array_join)
        {
            auto & array_join_expression = table_element.array_join->as<ASTArrayJoin &>();
            bool is_left_array_join = array_join_expression.kind == ASTArrayJoin::Kind::Left;

            auto last_table_expression = std::move(table_expressions.back());
            table_expressions.pop_back();

            auto array_join_expressions_list = buildExpressionList(array_join_expression.expression_list, context);
            auto array_join_node = std::make_shared<ArrayJoinNode>(std::move(last_table_expression), std::move(array_join_expressions_list), is_left_array_join);

            /** Original AST is not set because it will contain only array join part and does
              * not include left table expression.
              */
            table_expressions.push_back(std::move(array_join_node));
        }
    }

    if (table_expressions.empty())
        throw Exception(ErrorCodes::LOGICAL_ERROR, "Query FROM section cannot be empty");

    if (table_expressions.size() > 1)
        throw Exception(ErrorCodes::LOGICAL_ERROR, "Query FROM section cannot have more than 1 root table expression");

    return table_expressions.back();
}


<<<<<<< HEAD
ColumnTransformersNodes QueryTreeBuilder::buildColumnTransformers(const ASTPtr & matcher_expression) const
=======
ColumnTransformersNodes QueryTreeBuilder::buildColumnTransformers(const ASTPtr & matcher_expression, size_t start_child_index, const ContextPtr & context) const
>>>>>>> 50bb1db9
{
    ColumnTransformersNodes column_transformers;

    if (!matcher_expression)
        return column_transformers;

    for (const auto & child : matcher_expression->children)
    {
        if (auto * apply_transformer = child->as<ASTColumnsApplyTransformer>())
        {
            if (apply_transformer->lambda)
            {
                auto lambda_query_tree_node = buildExpression(apply_transformer->lambda, context);
                column_transformers.emplace_back(std::make_shared<ApplyColumnTransformerNode>(std::move(lambda_query_tree_node)));
            }
            else
            {
                auto function_node = std::make_shared<FunctionNode>(apply_transformer->func_name);
                if (apply_transformer->parameters)
                    function_node->getParametersNode() = buildExpressionList(apply_transformer->parameters, context);

                column_transformers.emplace_back(std::make_shared<ApplyColumnTransformerNode>(std::move(function_node)));
            }
        }
        else if (auto * except_transformer = child->as<ASTColumnsExceptTransformer>())
        {
            auto matcher = except_transformer->getMatcher();
            if (matcher)
            {
                column_transformers.emplace_back(std::make_shared<ExceptColumnTransformerNode>(std::move(matcher)));
            }
            else
            {
                Names except_column_names;
                except_column_names.reserve(except_transformer->children.size());

                for (auto & except_transformer_child : except_transformer->children)
                    except_column_names.push_back(except_transformer_child->as<ASTIdentifier &>().full_name);

                column_transformers.emplace_back(std::make_shared<ExceptColumnTransformerNode>(std::move(except_column_names), except_transformer->is_strict));
            }
        }
        else if (auto * replace_transformer = child->as<ASTColumnsReplaceTransformer>())
        {
            std::vector<ReplaceColumnTransformerNode::Replacement> replacements;
            replacements.reserve(replace_transformer->children.size());

            for (const auto & replace_transformer_child : replace_transformer->children)
            {
                auto & replacement = replace_transformer_child->as<ASTColumnsReplaceTransformer::Replacement &>();
                replacements.emplace_back(ReplaceColumnTransformerNode::Replacement{replacement.name, buildExpression(replacement.expr, context)});
            }

            column_transformers.emplace_back(std::make_shared<ReplaceColumnTransformerNode>(replacements, replace_transformer->is_strict));
        }
        else
        {
            throw Exception(ErrorCodes::UNSUPPORTED_METHOD, "Unsupported column matcher {}", child->formatForErrorMessage());
        }
    }

    return column_transformers;
}

}

QueryTreeNodePtr buildQueryTree(ASTPtr query, ContextPtr context)
{
    QueryTreeBuilder builder(std::move(query), context);
    return builder.getQueryTreeNode();
}

}<|MERGE_RESOLUTION|>--- conflicted
+++ resolved
@@ -111,11 +111,7 @@
 
     QueryTreeNodePtr buildJoinTree(const ASTPtr & tables_in_select_query, const ContextPtr & context) const;
 
-<<<<<<< HEAD
-    ColumnTransformersNodes buildColumnTransformers(const ASTPtr & matcher_expression) const;
-=======
-    ColumnTransformersNodes buildColumnTransformers(const ASTPtr & matcher_expression, size_t start_child_index, const ContextPtr & context) const;
->>>>>>> 50bb1db9
+    ColumnTransformersNodes buildColumnTransformers(const ASTPtr & matcher_expression, const ContextPtr & context) const;
 
     ASTPtr query;
     QueryTreeNodePtr query_tree_node;
@@ -443,22 +439,13 @@
     }
     else if (const auto * asterisk = expression->as<ASTAsterisk>())
     {
-<<<<<<< HEAD
-        auto column_transformers = buildColumnTransformers(asterisk->transformers);
-=======
-        auto column_transformers = buildColumnTransformers(expression, 0 /*start_child_index*/, context);
->>>>>>> 50bb1db9
+        auto column_transformers = buildColumnTransformers(asterisk->transformers, context);
         result = std::make_shared<MatcherNode>(std::move(column_transformers));
     }
     else if (const auto * qualified_asterisk = expression->as<ASTQualifiedAsterisk>())
     {
-<<<<<<< HEAD
         auto & qualified_identifier = qualified_asterisk->qualifier->as<ASTIdentifier &>();
-        auto column_transformers = buildColumnTransformers(qualified_asterisk->transformers);
-=======
-        auto & qualified_identifier = qualified_asterisk->children.at(0)->as<ASTTableIdentifier &>();
-        auto column_transformers = buildColumnTransformers(expression, 1 /*start_child_index*/, context);
->>>>>>> 50bb1db9
+        auto column_transformers = buildColumnTransformers(qualified_asterisk->transformers, context);
         result = std::make_shared<MatcherNode>(Identifier(qualified_identifier.name_parts), std::move(column_transformers));
     }
     else if (const auto * ast_literal = expression->as<ASTLiteral>())
@@ -556,11 +543,7 @@
     }
     else if (const auto * columns_regexp_matcher = expression->as<ASTColumnsRegexpMatcher>())
     {
-<<<<<<< HEAD
-        auto column_transformers = buildColumnTransformers(columns_regexp_matcher->transformers);
-=======
-        auto column_transformers = buildColumnTransformers(expression, 0 /*start_child_index*/, context);
->>>>>>> 50bb1db9
+        auto column_transformers = buildColumnTransformers(columns_regexp_matcher->transformers, context);
         result = std::make_shared<MatcherNode>(columns_regexp_matcher->getMatcher(), std::move(column_transformers));
     }
     else if (const auto * columns_list_matcher = expression->as<ASTColumnsListMatcher>())
@@ -574,22 +557,13 @@
             column_list_identifiers.emplace_back(Identifier{column_list_identifier.name_parts});
         }
 
-<<<<<<< HEAD
-        auto column_transformers = buildColumnTransformers(columns_list_matcher->transformers);
-=======
-        auto column_transformers = buildColumnTransformers(expression, 0 /*start_child_index*/, context);
->>>>>>> 50bb1db9
+        auto column_transformers = buildColumnTransformers(columns_list_matcher->transformers, context);
         result = std::make_shared<MatcherNode>(std::move(column_list_identifiers), std::move(column_transformers));
     }
     else if (const auto * qualified_columns_regexp_matcher = expression->as<ASTQualifiedColumnsRegexpMatcher>())
     {
-<<<<<<< HEAD
         auto & qualified_identifier = qualified_columns_regexp_matcher->qualifier->as<ASTIdentifier &>();
-        auto column_transformers = buildColumnTransformers(qualified_columns_regexp_matcher->transformers);
-=======
-        auto & qualified_identifier = qualified_columns_regexp_matcher->children.at(0)->as<ASTTableIdentifier &>();
-        auto column_transformers = buildColumnTransformers(expression, 1 /*start_child_index*/, context);
->>>>>>> 50bb1db9
+        auto column_transformers = buildColumnTransformers(qualified_columns_regexp_matcher->transformers, context);
         result = std::make_shared<MatcherNode>(Identifier(qualified_identifier.name_parts), qualified_columns_regexp_matcher->getMatcher(), std::move(column_transformers));
     }
     else if (const auto * qualified_columns_list_matcher = expression->as<ASTQualifiedColumnsListMatcher>())
@@ -605,11 +579,7 @@
             column_list_identifiers.emplace_back(Identifier{column_list_identifier.name_parts});
         }
 
-<<<<<<< HEAD
-        auto column_transformers = buildColumnTransformers(qualified_columns_list_matcher->transformers);
-=======
-        auto column_transformers = buildColumnTransformers(expression, 1 /*start_child_index*/, context);
->>>>>>> 50bb1db9
+        auto column_transformers = buildColumnTransformers(qualified_columns_list_matcher->transformers, context);
         result = std::make_shared<MatcherNode>(Identifier(qualified_identifier.name_parts), std::move(column_list_identifiers), std::move(column_transformers));
     }
     else
@@ -863,11 +833,7 @@
 }
 
 
-<<<<<<< HEAD
-ColumnTransformersNodes QueryTreeBuilder::buildColumnTransformers(const ASTPtr & matcher_expression) const
-=======
-ColumnTransformersNodes QueryTreeBuilder::buildColumnTransformers(const ASTPtr & matcher_expression, size_t start_child_index, const ContextPtr & context) const
->>>>>>> 50bb1db9
+ColumnTransformersNodes QueryTreeBuilder::buildColumnTransformers(const ASTPtr & matcher_expression, const ContextPtr & context) const
 {
     ColumnTransformersNodes column_transformers;
 
