--- conflicted
+++ resolved
@@ -205,95 +205,6 @@
     setInMemoryMetadata(storage_metadata);
 }
 
-<<<<<<< HEAD
-
-namespace
-{
-
-ColumnPtr getFilteredDatabases(const ActionsDAG::Node * predicate, ContextPtr context)
-{
-    MutableColumnPtr column = ColumnString::create();
-
-    const auto databases = DatabaseCatalog::instance().getDatabases();
-    for (const auto & database_name : databases | boost::adaptors::map_keys)
-    {
-        if (database_name == DatabaseCatalog::TEMPORARY_DATABASE)
-            continue; /// We don't want to show the internal database for temporary tables in system.tables
-
-        column->insert(database_name);
-    }
-
-    Block block { ColumnWithTypeAndName(std::move(column), std::make_shared<DataTypeString>(), "database") };
-    VirtualColumnUtils::filterBlockWithPredicate(predicate, block, context);
-    return block.getByPosition(0).column;
-}
-
-ColumnPtr getFilteredTables(const ActionsDAG::Node * predicate, const ColumnPtr & filtered_databases_column, ContextPtr context)
-{
-    Block sample {
-        ColumnWithTypeAndName(nullptr, std::make_shared<DataTypeString>(), "name"),
-        ColumnWithTypeAndName(nullptr, std::make_shared<DataTypeString>(), "engine")
-    };
-
-    MutableColumnPtr database_column = ColumnString::create();
-    MutableColumnPtr engine_column;
-
-    auto dag = VirtualColumnUtils::splitFilterDagForAllowedInputs(predicate, &sample);
-    if (dag)
-    {
-        bool filter_by_engine = false;
-        for (const auto * input : dag->getInputs())
-            if (input->result_name == "engine")
-                filter_by_engine = true;
-
-        if (filter_by_engine)
-            engine_column = ColumnString::create();
-    }
-
-    for (size_t database_idx = 0; database_idx < filtered_databases_column->size(); ++database_idx)
-    {
-        const auto & database_name = filtered_databases_column->getDataAt(database_idx).toString();
-        DatabasePtr database = DatabaseCatalog::instance().tryGetDatabase(database_name);
-        if (!database)
-            continue;
-
-        for (auto table_it = database->getTablesIterator(context); table_it->isValid(); table_it->next())
-        {
-            database_column->insert(table_it->name());
-            if (engine_column)
-                engine_column->insert(table_it->table()->getName());
-        }
-    }
-
-    Block block {ColumnWithTypeAndName(std::move(database_column), std::make_shared<DataTypeString>(), "name")};
-    if (engine_column)
-        block.insert(ColumnWithTypeAndName(std::move(engine_column), std::make_shared<DataTypeString>(), "engine"));
-
-    if (dag)
-        VirtualColumnUtils::filterBlockWithDAG(std::move(*dag), block, context);
-
-    return block.getByPosition(0).column;
-}
-
-/// Avoid heavy operation on tables if we only queried columns that we can get without table object.
-/// Otherwise it will require table initialization for Lazy database.
-bool needTable(const DatabasePtr & database, const Block & header)
-{
-    if (database->getEngineName() != "Lazy")
-        return true;
-
-    static const std::set<std::string> columns_without_table = { "database", "name", "uuid", "metadata_modification_time" };
-    for (const auto & column : header.getColumnsWithTypeAndName())
-    {
-        if (columns_without_table.find(column.name) == columns_without_table.end())
-            return true;
-    }
-    return false;
-}
-
-
-=======
->>>>>>> 5ce0675d
 class TablesBlockSource : public ISource
 {
 public:
