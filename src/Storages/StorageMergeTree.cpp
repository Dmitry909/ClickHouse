#include "StorageMergeTree.h"

#include <optional>

#include <base/sort.h>
#include <Backups/IRestoreTask.h>
#include <Databases/IDatabase.h>
#include <Common/escapeForFileName.h>
#include <Common/typeid_cast.h>
#include <Common/ThreadPool.h>
#include <Interpreters/InterpreterAlterQuery.h>
#include <Interpreters/PartLog.h>
#include <Interpreters/MutationsInterpreter.h>
#include <Interpreters/Context.h>
#include <Interpreters/TransactionLog.h>
#include <IO/copyData.h>
#include <Parsers/ASTCheckQuery.h>
#include <Parsers/ASTFunction.h>
#include <Parsers/ASTLiteral.h>
#include <Parsers/ASTPartition.h>
#include <Parsers/ASTSetQuery.h>
#include <Parsers/queryToString.h>
#include <Parsers/formatAST.h>
#include <Storages/MergeTree/MergeTreeData.h>
#include <Storages/MergeTree/ActiveDataPartSet.h>
#include <Storages/AlterCommands.h>
#include <Storages/PartitionCommands.h>
#include <Storages/MergeTree/MergeTreeSink.h>
#include <Storages/MergeTree/MergeTreeDataPartInMemory.h>
#include <Storages/MergeTree/MergePlainMergeTreeTask.h>
#include <Storages/MergeTree/PartitionPruner.h>
#include <Storages/MergeTree/MergeList.h>
#include <Storages/MergeTree/checkDataPart.h>
#include <QueryPipeline/Pipe.h>
#include <Processors/QueryPlan/QueryPlan.h>
#include <Processors/QueryPlan/BuildQueryPipelineSettings.h>
#include <Processors/QueryPlan/Optimizations/QueryPlanOptimizationSettings.h>

namespace DB
{


namespace ErrorCodes
{
    extern const int NOT_IMPLEMENTED;
    extern const int LOGICAL_ERROR;
    extern const int NOT_ENOUGH_SPACE;
    extern const int BAD_ARGUMENTS;
    extern const int INCORRECT_DATA;
    extern const int CANNOT_ASSIGN_OPTIMIZE;
    extern const int TIMEOUT_EXCEEDED;
    extern const int UNKNOWN_POLICY;
    extern const int NO_SUCH_DATA_PART;
    extern const int ABORTED;
}

namespace ActionLocks
{
    extern const StorageActionBlockType PartsMerge;
    extern const StorageActionBlockType PartsTTLMerge;
    extern const StorageActionBlockType PartsMove;
}

static MergeTreeTransactionPtr tryGetTransactionForMutation(const MergeTreeMutationEntry & mutation, Poco::Logger * log = nullptr)
{
    assert(!mutation.tid.isEmpty());
    if (mutation.tid.isPrehistoric())
        return {};

    auto txn = TransactionLog::instance().tryGetRunningTransaction(mutation.tid.getHash());
    if (txn)
        return txn;

    if (log)
        LOG_WARNING(log, "Cannot find transaction {} which had started mutation {}, probably it finished", mutation.tid, mutation.file_name);

    return {};
}


StorageMergeTree::StorageMergeTree(
    const StorageID & table_id_,
    const String & relative_data_path_,
    const StorageInMemoryMetadata & metadata_,
    bool attach,
    ContextMutablePtr context_,
    const String & date_column_name,
    const MergingParams & merging_params_,
    std::unique_ptr<MergeTreeSettings> storage_settings_,
    bool has_force_restore_data_flag)
    : MergeTreeData(
        table_id_,
        relative_data_path_,
        metadata_,
        context_,
        date_column_name,
        merging_params_,
        std::move(storage_settings_),
        false,      /// require_part_metadata
        attach)
    , reader(*this)
    , writer(*this)
    , merger_mutator(*this,
        getContext()->getSettingsRef().background_merges_mutations_concurrency_ratio *
        getContext()->getSettingsRef().background_pool_size)
{
    loadDataParts(has_force_restore_data_flag);

    if (!attach && !getDataPartsForInternalUsage().empty())
        throw Exception("Data directory for table already containing data parts - probably it was unclean DROP table or manual intervention. You must either clear directory by hand or use ATTACH TABLE instead of CREATE TABLE if you need to use that parts.", ErrorCodes::INCORRECT_DATA);

    increment.set(getMaxBlockNumber());

    loadMutations();

    loadDeduplicationLog();
}


void StorageMergeTree::startup()
{
    clearOldPartsFromFilesystem();
    clearOldWriteAheadLogs();
    clearEmptyParts();

    /// Temporary directories contain incomplete results of merges (after forced restart)
    ///  and don't allow to reinitialize them, so delete each of them immediately
    clearOldTemporaryDirectories(0);

    /// NOTE background task will also do the above cleanups periodically.
    time_after_previous_cleanup_parts.restart();
    time_after_previous_cleanup_temporary_directories.restart();

    /// Do not schedule any background jobs if current storage has static data files.
    if (isStaticStorage())
        return;

    try
    {
        background_operations_assignee.start();
        startBackgroundMovesIfNeeded();
    }
    catch (...)
    {
        /// Exception safety: failed "startup" does not require a call to "shutdown" from the caller.
        /// And it should be able to safely destroy table after exception in "startup" method.
        /// It means that failed "startup" must not create any background tasks that we will have to wait.
        try
        {
            shutdown();
        }
        catch (...)
        {
            std::terminate();
        }

        /// Note: after failed "startup", the table will be in a state that only allows to destroy the object.
        throw;
    }
}

void StorageMergeTree::flush()
{
    if (flush_called.exchange(true))
        return;

    flushAllInMemoryPartsIfNeeded();
}

void StorageMergeTree::shutdown()
{
    if (shutdown_called.exchange(true))
        return;

    /// Unlock all waiting mutations
    {
        std::lock_guard lock(mutation_wait_mutex);
        mutation_wait_event.notify_all();
    }

    merger_mutator.merges_blocker.cancelForever();
    parts_mover.moves_blocker.cancelForever();

    background_operations_assignee.finish();
    background_moves_assignee.finish();

    try
    {
        /// We clear all old parts after stopping all background operations.
        /// It's important, because background operations can produce temporary
        /// parts which will remove themselves in their destructors. If so, we
        /// may have race condition between our remove call and background
        /// process.
        clearOldPartsFromFilesystem(true);
    }
    catch (...)
    {
        /// Example: the case of readonly filesystem, we have failure removing old parts.
        /// Should not prevent table shutdown.
        tryLogCurrentException(log);
    }
}


StorageMergeTree::~StorageMergeTree()
{
    shutdown();
}

void StorageMergeTree::read(
    QueryPlan & query_plan,
    const Names & column_names,
    const StorageSnapshotPtr & storage_snapshot,
    SelectQueryInfo & query_info,
    ContextPtr local_context,
    QueryProcessingStage::Enum processed_stage,
    size_t max_block_size,
    unsigned num_streams)
{
    /// If true, then we will ask initiator if we can read chosen ranges
    bool enable_parallel_reading = local_context->getClientInfo().collaborate_with_initiator;

    if (enable_parallel_reading)
        LOG_TRACE(log, "Parallel reading from replicas enabled {}", enable_parallel_reading);

    if (auto plan = reader.read(
        column_names, storage_snapshot, query_info, local_context, max_block_size, num_streams, processed_stage, nullptr, enable_parallel_reading))
        query_plan = std::move(*plan);
}

Pipe StorageMergeTree::read(
    const Names & column_names,
    const StorageSnapshotPtr & storage_snapshot,
    SelectQueryInfo & query_info,
    ContextPtr local_context,
    QueryProcessingStage::Enum processed_stage,
    const size_t max_block_size,
    const unsigned num_streams)
{
    QueryPlan plan;
    read(plan, column_names, storage_snapshot, query_info, local_context, processed_stage, max_block_size, num_streams);
    return plan.convertToPipe(
        QueryPlanOptimizationSettings::fromContext(local_context),
        BuildQueryPipelineSettings::fromContext(local_context));
}

std::optional<UInt64> StorageMergeTree::totalRows(const Settings &) const
{
    return getTotalActiveSizeInRows();
}

std::optional<UInt64> StorageMergeTree::totalRowsByPartitionPredicate(const SelectQueryInfo & query_info, ContextPtr local_context) const
{
    auto parts = getVisibleDataPartsVector(local_context);
    return totalRowsByPartitionPredicateImpl(query_info, local_context, parts);
}

std::optional<UInt64> StorageMergeTree::totalBytes(const Settings &) const
{
    return getTotalActiveSizeInBytes();
}

SinkToStoragePtr
StorageMergeTree::write(const ASTPtr & /*query*/, const StorageMetadataPtr & metadata_snapshot, ContextPtr local_context)
{
    const auto & settings = local_context->getSettingsRef();
    return std::make_shared<MergeTreeSink>(
        *this, metadata_snapshot, settings.max_partitions_per_insert_block, local_context);
}

void StorageMergeTree::checkTableCanBeDropped() const
{
    auto table_id = getStorageID();
    getContext()->checkTableCanBeDropped(table_id.database_name, table_id.table_name, getTotalActiveSizeInBytes());
}

void StorageMergeTree::drop()
{
    shutdown();
    /// In case there is read-only disk we cannot allow to call dropAllData(), but dropping tables is allowed.
    if (isStaticStorage())
        return;
    dropAllData();
}

void StorageMergeTree::truncate(const ASTPtr &, const StorageMetadataPtr &, ContextPtr local_context, TableExclusiveLockHolder &)
{
    {
        /// Asks to complete merges and does not allow them to start.
        /// This protects against "revival" of data for a removed partition after completion of merge.
        auto merge_blocker = stopMergesAndWait();

        auto parts_to_remove = getVisibleDataPartsVector(local_context);
        removePartsFromWorkingSet(local_context->getCurrentTransaction().get(), parts_to_remove, true);

        LOG_INFO(log, "Removed {} parts.", parts_to_remove.size());
    }

    clearOldMutations(true);
    clearOldPartsFromFilesystem();
}


void StorageMergeTree::alter(
    const AlterCommands & commands,
    ContextPtr local_context,
    AlterLockHolder & table_lock_holder)
{
    if (local_context->getCurrentTransaction() && local_context->getSettingsRef().throw_on_unsupported_query_inside_transaction)
        throw Exception(ErrorCodes::NOT_IMPLEMENTED, "ALTER METADATA is not supported inside transactions");

    auto table_id = getStorageID();
    auto old_storage_settings = getSettings();

    StorageInMemoryMetadata new_metadata = getInMemoryMetadata();
    StorageInMemoryMetadata old_metadata = getInMemoryMetadata();
    auto maybe_mutation_commands = commands.getMutationCommands(new_metadata, local_context->getSettingsRef().materialize_ttl_after_modify, local_context);
    Int64 mutation_version = -1;
    commands.apply(new_metadata, local_context);

    /// This alter can be performed at new_metadata level only
    if (commands.isSettingsAlter())
    {
        changeSettings(new_metadata.settings_changes, table_lock_holder);

        DatabaseCatalog::instance().getDatabase(table_id.database_name)->alterTable(local_context, table_id, new_metadata);
    }
    else
    {
        {
            changeSettings(new_metadata.settings_changes, table_lock_holder);
            checkTTLExpressions(new_metadata, old_metadata);
            /// Reinitialize primary key because primary key column types might have changed.
            setProperties(new_metadata, old_metadata);

            DatabaseCatalog::instance().getDatabase(table_id.database_name)->alterTable(local_context, table_id, new_metadata);

            if (!maybe_mutation_commands.empty())
                mutation_version = startMutation(maybe_mutation_commands, local_context);
        }

        /// Always execute required mutations synchronously, because alters
        /// should be executed in sequential order.
        if (!maybe_mutation_commands.empty())
            waitForMutation(mutation_version);
    }

    {
        /// Some additional changes in settings
        auto new_storage_settings = getSettings();

        if (old_storage_settings->non_replicated_deduplication_window != new_storage_settings->non_replicated_deduplication_window)
        {
            /// We cannot place this check into settings sanityCheck because it depends on format_version.
            /// sanityCheck must work event without storage.
            if (new_storage_settings->non_replicated_deduplication_window != 0 && format_version < MERGE_TREE_DATA_MIN_FORMAT_VERSION_WITH_CUSTOM_PARTITIONING)
                throw Exception("Deduplication for non-replicated MergeTree in old syntax is not supported", ErrorCodes::BAD_ARGUMENTS);

            deduplication_log->setDeduplicationWindowSize(new_storage_settings->non_replicated_deduplication_window);
        }
    }
}


/// While exists, marks parts as 'currently_merging_mutating_parts' and reserves free space on filesystem.
CurrentlyMergingPartsTagger::CurrentlyMergingPartsTagger(
    FutureMergedMutatedPartPtr future_part_,
    size_t total_size,
    StorageMergeTree & storage_,
    const StorageMetadataPtr & metadata_snapshot,
    bool is_mutation)
    : future_part(future_part_), storage(storage_)
{
    /// Assume mutex is already locked, because this method is called from mergeTask.

    /// if we mutate part, than we should reserve space on the same disk, because mutations possible can create hardlinks
    if (is_mutation)
        reserved_space = storage.tryReserveSpace(total_size, future_part->parts[0]->data_part_storage);
    else
    {
        IMergeTreeDataPart::TTLInfos ttl_infos;
        size_t max_volume_index = 0;
        for (auto & part_ptr : future_part->parts)
        {
            ttl_infos.update(part_ptr->ttl_infos);
            max_volume_index = std::max(max_volume_index, part_ptr->data_part_storage->getVolumeIndex(*storage.getStoragePolicy()));
        }

        reserved_space = storage.balancedReservation(
            metadata_snapshot,
            total_size,
            max_volume_index,
            future_part->name,
            future_part->part_info,
            future_part->parts,
            &tagger,
            &ttl_infos);

        if (!reserved_space)
            reserved_space
                = storage.tryReserveSpacePreferringTTLRules(metadata_snapshot, total_size, ttl_infos, time(nullptr), max_volume_index);
    }

    if (!reserved_space)
    {
        if (is_mutation)
            throw Exception("Not enough space for mutating part '" + future_part->parts[0]->name + "'", ErrorCodes::NOT_ENOUGH_SPACE);
        else
            throw Exception("Not enough space for merging parts", ErrorCodes::NOT_ENOUGH_SPACE);
    }

    future_part->updatePath(storage, reserved_space.get());

    for (const auto & part : future_part->parts)
    {
        if (storage.currently_merging_mutating_parts.contains(part))
            throw Exception("Tagging already tagged part " + part->name + ". This is a bug.", ErrorCodes::LOGICAL_ERROR);
    }
    storage.currently_merging_mutating_parts.insert(future_part->parts.begin(), future_part->parts.end());
}

CurrentlyMergingPartsTagger::~CurrentlyMergingPartsTagger()
{
    std::lock_guard lock(storage.currently_processing_in_background_mutex);

    for (const auto & part : future_part->parts)
    {
        if (!storage.currently_merging_mutating_parts.contains(part))
            std::terminate();
        storage.currently_merging_mutating_parts.erase(part);
    }

    storage.currently_processing_in_background_condition.notify_all();
}

Int64 StorageMergeTree::startMutation(const MutationCommands & commands, ContextPtr query_context)
{
    /// Choose any disk, because when we load mutations we search them at each disk
    /// where storage can be placed. See loadMutations().
    auto disk = getStoragePolicy()->getAnyDisk();
    TransactionID current_tid = Tx::PrehistoricTID;
    String additional_info;
    auto txn = query_context->getCurrentTransaction();
    if (txn)
    {
        current_tid = txn->tid;
        additional_info = fmt::format(" (TID: {}; TIDH: {})", current_tid, current_tid.getHash());
    }

    Int64 version;
    {
        std::lock_guard lock(currently_processing_in_background_mutex);

        MergeTreeMutationEntry entry(commands, disk, relative_data_path, insert_increment.get(), current_tid, getContext()->getWriteSettings());
        version = increment.get();
        entry.commit(version);
        String mutation_id = entry.file_name;
        if (txn)
            txn->addMutation(shared_from_this(), mutation_id);
        bool inserted = current_mutations_by_version.try_emplace(version, std::move(entry)).second;
        if (!inserted)
            throw Exception(ErrorCodes::LOGICAL_ERROR, "Mutation {} already exists, it's a bug", version);

        LOG_INFO(log, "Added mutation: {}{}", mutation_id, additional_info);
    }
    background_operations_assignee.trigger();
    return version;
}


void StorageMergeTree::updateMutationEntriesErrors(FutureMergedMutatedPartPtr result_part, bool is_successful, const String & exception_message)
{
    /// Update the information about failed parts in the system.mutations table.

    Int64 sources_data_version = result_part->parts.at(0)->info.getDataVersion();
    Int64 result_data_version = result_part->part_info.getDataVersion();
    if (sources_data_version != result_data_version)
    {
        std::lock_guard lock(currently_processing_in_background_mutex);
        auto mutations_begin_it = current_mutations_by_version.upper_bound(sources_data_version);
        auto mutations_end_it = current_mutations_by_version.upper_bound(result_data_version);

        for (auto it = mutations_begin_it; it != mutations_end_it; ++it)
        {
            MergeTreeMutationEntry & entry = it->second;
            if (is_successful)
            {
                if (!entry.latest_failed_part.empty() && result_part->part_info.contains(entry.latest_failed_part_info))
                {
                    entry.latest_failed_part.clear();
                    entry.latest_failed_part_info = MergeTreePartInfo();
                    entry.latest_fail_time = 0;
                    entry.latest_fail_reason.clear();
                }
            }
            else
            {
                entry.latest_failed_part = result_part->parts.at(0)->name;
                entry.latest_failed_part_info = result_part->parts.at(0)->info;
                entry.latest_fail_time = time(nullptr);
                entry.latest_fail_reason = exception_message;
            }
        }
    }

    std::unique_lock lock(mutation_wait_mutex);
    mutation_wait_event.notify_all();
}

void StorageMergeTree::waitForMutation(Int64 version)
{
    waitForMutation(MergeTreeMutationEntry::versionToFileName(version));
}

void StorageMergeTree::waitForMutation(const String & mutation_id)
{
    UInt64 version = MergeTreeMutationEntry::parseFileName(mutation_id);
    LOG_INFO(log, "Waiting mutation: {}", mutation_id);
    {
        auto check = [version, this]()
        {
            if (shutdown_called)
                return true;
            auto mutation_status = getIncompleteMutationsStatus(version);
            return !mutation_status || mutation_status->is_done || !mutation_status->latest_fail_reason.empty();
        };

        std::unique_lock lock(mutation_wait_mutex);
        mutation_wait_event.wait(lock, check);
    }

    /// At least we have our current mutation
    std::set<String> mutation_ids;
    mutation_ids.insert(mutation_id);

    auto mutation_status = getIncompleteMutationsStatus(version, &mutation_ids);
    checkMutationStatus(mutation_status, mutation_ids);

    LOG_INFO(log, "Mutation {} done", mutation_id);
}

void StorageMergeTree::setMutationCSN(const String & mutation_id, CSN csn)
{
    LOG_INFO(log, "Writing CSN {} for mutation {}", csn, mutation_id);
    UInt64 version = MergeTreeMutationEntry::parseFileName(mutation_id);

    std::lock_guard lock(currently_processing_in_background_mutex);
    auto it = current_mutations_by_version.find(version);
    if (it == current_mutations_by_version.end())
        throw Exception(ErrorCodes::LOGICAL_ERROR, "Cannot find mutation {}", mutation_id);
    it->second.writeCSN(csn);
}

void StorageMergeTree::mutate(const MutationCommands & commands, ContextPtr query_context)
{
    /// Validate partition IDs (if any) before starting mutation
    getPartitionIdsAffectedByCommands(commands, query_context);

    Int64 version = startMutation(commands, query_context);

    if (query_context->getSettingsRef().mutations_sync > 0 || query_context->getCurrentTransaction())
        waitForMutation(version);
}

std::optional<MergeTreeMutationStatus> StorageMergeTree::getIncompleteMutationsStatus(Int64 mutation_version, std::set<String> * mutation_ids) const
{
    std::unique_lock lock(currently_processing_in_background_mutex);

    auto current_mutation_it = current_mutations_by_version.find(mutation_version);
    /// Killed
    if (current_mutation_it == current_mutations_by_version.end())
        return {};

    MergeTreeMutationStatus result{.is_done = false};

    const auto & mutation_entry = current_mutation_it->second;

    auto txn = tryGetTransactionForMutation(mutation_entry, log);
    assert(txn || mutation_entry.tid.isPrehistoric());
    auto data_parts = getVisibleDataPartsVector(txn);
    for (const auto & data_part : data_parts)
    {
        Int64 data_version = getUpdatedDataVersion(data_part, lock);
        if (data_version < mutation_version)
        {
            if (!mutation_entry.latest_fail_reason.empty())
            {
                result.latest_failed_part = mutation_entry.latest_failed_part;
                result.latest_fail_reason = mutation_entry.latest_fail_reason;
                result.latest_fail_time = mutation_entry.latest_fail_time;

                /// Fill all mutations which failed with the same error
                /// (we can execute several mutations together)
                if (mutation_ids)
                {
                    auto mutations_begin_it = current_mutations_by_version.upper_bound(data_version);

                    for (auto it = mutations_begin_it; it != current_mutations_by_version.end(); ++it)
                        /// All mutations with the same failure
                        if (it->second.latest_fail_reason == result.latest_fail_reason)
                            mutation_ids->insert(it->second.file_name);
                }
            }
            else if (txn)
            {
                /// Part is locked by concurrent transaction, most likely it will never be mutated
                TIDHash part_locked = data_part->version.removal_tid_lock.load();
                if (part_locked && part_locked != mutation_entry.tid.getHash())
                {
                    result.latest_failed_part = data_part->name;
                    result.latest_fail_reason = fmt::format("Serialization error: part {} is locked by transaction {}", data_part->name, part_locked);
                    result.latest_fail_time = time(nullptr);
                }
            }

            return result;
        }
    }

    result.is_done = true;
    return result;
}

std::vector<MergeTreeMutationStatus> StorageMergeTree::getMutationsStatus() const
{
    std::unique_lock lock(currently_processing_in_background_mutex);

    auto part_versions_with_names = getSortedPartVersionsWithNames(lock);

    std::vector<MergeTreeMutationStatus> result;
    for (const auto & kv : current_mutations_by_version)
    {
        Int64 mutation_version = kv.first;
        const MergeTreeMutationEntry & entry = kv.second;
        const PartVersionWithName needle{mutation_version, ""};
        auto versions_it = std::lower_bound(
            part_versions_with_names.begin(), part_versions_with_names.end(), needle);

        size_t parts_to_do = versions_it - part_versions_with_names.begin();
        Names parts_to_do_names;
        parts_to_do_names.reserve(parts_to_do);
        for (size_t i = 0; i < parts_to_do; ++i)
            parts_to_do_names.push_back(part_versions_with_names[i].name);

        std::map<String, Int64> block_numbers_map({{"", entry.block_number}});

        for (const MutationCommand & command : entry.commands)
        {
            WriteBufferFromOwnString buf;
            formatAST(*command.ast, buf, false, true);
            result.push_back(MergeTreeMutationStatus
            {
                entry.file_name,
                buf.str(),
                entry.create_time,
                block_numbers_map,
                parts_to_do_names,
                /* is_done = */parts_to_do_names.empty(),
                entry.latest_failed_part,
                entry.latest_fail_time,
                entry.latest_fail_reason,
            });
        }
    }

    return result;
}

CancellationCode StorageMergeTree::killMutation(const String & mutation_id)
{
    LOG_TRACE(log, "Killing mutation {}", mutation_id);
    UInt64 mutation_version = MergeTreeMutationEntry::tryParseFileName(mutation_id);
    if (!mutation_version)
        return CancellationCode::NotFound;

    std::optional<MergeTreeMutationEntry> to_kill;
    {
        std::lock_guard lock(currently_processing_in_background_mutex);
        auto it = current_mutations_by_version.find(mutation_version);
        if (it != current_mutations_by_version.end())
        {
            to_kill.emplace(std::move(it->second));
            current_mutations_by_version.erase(it);
        }
    }

    if (!to_kill)
        return CancellationCode::NotFound;

    if (auto txn = tryGetTransactionForMutation(*to_kill, log))
    {
        LOG_TRACE(log, "Cancelling transaction {} which had started mutation {}", to_kill->tid, mutation_id);
        TransactionLog::instance().rollbackTransaction(txn);
    }

    getContext()->getMergeList().cancelPartMutations(getStorageID(), {}, to_kill->block_number);
    to_kill->removeFile();
    LOG_TRACE(log, "Cancelled part mutations and removed mutation file {}", mutation_id);
    {
        std::lock_guard<std::mutex> lock(mutation_wait_mutex);
        mutation_wait_event.notify_all();
    }

    /// Maybe there is another mutation that was blocked by the killed one. Try to execute it immediately.
    background_operations_assignee.trigger();

    return CancellationCode::CancelSent;
}

void StorageMergeTree::loadDeduplicationLog()
{
    auto settings = getSettings();
    if (settings->non_replicated_deduplication_window != 0 && format_version < MERGE_TREE_DATA_MIN_FORMAT_VERSION_WITH_CUSTOM_PARTITIONING)
        throw Exception("Deduplication for non-replicated MergeTree in old syntax is not supported", ErrorCodes::BAD_ARGUMENTS);

    std::string path = getDataPaths()[0] + "/deduplication_logs";
    deduplication_log = std::make_unique<MergeTreeDeduplicationLog>(path, settings->non_replicated_deduplication_window, format_version);
    deduplication_log->load();
}

void StorageMergeTree::loadMutations()
{
    for (const auto & disk : getDisks())
    {
        for (auto it = disk->iterateDirectory(relative_data_path); it->isValid(); it->next())
        {
            if (startsWith(it->name(), "mutation_"))
            {
                MergeTreeMutationEntry entry(disk, relative_data_path, it->name());
                UInt64 block_number = entry.block_number;
                LOG_DEBUG(log, "Loading mutation: {} entry, commands size: {}", it->name(), entry.commands.size());

                if (!entry.tid.isPrehistoric() && !entry.csn)
                {
                    if (auto csn = TransactionLog::getCSN(entry.tid))
                    {
                        /// Transaction is committed => mutation is finished, but let's load it anyway (so it will be shown in system.mutations)
                        entry.writeCSN(csn);
                    }
                    else
                    {
                        TransactionLog::assertTIDIsNotOutdated(entry.tid);
                        LOG_DEBUG(log, "Mutation entry {} was created by transaction {}, but it was not committed. Removing mutation entry",
                                  it->name(), entry.tid);
                        disk->removeFile(it->path());
                        continue;
                    }
                }

                auto inserted = current_mutations_by_version.try_emplace(block_number, std::move(entry)).second;
                if (!inserted)
                    throw Exception(ErrorCodes::LOGICAL_ERROR, "Mutation {} already exists, it's a bug", block_number);
            }
            else if (startsWith(it->name(), "tmp_mutation_"))
            {
                disk->removeFile(it->path());
            }
        }
    }

    if (!current_mutations_by_version.empty())
        increment.value = std::max(increment.value.load(), current_mutations_by_version.rbegin()->first);
}

std::shared_ptr<MergeMutateSelectedEntry> StorageMergeTree::selectPartsToMerge(
    const StorageMetadataPtr & metadata_snapshot,
    bool aggressive,
    const String & partition_id,
    bool final,
    String * out_disable_reason,
    TableLockHolder & /* table_lock_holder */,
    std::unique_lock<std::mutex> & lock,
    const MergeTreeTransactionPtr & txn,
    bool optimize_skip_merged_partitions,
    SelectPartsDecision * select_decision_out)
{
    auto data_settings = getSettings();

    auto future_part = std::make_shared<FutureMergedMutatedPart>();

    if (storage_settings.get()->assign_part_uuids)
        future_part->uuid = UUIDHelpers::generateV4();

    /// You must call destructor with unlocked `currently_processing_in_background_mutex`.
    CurrentlyMergingPartsTaggerPtr merging_tagger;
    MergeList::EntryPtr merge_entry;

    auto can_merge = [this, &lock](const DataPartPtr & left, const DataPartPtr & right, const MergeTreeTransaction * tx, String *) -> bool
    {
        if (tx)
        {
            /// Cannot merge parts if some of them are not visible in current snapshot
            /// TODO Transactions: We can use simplified visibility rules (without CSN lookup) here
            if (left && !left->version.isVisible(tx->getSnapshot(), Tx::EmptyTID))
                return false;
            if (right && !right->version.isVisible(tx->getSnapshot(), Tx::EmptyTID))
                return false;

            /// Do not try to merge parts that are locked for removal (merge will probably fail)
            if (left && left->version.isRemovalTIDLocked())
                return false;
            if (right && right->version.isRemovalTIDLocked())
                return false;
        }

        /// This predicate is checked for the first part of each range.
        /// (left = nullptr, right = "first part of partition")
        if (!left)
            return !currently_merging_mutating_parts.contains(right);
        return !currently_merging_mutating_parts.contains(left) && !currently_merging_mutating_parts.contains(right)
            && getCurrentMutationVersion(left, lock) == getCurrentMutationVersion(right, lock) && partsContainSameProjections(left, right);
    };

    SelectPartsDecision select_decision = SelectPartsDecision::CANNOT_SELECT;

    if (partition_id.empty())
    {
        UInt64 max_source_parts_size = merger_mutator.getMaxSourcePartsSizeForMerge();
        bool merge_with_ttl_allowed = getTotalMergesWithTTLInMergeList() < data_settings->max_number_of_merges_with_ttl_in_pool;

        /// TTL requirements is much more strict than for regular merge, so
        /// if regular not possible, than merge with ttl is not also not
        /// possible.
        if (max_source_parts_size > 0)
        {
            select_decision = merger_mutator.selectPartsToMerge(
                future_part,
                aggressive,
                max_source_parts_size,
                can_merge,
                merge_with_ttl_allowed,
                txn,
                out_disable_reason);
        }
        else if (out_disable_reason)
            *out_disable_reason = "Current value of max_source_parts_size is zero";
    }
    else
    {
        while (true)
        {
            select_decision = merger_mutator.selectAllPartsToMergeWithinPartition(
                future_part, can_merge, partition_id, final, metadata_snapshot, txn, out_disable_reason, optimize_skip_merged_partitions);
            auto timeout_ms = getSettings()->lock_acquire_timeout_for_background_operations.totalMilliseconds();
            auto timeout = std::chrono::milliseconds(timeout_ms);

            /// If final - we will wait for currently processing merges to finish and continue.
            if (final
                && select_decision != SelectPartsDecision::SELECTED
                && !currently_merging_mutating_parts.empty()
                && out_disable_reason
                && out_disable_reason->empty())
            {
                LOG_DEBUG(log, "Waiting for currently running merges ({} parts are merging right now) to perform OPTIMIZE FINAL",
                    currently_merging_mutating_parts.size());

                if (std::cv_status::timeout == currently_processing_in_background_condition.wait_for(lock, timeout))
                {
                    *out_disable_reason = fmt::format("Timeout ({} ms) while waiting for already running merges before running OPTIMIZE with FINAL", timeout_ms);
                    break;
                }
            }
            else
                break;
        }
    }

    /// In case of final we need to know the decision of select in StorageMergeTree::merge
    /// to treat NOTHING_TO_MERGE as successful merge (otherwise optimize final will be uncompleted)
    if (select_decision_out)
        *select_decision_out = select_decision;

    if (select_decision != SelectPartsDecision::SELECTED)
    {
        if (out_disable_reason)
        {
            if (!out_disable_reason->empty())
            {
                *out_disable_reason += ". ";
            }
            *out_disable_reason += "Cannot select parts for optimization";
        }

        return {};
    }

    /// Account TTL merge here to avoid exceeding the max_number_of_merges_with_ttl_in_pool limit
    if (isTTLMergeType(future_part->merge_type))
        getContext()->getMergeList().bookMergeWithTTL();

    merging_tagger = std::make_unique<CurrentlyMergingPartsTagger>(future_part, MergeTreeDataMergerMutator::estimateNeededDiskSpace(future_part->parts), *this, metadata_snapshot, false);
    return std::make_shared<MergeMutateSelectedEntry>(future_part, std::move(merging_tagger), MutationCommands::create());
}

bool StorageMergeTree::merge(
    bool aggressive,
    const String & partition_id,
    bool final,
    bool deduplicate,
    const Names & deduplicate_by_columns,
    const MergeTreeTransactionPtr & txn,
    String * out_disable_reason,
    bool optimize_skip_merged_partitions)
{
    auto table_lock_holder = lockForShare(RWLockImpl::NO_QUERY, getSettings()->lock_acquire_timeout_for_background_operations);
    auto metadata_snapshot = getInMemoryMetadataPtr();

    SelectPartsDecision select_decision;

    std::shared_ptr<MergeMutateSelectedEntry> merge_mutate_entry;

    {
        std::unique_lock lock(currently_processing_in_background_mutex);
        if (merger_mutator.merges_blocker.isCancelled())
            throw Exception("Cancelled merging parts", ErrorCodes::ABORTED);

        merge_mutate_entry = selectPartsToMerge(
            metadata_snapshot,
            aggressive,
            partition_id,
            final,
            out_disable_reason,
            table_lock_holder,
            lock,
            txn,
            optimize_skip_merged_partitions,
            &select_decision);
    }

    /// If there is nothing to merge then we treat this merge as successful (needed for optimize final optimization)
    if (select_decision == SelectPartsDecision::NOTHING_TO_MERGE)
        return true;

    if (!merge_mutate_entry)
        return false;

    /// Copying a vector of columns `deduplicate bu columns.
    auto task = std::make_shared<MergePlainMergeTreeTask>(
        *this, metadata_snapshot, deduplicate, deduplicate_by_columns, merge_mutate_entry, table_lock_holder, [](bool){});

    task->setCurrentTransaction(MergeTreeTransactionHolder{}, MergeTreeTransactionPtr{txn});

    executeHere(task);

    return true;
}


bool StorageMergeTree::partIsAssignedToBackgroundOperation(const DataPartPtr & part) const
{
    std::lock_guard background_processing_lock(currently_processing_in_background_mutex);
    return currently_merging_mutating_parts.contains(part);
}

std::shared_ptr<MergeMutateSelectedEntry> StorageMergeTree::selectPartsToMutate(
    const StorageMetadataPtr & metadata_snapshot, String * /* disable_reason */, TableLockHolder & /* table_lock_holder */,
    std::unique_lock<std::mutex> & currently_processing_in_background_mutex_lock,
    bool & were_some_mutations_for_some_parts_skipped)
{
    size_t max_ast_elements = getContext()->getSettingsRef().max_expanded_ast_elements;

    auto future_part = std::make_shared<FutureMergedMutatedPart>();
    if (storage_settings.get()->assign_part_uuids)
        future_part->uuid = UUIDHelpers::generateV4();

    CurrentlyMergingPartsTaggerPtr tagger;

    if (current_mutations_by_version.empty())
        return {};

    size_t max_source_part_size = merger_mutator.getMaxSourcePartSizeForMutation();
    if (max_source_part_size == 0)
    {
        LOG_DEBUG(
            log,
            "Not enough idle threads to apply mutations at the moment. See settings 'number_of_free_entries_in_pool_to_execute_mutation' "
            "and 'background_pool_size'");
        return {};
    }

    auto mutations_end_it = current_mutations_by_version.end();
    for (const auto & part : getDataPartsVectorForInternalUsage())
    {
        if (currently_merging_mutating_parts.contains(part))
            continue;

        auto mutations_begin_it = current_mutations_by_version.upper_bound(getUpdatedDataVersion(part, currently_processing_in_background_mutex_lock));
        if (mutations_begin_it == mutations_end_it)
            continue;

        if (max_source_part_size < part->getBytesOnDisk())
        {
            LOG_DEBUG(
                log,
                "Current max source part size for mutation is {} but part size {}. Will not mutate part {} yet",
                max_source_part_size,
                part->getBytesOnDisk(),
                part->name);
            continue;
        }

        TransactionID first_mutation_tid = mutations_begin_it->second.tid;
        MergeTreeTransactionPtr txn = tryGetTransactionForMutation(mutations_begin_it->second, log);
        assert(txn || first_mutation_tid.isPrehistoric());

        if (txn)
        {
            /// Mutate visible parts only
            /// NOTE Do not mutate visible parts in Outdated state, because it does not make sense:
            /// mutation will fail anyway due to serialization error.
            if (!part->version.isVisible(*txn))
                continue;
        }

        auto commands = MutationCommands::create();
        size_t current_ast_elements = 0;
        auto last_mutation_to_apply = mutations_end_it;
        for (auto it = mutations_begin_it; it != mutations_end_it; ++it)
        {
            /// Do not squash mutations from different transactions to be able to commit/rollback them independently.
            if (first_mutation_tid != it->second.tid)
                break;

            size_t commands_size = 0;
            MutationCommands commands_for_size_validation;
            for (const auto & command : it->second.commands)
            {
                if (command.type != MutationCommand::Type::DROP_COLUMN
                    && command.type != MutationCommand::Type::DROP_INDEX
                    && command.type != MutationCommand::Type::DROP_PROJECTION
                    && command.type != MutationCommand::Type::RENAME_COLUMN)
                {
                    commands_for_size_validation.push_back(command);
                }
                else
                {
                    commands_size += command.ast->size();
                }
            }

            if (!commands_for_size_validation.empty())
            {
                try
                {
                    auto fake_query_context = Context::createCopy(getContext());
                    fake_query_context->makeQueryContext();
                    fake_query_context->setCurrentQueryId("");
                    MutationsInterpreter interpreter(
                        shared_from_this(), metadata_snapshot, commands_for_size_validation, fake_query_context, false);
                    commands_size += interpreter.evaluateCommandsSize();
                }
                catch (...)
                {
                    tryLogCurrentException(log);
                    MergeTreeMutationEntry & entry = it->second;
                    entry.latest_fail_time = time(nullptr);
                    entry.latest_fail_reason = getCurrentExceptionMessage(false);
                    /// NOTE we should not skip mutations, because exception may be retryable (e.g. MEMORY_LIMIT_EXCEEDED)
                    break;
                }
            }

            if (current_ast_elements + commands_size >= max_ast_elements)
                break;

            current_ast_elements += commands_size;
            commands->insert(commands->end(), it->second.commands.begin(), it->second.commands.end());
            last_mutation_to_apply = it;
        }

        assert(commands->empty() == (last_mutation_to_apply == mutations_end_it));
        if (!commands->empty())
        {
            bool is_partition_affected = false;
            for (const auto & command : *commands)
            {
                if (command.partition == nullptr)
                {
                    is_partition_affected = true;
                    break;
                }

                const String partition_id = part->storage.getPartitionIDFromQuery(command.partition, getContext());
                if (partition_id == part->info.partition_id)
                {
                    is_partition_affected = true;
                    break;
                }
            }

            if (!is_partition_affected)
            {
                /// Shall not create a new part, but will do that later if mutation with higher version appear.
                /// This is needed in order to not produce excessive mutations of non-related parts.
                auto block_range = std::make_pair(part->info.min_block, part->info.max_block);
                updated_version_by_block_range[block_range] = last_mutation_to_apply->first;
                were_some_mutations_for_some_parts_skipped = true;
                continue;
            }

            auto new_part_info = part->info;
            new_part_info.mutation = last_mutation_to_apply->first;

            future_part->parts.push_back(part);
            future_part->part_info = new_part_info;
            future_part->name = part->getNewName(new_part_info);
            future_part->type = part->getType();

            tagger = std::make_unique<CurrentlyMergingPartsTagger>(future_part, MergeTreeDataMergerMutator::estimateNeededDiskSpace({part}), *this, metadata_snapshot, true);
            return std::make_shared<MergeMutateSelectedEntry>(future_part, std::move(tagger), commands, txn);
        }
    }

    return {};
}


bool StorageMergeTree::scheduleDataProcessingJob(BackgroundJobsAssignee & assignee) //-V657
{
    if (shutdown_called)
        return false;

    assert(!isStaticStorage());

    auto metadata_snapshot = getInMemoryMetadataPtr();
    std::shared_ptr<MergeMutateSelectedEntry> merge_entry, mutate_entry;
    bool were_some_mutations_skipped = false;

    auto share_lock = lockForShare(RWLockImpl::NO_QUERY, getSettings()->lock_acquire_timeout_for_background_operations);

    MergeTreeTransactionHolder transaction_for_merge;
    MergeTreeTransactionPtr txn;
    if (transactions_enabled.load(std::memory_order_relaxed))
    {
        /// TODO Transactions: avoid beginning transaction if there is nothing to merge.
        txn = TransactionLog::instance().beginTransaction();
        transaction_for_merge = MergeTreeTransactionHolder{txn, /* autocommit = */ true};
    }

    bool has_mutations = false;
    {
        std::unique_lock lock(currently_processing_in_background_mutex);
        if (merger_mutator.merges_blocker.isCancelled())
            return false;

        merge_entry = selectPartsToMerge(metadata_snapshot, false, {}, false, nullptr, share_lock, lock, txn);
        if (!merge_entry)
            mutate_entry = selectPartsToMutate(metadata_snapshot, nullptr, share_lock, lock, were_some_mutations_skipped);

        has_mutations = !current_mutations_by_version.empty();
    }

    if ((!mutate_entry && has_mutations) || were_some_mutations_skipped)
    {
        /// Notify in case of errors or if some mutation was skipped (because it has no effect on the part).
        /// TODO @azat: we can also spot some selection errors when `mutate_entry` is true.
        std::lock_guard lock(mutation_wait_mutex);
        mutation_wait_event.notify_all();
    }

    if (merge_entry)
    {
        auto task = std::make_shared<MergePlainMergeTreeTask>(*this, metadata_snapshot, false, Names{}, merge_entry, share_lock, common_assignee_trigger);
        task->setCurrentTransaction(std::move(transaction_for_merge), std::move(txn));
        assignee.scheduleMergeMutateTask(task);
        return true;
    }
    if (mutate_entry)
    {
        auto task = std::make_shared<MutatePlainMergeTreeTask>(*this, metadata_snapshot, mutate_entry, share_lock, common_assignee_trigger);
        assignee.scheduleMergeMutateTask(task);
        return true;
    }
    if (has_mutations)
    {
        /// Notify in case of errors if no mutation was successfully selected.
        /// Otherwise, notification will occur after any of mutations complete.
        std::lock_guard lock(mutation_wait_mutex);
        mutation_wait_event.notify_all();
    }

    bool scheduled = false;
    if (auto lock = time_after_previous_cleanup_temporary_directories.compareAndRestartDeferred(
            getSettings()->merge_tree_clear_old_temporary_directories_interval_seconds))
    {
        assignee.scheduleCommonTask(ExecutableLambdaAdapter::create(
            [this, share_lock] ()
            {
                return clearOldTemporaryDirectories(getSettings()->temporary_directories_lifetime.totalSeconds());
            }, common_assignee_trigger, getStorageID()), /* need_trigger */ false);
        scheduled = true;
    }
    if (auto lock = time_after_previous_cleanup_parts.compareAndRestartDeferred(
            getSettings()->merge_tree_clear_old_parts_interval_seconds))
    {
        assignee.scheduleCommonTask(ExecutableLambdaAdapter::create(
            [this, share_lock] ()
            {
                /// All use relative_data_path which changes during rename
                /// so execute under share lock.
                size_t cleared_count = 0;
                cleared_count += clearOldPartsFromFilesystem();
                cleared_count += clearOldWriteAheadLogs();
                cleared_count += clearOldMutations();
                cleared_count += clearEmptyParts();
                return cleared_count;
                /// TODO maybe take into account number of cleared objects when calculating backoff
            }, common_assignee_trigger, getStorageID()), /* need_trigger */ false);
        scheduled = true;
    }

    return scheduled;
}

Int64 StorageMergeTree::getUpdatedDataVersion(
    const DataPartPtr & part,
    std::unique_lock<std::mutex> & /* currently_processing_in_background_mutex_lock */) const
{
    auto it = updated_version_by_block_range.find(std::make_pair(part->info.min_block, part->info.max_block));
    if (it != updated_version_by_block_range.end())
        return std::max(part->info.getDataVersion(), static_cast<Int64>(it->second));
    else
        return part->info.getDataVersion();
}

UInt64 StorageMergeTree::getCurrentMutationVersion(
    const DataPartPtr & part,
    std::unique_lock<std::mutex> & currently_processing_in_background_mutex_lock) const
{
    auto it = current_mutations_by_version.upper_bound(getUpdatedDataVersion(part, currently_processing_in_background_mutex_lock));
    if (it == current_mutations_by_version.begin())
        return 0;
    --it;
    return it->first;
}

size_t StorageMergeTree::clearOldMutations(bool truncate)
{
    size_t finished_mutations_to_keep = truncate ? 0 : getSettings()->finished_mutations_to_keep;

    std::vector<MergeTreeMutationEntry> mutations_to_delete;
    {
        std::unique_lock<std::mutex> lock(currently_processing_in_background_mutex);

        if (current_mutations_by_version.size() <= finished_mutations_to_keep)
            return 0;

        auto end_it = current_mutations_by_version.end();
        auto begin_it = current_mutations_by_version.begin();

        if (std::optional<Int64> min_version = getMinPartDataVersion())
            end_it = current_mutations_by_version.upper_bound(*min_version);

        size_t done_count = std::distance(begin_it, end_it);
        if (done_count <= finished_mutations_to_keep)
            return 0;

        auto part_versions_with_names = getSortedPartVersionsWithNames(lock);

        for (auto it = begin_it; it != end_it; ++it)
        {
            const PartVersionWithName needle{static_cast<Int64>(it->first), ""};
            auto versions_it = std::lower_bound(
                part_versions_with_names.begin(), part_versions_with_names.end(), needle);

            if (versions_it != part_versions_with_names.begin() || !it->second.tid.isPrehistoric())
            {
                done_count = std::distance(begin_it, it);
                break;
            }
        }

        if (done_count <= finished_mutations_to_keep)
            return 0;

        size_t to_delete_count = done_count - finished_mutations_to_keep;

        auto it = begin_it;
        for (size_t i = 0; i < to_delete_count; ++i)
        {
            const auto & tid = it->second.tid;
            if (!tid.isPrehistoric() && !TransactionLog::getCSN(tid))
                throw Exception(ErrorCodes::LOGICAL_ERROR, "Cannot remove mutation {}, because transaction {} is not committed. It's a bug",
                                it->first, tid);
            mutations_to_delete.push_back(std::move(it->second));
            it = current_mutations_by_version.erase(it);
        }
    }

    for (auto & mutation : mutations_to_delete)
    {
        LOG_TRACE(log, "Removing mutation: {}", mutation.file_name);
        mutation.removeFile();
    }

    return mutations_to_delete.size();
}

std::vector<StorageMergeTree::PartVersionWithName> StorageMergeTree::getSortedPartVersionsWithNames(
    std::unique_lock<std::mutex> & currently_processing_in_background_mutex_lock) const
{
    std::vector<PartVersionWithName> part_versions_with_names;
    auto data_parts = getDataPartsVectorForInternalUsage();
    part_versions_with_names.reserve(data_parts.size());
    for (const auto & part : data_parts)
        part_versions_with_names.emplace_back(PartVersionWithName{
            getUpdatedDataVersion(part, currently_processing_in_background_mutex_lock),
            part->name
        });
    ::sort(part_versions_with_names.begin(), part_versions_with_names.end());
    return part_versions_with_names;
}

bool StorageMergeTree::optimize(
    const ASTPtr & /*query*/,
    const StorageMetadataPtr & /*metadata_snapshot*/,
    const ASTPtr & partition,
    bool final,
    bool deduplicate,
    const Names & deduplicate_by_columns,
    ContextPtr local_context)
{
    if (deduplicate)
    {
        if (deduplicate_by_columns.empty())
            LOG_DEBUG(log, "DEDUPLICATE BY all columns");
        else
            LOG_DEBUG(log, "DEDUPLICATE BY ('{}')", fmt::join(deduplicate_by_columns, "', '"));
    }

    auto txn = local_context->getCurrentTransaction();

    String disable_reason;
    if (!partition && final)
    {
        DataPartsVector data_parts = getVisibleDataPartsVector(local_context);
        std::unordered_set<String> partition_ids;

        for (const DataPartPtr & part : data_parts)
            partition_ids.emplace(part->info.partition_id);

        for (const String & partition_id : partition_ids)
        {
            if (!merge(
                    true,
                    partition_id,
                    true,
                    deduplicate,
                    deduplicate_by_columns,
                    txn,
                    &disable_reason,
                    local_context->getSettingsRef().optimize_skip_merged_partitions))
            {
                constexpr const char * message = "Cannot OPTIMIZE table: {}";
                if (disable_reason.empty())
                    disable_reason = "unknown reason";
                LOG_INFO(log, fmt::runtime(message), disable_reason);

                if (local_context->getSettingsRef().optimize_throw_if_noop)
                    throw Exception(ErrorCodes::CANNOT_ASSIGN_OPTIMIZE, message, disable_reason);
                return false;
            }
        }
    }
    else
    {
        String partition_id;
        if (partition)
            partition_id = getPartitionIDFromQuery(partition, local_context);

        if (!merge(
                true,
                partition_id,
                final,
                deduplicate,
                deduplicate_by_columns,
                txn,
                &disable_reason,
                local_context->getSettingsRef().optimize_skip_merged_partitions))
        {
            constexpr const char * message = "Cannot OPTIMIZE table: {}";
            if (disable_reason.empty())
                disable_reason = "unknown reason";
            LOG_INFO(log, fmt::runtime(message), disable_reason);

            if (local_context->getSettingsRef().optimize_throw_if_noop)
                throw Exception(ErrorCodes::CANNOT_ASSIGN_OPTIMIZE, message, disable_reason);
            return false;
        }
    }

    return true;
}

ActionLock StorageMergeTree::stopMergesAndWait()
{
    /// TODO allow to stop merges in specific partition only (like it's done in ReplicatedMergeTree)
    std::unique_lock lock(currently_processing_in_background_mutex);

    /// Asks to complete merges and does not allow them to start.
    /// This protects against "revival" of data for a removed partition after completion of merge.
    auto merge_blocker = merger_mutator.merges_blocker.cancel();

    while (!currently_merging_mutating_parts.empty())
    {
        LOG_DEBUG(log, "Waiting for currently running merges ({} parts are merging right now)",
            currently_merging_mutating_parts.size());

        if (std::cv_status::timeout == currently_processing_in_background_condition.wait_for(
            lock, std::chrono::seconds(DBMS_DEFAULT_LOCK_ACQUIRE_TIMEOUT_SEC)))
        {
            throw Exception("Timeout while waiting for already running merges", ErrorCodes::TIMEOUT_EXCEEDED);
        }
    }

    return merge_blocker;
}


MergeTreeDataPartPtr StorageMergeTree::outdatePart(MergeTreeTransaction * txn, const String & part_name, bool force)
{

    if (force)
    {
        /// Forcefully stop merges and make part outdated
        auto merge_blocker = stopMergesAndWait();
        auto part = getPartIfExists(part_name, {MergeTreeDataPartState::Active});
        if (!part)
            throw Exception("Part " + part_name + " not found, won't try to drop it.", ErrorCodes::NO_SUCH_DATA_PART);
        removePartsFromWorkingSet(txn, {part}, true);
        return part;
    }
    else
    {

        /// Wait merges selector
        std::unique_lock lock(currently_processing_in_background_mutex);

        auto part = getPartIfExists(part_name, {MergeTreeDataPartState::Active});
        /// It's okay, part was already removed
        if (!part)
            return nullptr;

        /// Part will be "removed" by merge or mutation, it's OK in case of some
        /// background cleanup processes like removing of empty parts.
        if (currently_merging_mutating_parts.contains(part))
            return nullptr;

        removePartsFromWorkingSet(txn, {part}, true);
        return part;
    }
}

void StorageMergeTree::dropPartNoWaitNoThrow(const String & part_name)
{
    if (auto part = outdatePart(NO_TRANSACTION_RAW, part_name, /*force=*/ false))
        dropPartsImpl({part}, /*detach=*/ false);

    /// Else nothing to do, part was removed in some different way
}

void StorageMergeTree::dropPart(const String & part_name, bool detach, ContextPtr query_context)
{
    if (auto part = outdatePart(query_context->getCurrentTransaction().get(), part_name, /*force=*/ true))
        dropPartsImpl({part}, detach);
}

void StorageMergeTree::dropPartition(const ASTPtr & partition, bool detach, ContextPtr local_context)
{
    DataPartsVector parts_to_remove;
    /// New scope controls lifetime of merge_blocker.
    {
        /// Asks to complete merges and does not allow them to start.
        /// This protects against "revival" of data for a removed partition after completion of merge.
        auto merge_blocker = stopMergesAndWait();
        const auto * partition_ast = partition->as<ASTPartition>();
        if (partition_ast && partition_ast->all)
            parts_to_remove = getVisibleDataPartsVector(local_context);
        else
        {
            String partition_id = getPartitionIDFromQuery(partition, local_context);
            parts_to_remove = getVisibleDataPartsVectorInPartition(local_context, partition_id);
        }
        /// TODO should we throw an exception if parts_to_remove is empty?
        removePartsFromWorkingSet(local_context->getCurrentTransaction().get(), parts_to_remove, true);
    }

    dropPartsImpl(std::move(parts_to_remove), detach);
}

void StorageMergeTree::dropPartsImpl(DataPartsVector && parts_to_remove, bool detach)
{
    auto metadata_snapshot = getInMemoryMetadataPtr();

    if (detach)
    {
        /// If DETACH clone parts to detached/ directory
        /// NOTE: no race with background cleanup until we hold pointers to parts
        for (const auto & part : parts_to_remove)
        {
            LOG_INFO(log, "Detaching {}", part->data_part_storage->getRelativePath());
            part->makeCloneInDetached("", metadata_snapshot);
        }
    }

    if (deduplication_log)
    {
        for (const auto & part : parts_to_remove)
            deduplication_log->dropPart(part->info);
    }

    if (detach)
        LOG_INFO(log, "Detached {} parts.", parts_to_remove.size());
    else
        LOG_INFO(log, "Removed {} parts.", parts_to_remove.size());

    /// Need to destroy part objects before clearing them from filesystem.
    parts_to_remove.clear();
    clearOldPartsFromFilesystem();
}


PartitionCommandsResultInfo StorageMergeTree::attachPartition(
    const ASTPtr & partition, const StorageMetadataPtr & /* metadata_snapshot */,
    bool attach_part, ContextPtr local_context)
{
    PartitionCommandsResultInfo results;
    PartsTemporaryRename renamed_parts(*this, "detached/");
    MutableDataPartsVector loaded_parts = tryLoadPartsToAttach(partition, attach_part, local_context, renamed_parts);

    for (size_t i = 0; i < loaded_parts.size(); ++i)
    {
        LOG_INFO(log, "Attaching part {} from {}", loaded_parts[i]->name, renamed_parts.old_and_new_names[i].new_name);
        /// We should write version metadata on part creation to distinguish it from parts that were created without transaction.
        auto txn = local_context->getCurrentTransaction();
        TransactionID tid = txn ? txn->tid : Tx::PrehistoricTID;
        loaded_parts[i]->version.setCreationTID(tid, nullptr);
        loaded_parts[i]->storeVersionMetadata();

        String old_name = renamed_parts.old_and_new_names[i].old_name;
        renameTempPartAndAdd(loaded_parts[i], local_context->getCurrentTransaction().get(), &increment);
        renamed_parts.old_and_new_names[i].old_name.clear();

        results.push_back(PartitionCommandResultInfo{
            .partition_id = loaded_parts[i]->info.partition_id,
            .part_name = loaded_parts[i]->name,
            .old_part_name = old_name,
        });

        LOG_INFO(log, "Finished attaching part");
    }

    /// New parts with other data may appear in place of deleted parts.
    local_context->dropCaches();
    return results;
}

void StorageMergeTree::replacePartitionFrom(const StoragePtr & source_table, const ASTPtr & partition, bool replace, ContextPtr local_context)
{
    auto lock1 = lockForShare(local_context->getCurrentQueryId(), local_context->getSettingsRef().lock_acquire_timeout);
    auto lock2 = source_table->lockForShare(local_context->getCurrentQueryId(), local_context->getSettingsRef().lock_acquire_timeout);
    auto merges_blocker = stopMergesAndWait();
    auto source_metadata_snapshot = source_table->getInMemoryMetadataPtr();
    auto my_metadata_snapshot = getInMemoryMetadataPtr();

    Stopwatch watch;
    MergeTreeData & src_data = checkStructureAndGetMergeTreeData(source_table, source_metadata_snapshot, my_metadata_snapshot);
    String partition_id = getPartitionIDFromQuery(partition, local_context);

    DataPartsVector src_parts = src_data.getVisibleDataPartsVectorInPartition(local_context, partition_id);
    MutableDataPartsVector dst_parts;

    static const String TMP_PREFIX = "tmp_replace_from_";

    for (const DataPartPtr & src_part : src_parts)
    {
        if (!canReplacePartition(src_part))
            throw Exception(
                "Cannot replace partition '" + partition_id + "' because part '" + src_part->name + "' has inconsistent granularity with table",
                ErrorCodes::BAD_ARGUMENTS);

        /// This will generate unique name in scope of current server process.
        Int64 temp_index = insert_increment.get();
        MergeTreePartInfo dst_part_info(partition_id, temp_index, temp_index, src_part->info.level);

        auto dst_part = cloneAndLoadDataPartOnSameDisk(src_part, TMP_PREFIX, dst_part_info, my_metadata_snapshot, local_context->getCurrentTransaction(), {}, false);
        dst_parts.emplace_back(std::move(dst_part));
    }

    /// ATTACH empty part set
    if (!replace && dst_parts.empty())
        return;

    MergeTreePartInfo drop_range;
    if (replace)
    {
        drop_range.partition_id = partition_id;
        drop_range.min_block = 0;
        drop_range.max_block = increment.get(); // there will be a "hole" in block numbers
        drop_range.level = std::numeric_limits<decltype(drop_range.level)>::max();
    }

    /// Atomically add new parts and remove old ones
    try
    {
        {
            /// Here we use the transaction just like RAII since rare errors in renameTempPartAndReplace() are possible
            ///  and we should be able to rollback already added (Precomitted) parts
            Transaction transaction(*this, local_context->getCurrentTransaction().get());

            auto data_parts_lock = lockParts();

            /// Populate transaction
            for (MutableDataPartPtr & part : dst_parts)
                renameTempPartAndReplace(part, local_context->getCurrentTransaction().get(), &increment, &transaction, data_parts_lock);

            transaction.commit(&data_parts_lock);

            /// If it is REPLACE (not ATTACH), remove all parts which max_block_number less then min_block_number of the first new block
            if (replace)
                removePartsInRangeFromWorkingSet(local_context->getCurrentTransaction().get(), drop_range, data_parts_lock);
        }

        PartLog::addNewParts(getContext(), dst_parts, watch.elapsed());
    }
    catch (...)
    {
        PartLog::addNewParts(getContext(), dst_parts, watch.elapsed(), ExecutionStatus::fromCurrentException());
        throw;
    }
}

void StorageMergeTree::movePartitionToTable(const StoragePtr & dest_table, const ASTPtr & partition, ContextPtr local_context)
{
    auto lock1 = lockForShare(local_context->getCurrentQueryId(), local_context->getSettingsRef().lock_acquire_timeout);
    auto lock2 = dest_table->lockForShare(local_context->getCurrentQueryId(), local_context->getSettingsRef().lock_acquire_timeout);
    auto merges_blocker = stopMergesAndWait();

    auto dest_table_storage = std::dynamic_pointer_cast<StorageMergeTree>(dest_table);
    if (!dest_table_storage)
        throw Exception("Table " + getStorageID().getNameForLogs() + " supports movePartitionToTable only for MergeTree family of table engines."
                        " Got " + dest_table->getName(), ErrorCodes::NOT_IMPLEMENTED);
    if (dest_table_storage->getStoragePolicy() != this->getStoragePolicy())
        throw Exception("Destination table " + dest_table_storage->getStorageID().getNameForLogs() +
                       " should have the same storage policy of source table " + getStorageID().getNameForLogs() + ". " +
                       getStorageID().getNameForLogs() + ": " + this->getStoragePolicy()->getName() + ", " +
                       dest_table_storage->getStorageID().getNameForLogs() + ": " + dest_table_storage->getStoragePolicy()->getName(), ErrorCodes::UNKNOWN_POLICY);

    auto dest_metadata_snapshot = dest_table->getInMemoryMetadataPtr();
    auto metadata_snapshot = getInMemoryMetadataPtr();
    Stopwatch watch;

    MergeTreeData & src_data = dest_table_storage->checkStructureAndGetMergeTreeData(*this, metadata_snapshot, dest_metadata_snapshot);
    String partition_id = getPartitionIDFromQuery(partition, local_context);

    DataPartsVector src_parts = src_data.getVisibleDataPartsVectorInPartition(local_context, partition_id);
    MutableDataPartsVector dst_parts;

    static const String TMP_PREFIX = "tmp_move_from_";

    for (const DataPartPtr & src_part : src_parts)
    {
        if (!dest_table_storage->canReplacePartition(src_part))
            throw Exception(
                "Cannot move partition '" + partition_id + "' because part '" + src_part->name + "' has inconsistent granularity with table",
                ErrorCodes::LOGICAL_ERROR);

        /// This will generate unique name in scope of current server process.
        Int64 temp_index = insert_increment.get();
        MergeTreePartInfo dst_part_info(partition_id, temp_index, temp_index, src_part->info.level);

        auto dst_part = dest_table_storage->cloneAndLoadDataPartOnSameDisk(src_part, TMP_PREFIX, dst_part_info, dest_metadata_snapshot, local_context->getCurrentTransaction(), {}, false);
        dst_parts.emplace_back(std::move(dst_part));
    }

    /// empty part set
    if (dst_parts.empty())
        return;

    /// Move new parts to the destination table. NOTE It doesn't look atomic.
    try
    {
        {
            Transaction transaction(*dest_table_storage, local_context->getCurrentTransaction().get());

            auto src_data_parts_lock = lockParts();
            auto dest_data_parts_lock = dest_table_storage->lockParts();

            std::mutex mutex;
            DataPartsLock lock(mutex);

            for (MutableDataPartPtr & part : dst_parts)
                dest_table_storage->renameTempPartAndReplace(part, local_context->getCurrentTransaction().get(), &dest_table_storage->increment, &transaction, lock);

            removePartsFromWorkingSet(local_context->getCurrentTransaction().get(), src_parts, true, lock);
            transaction.commit(&lock);
        }

        clearOldPartsFromFilesystem();

        PartLog::addNewParts(getContext(), dst_parts, watch.elapsed());
    }
    catch (...)
    {
        PartLog::addNewParts(getContext(), dst_parts, watch.elapsed(), ExecutionStatus::fromCurrentException());
        throw;
    }
}

ActionLock StorageMergeTree::getActionLock(StorageActionBlockType action_type)
{
    if (action_type == ActionLocks::PartsMerge)
        return merger_mutator.merges_blocker.cancel();
    else if (action_type == ActionLocks::PartsTTLMerge)
        return merger_mutator.ttl_merges_blocker.cancel();
    else if (action_type == ActionLocks::PartsMove)
        return parts_mover.moves_blocker.cancel();

    return {};
}

void StorageMergeTree::onActionLockRemove(StorageActionBlockType action_type)
{
    if (action_type == ActionLocks::PartsMerge ||  action_type == ActionLocks::PartsTTLMerge)
        background_operations_assignee.trigger();
    else if (action_type == ActionLocks::PartsMove)
        background_moves_assignee.trigger();
}

CheckResults StorageMergeTree::checkData(const ASTPtr & query, ContextPtr local_context)
{
    CheckResults results;
    DataPartsVector data_parts;
    if (const auto & check_query = query->as<ASTCheckQuery &>(); check_query.partition)
    {
        String partition_id = getPartitionIDFromQuery(check_query.partition, local_context);
        data_parts = getVisibleDataPartsVectorInPartition(local_context, partition_id);
    }
    else
        data_parts = getVisibleDataPartsVector(local_context);

    for (auto & part : data_parts)
    {
        //auto disk = part->volume->getDisk();
        //String part_path = part->getFullRelativePath();
        /// If the checksums file is not present, calculate the checksums and write them to disk.
        String checksums_path = "checksums.txt";
        String tmp_checksums_path = "checksums.txt.tmp";
        if (part->isStoredOnDisk() && !part->data_part_storage->exists(checksums_path))
        {
            try
            {
                auto calculated_checksums = checkDataPart(part, false);
                calculated_checksums.checkEqual(part->checksums, true);
<<<<<<< HEAD

                part->data_part_storage->writeChecksums(part->checksums);
=======
                auto out = disk->writeFile(tmp_checksums_path, 4096, WriteMode::Rewrite, local_context->getWriteSettings());
                part->checksums.write(*out);
                disk->moveFile(tmp_checksums_path, checksums_path);
>>>>>>> e0517510

                part->checkMetadata();
                results.emplace_back(part->name, true, "Checksums recounted and written to disk.");
            }
            catch (const Exception & ex)
            {
                results.emplace_back(part->name, false,
                    "Check of part finished with error: '" + ex.message() + "'");
            }
        }
        else
        {
            try
            {
                checkDataPart(part, true);
                part->checkMetadata();
                results.emplace_back(part->name, true, "");
            }
            catch (const Exception & ex)
            {
                results.emplace_back(part->name, false, ex.message());
            }
        }
    }
    return results;
}


RestoreTaskPtr StorageMergeTree::restoreData(ContextMutablePtr local_context, const ASTs & partitions, const BackupPtr & backup, const String & data_path_in_backup, const StorageRestoreSettings &)
{
    return restoreDataParts(getPartitionIDsFromQuery(partitions, local_context), backup, data_path_in_backup, &increment);
}


MutationCommands StorageMergeTree::getFirstAlterMutationCommandsForPart(const DataPartPtr & part) const
{
    std::unique_lock lock(currently_processing_in_background_mutex);

    auto it = current_mutations_by_version.upper_bound(getUpdatedDataVersion(part, lock));
    if (it == current_mutations_by_version.end())
        return {};
    return it->second.commands;
}

void StorageMergeTree::startBackgroundMovesIfNeeded()
{
    if (areBackgroundMovesNeeded())
        background_moves_assignee.start();
}

std::unique_ptr<MergeTreeSettings> StorageMergeTree::getDefaultSettings() const
{
    return std::make_unique<MergeTreeSettings>(getContext()->getMergeTreeSettings());
}

}<|MERGE_RESOLUTION|>--- conflicted
+++ resolved
@@ -1752,14 +1752,8 @@
             {
                 auto calculated_checksums = checkDataPart(part, false);
                 calculated_checksums.checkEqual(part->checksums, true);
-<<<<<<< HEAD
-
-                part->data_part_storage->writeChecksums(part->checksums);
-=======
-                auto out = disk->writeFile(tmp_checksums_path, 4096, WriteMode::Rewrite, local_context->getWriteSettings());
-                part->checksums.write(*out);
-                disk->moveFile(tmp_checksums_path, checksums_path);
->>>>>>> e0517510
+
+                part->data_part_storage->writeChecksums(part->checksums, local_context->getWriteSettings());
 
                 part->checkMetadata();
                 results.emplace_back(part->name, true, "Checksums recounted and written to disk.");
