#include <Core/Defines.h>

#include <Common/FieldVisitors.h>
#include <Common/Macros.h>
#include <Common/StringUtils/StringUtils.h>
#include <Common/ThreadPool.h>
#include <Common/ZooKeeper/KeeperException.h>
#include <Common/ZooKeeper/Types.h>
#include <Common/escapeForFileName.h>
#include <Common/formatReadable.h>
#include <Common/thread_local_rng.h>
#include <Common/typeid_cast.h>

#include <Storages/AlterCommands.h>
#include <Storages/PartitionCommands.h>
#include <Storages/ColumnsDescription.h>
#include <Storages/StorageReplicatedMergeTree.h>
#include <Storages/MergeTree/IMergeTreeDataPart.h>
#include <Storages/MergeTree/MergeList.h>
#include <Storages/MergeTree/ReplicatedMergeTreeTableMetadata.h>
#include <Storages/MergeTree/ReplicatedMergeTreeBlockOutputStream.h>
#include <Storages/MergeTree/ReplicatedMergeTreeQuorumEntry.h>
#include <Storages/MergeTree/ReplicatedMergeTreeMutationEntry.h>
#include <Storages/MergeTree/ReplicatedMergeTreeAddress.h>
#include <Storages/MergeTree/ReplicatedMergeTreeQuorumAddedParts.h>
#include <Storages/MergeTree/ReplicatedMergeTreePartHeader.h>
#include <Storages/VirtualColumnUtils.h>

#include <Disks/StoragePolicy.h>

#include <Databases/IDatabase.h>

#include <Parsers/formatAST.h>
#include <Parsers/ASTDropQuery.h>
#include <Parsers/ASTOptimizeQuery.h>
#include <Parsers/ASTLiteral.h>
#include <Parsers/queryToString.h>
#include <Parsers/ASTCheckQuery.h>
#include <Parsers/ASTSetQuery.h>

#include <IO/ReadBufferFromString.h>
#include <IO/Operators.h>
#include <IO/ConnectionTimeouts.h>

#include <Interpreters/InterpreterAlterQuery.h>
#include <Interpreters/PartLog.h>
#include <Interpreters/Context.h>

#include <DataStreams/RemoteBlockInputStream.h>
#include <DataStreams/NullBlockOutputStream.h>
#include <DataStreams/copyData.h>

#include <Poco/DirectoryIterator.h>

#include <ext/range.h>
#include <ext/scope_guard.h>

#include <ctime>
#include <thread>
#include <future>

#include <boost/algorithm/string/join.hpp>

namespace ProfileEvents
{
    extern const Event ReplicatedPartMerges;
    extern const Event ReplicatedPartMutations;
    extern const Event ReplicatedPartFailedFetches;
    extern const Event ReplicatedPartFetchesOfMerged;
    extern const Event ObsoleteReplicatedParts;
    extern const Event ReplicatedPartFetches;
    extern const Event DataAfterMergeDiffersFromReplica;
    extern const Event DataAfterMutationDiffersFromReplica;
    extern const Event CreatedLogEntryForMerge;
    extern const Event NotCreatedLogEntryForMerge;
    extern const Event CreatedLogEntryForMutation;
    extern const Event NotCreatedLogEntryForMutation;
}


namespace DB
{

namespace ErrorCodes
{
    extern const int CANNOT_READ_ALL_DATA;
    extern const int NOT_IMPLEMENTED;
    extern const int NO_ZOOKEEPER;
    extern const int INCORRECT_DATA;
    extern const int INCOMPATIBLE_COLUMNS;
    extern const int REPLICA_IS_ALREADY_EXIST;
    extern const int NO_REPLICA_HAS_PART;
    extern const int LOGICAL_ERROR;
    extern const int TOO_MANY_UNEXPECTED_DATA_PARTS;
    extern const int ABORTED;
    extern const int REPLICA_IS_NOT_IN_QUORUM;
    extern const int TABLE_IS_READ_ONLY;
    extern const int NOT_FOUND_NODE;
    extern const int NO_ACTIVE_REPLICAS;
    extern const int NOT_A_LEADER;
    extern const int TABLE_WAS_NOT_DROPPED;
    extern const int PARTITION_ALREADY_EXISTS;
    extern const int TOO_MANY_RETRIES_TO_FETCH_PARTS;
    extern const int RECEIVED_ERROR_FROM_REMOTE_IO_SERVER;
    extern const int PARTITION_DOESNT_EXIST;
    extern const int UNFINISHED;
    extern const int RECEIVED_ERROR_TOO_MANY_REQUESTS;
    extern const int TOO_MANY_FETCHES;
    extern const int BAD_DATA_PART_NAME;
    extern const int PART_IS_TEMPORARILY_LOCKED;
    extern const int CANNOT_ASSIGN_OPTIMIZE;
    extern const int KEEPER_EXCEPTION;
    extern const int ALL_REPLICAS_LOST;
    extern const int REPLICA_STATUS_CHANGED;
    extern const int CANNOT_ASSIGN_ALTER;
}

namespace ActionLocks
{
    extern const StorageActionBlockType PartsMerge;
    extern const StorageActionBlockType PartsFetch;
    extern const StorageActionBlockType PartsSend;
    extern const StorageActionBlockType ReplicationQueue;
    extern const StorageActionBlockType PartsTTLMerge;
    extern const StorageActionBlockType PartsMove;
}


static const auto QUEUE_UPDATE_ERROR_SLEEP_MS        = 1 * 1000;
static const auto MERGE_SELECTING_SLEEP_MS           = 5 * 1000;
static const auto MUTATIONS_FINALIZING_SLEEP_MS      = 1 * 1000;
static const auto MUTATIONS_FINALIZING_IDLE_SLEEP_MS = 5 * 1000;


void StorageReplicatedMergeTree::setZooKeeper(zkutil::ZooKeeperPtr zookeeper)
{
    std::lock_guard lock(current_zookeeper_mutex);
    current_zookeeper = zookeeper;
}

zkutil::ZooKeeperPtr StorageReplicatedMergeTree::tryGetZooKeeper() const
{
    std::lock_guard lock(current_zookeeper_mutex);
    return current_zookeeper;
}

zkutil::ZooKeeperPtr StorageReplicatedMergeTree::getZooKeeper() const
{
    auto res = tryGetZooKeeper();
    if (!res)
        throw Exception("Cannot get ZooKeeper", ErrorCodes::NO_ZOOKEEPER);
    return res;
}


StorageReplicatedMergeTree::StorageReplicatedMergeTree(
    const String & zookeeper_path_,
    const String & replica_name_,
    bool attach,
    const StorageID & table_id_,
    const String & relative_data_path_,
    const StorageInMemoryMetadata & metadata_,
    Context & context_,
    const String & date_column_name,
    const MergingParams & merging_params_,
    std::unique_ptr<MergeTreeSettings> settings_,
    bool has_force_restore_data_flag)
    : MergeTreeData(table_id_,
                    relative_data_path_,
                    metadata_,
                    context_,
                    date_column_name,
                    merging_params_,
                    std::move(settings_),
                    true,                   /// require_part_metadata
                    attach,
                    [this] (const std::string & name) { enqueuePartForCheck(name); })
    , zookeeper_path(global_context.getMacros()->expand(zookeeper_path_, table_id_.database_name, table_id_.table_name))
    , replica_name(global_context.getMacros()->expand(replica_name_, table_id_.database_name, table_id_.table_name))
    , reader(*this)
    , writer(*this)
    , merger_mutator(*this, global_context.getBackgroundPool().getNumberOfThreads())
    , queue(*this)
    , fetcher(*this)
    , cleanup_thread(*this)
    , part_check_thread(*this)
    , restarting_thread(*this)
{
    if (!zookeeper_path.empty() && zookeeper_path.back() == '/')
        zookeeper_path.resize(zookeeper_path.size() - 1);
    /// If zookeeper chroot prefix is used, path should start with '/', because chroot concatenates without it.
    if (!zookeeper_path.empty() && zookeeper_path.front() != '/')
        zookeeper_path = "/" + zookeeper_path;
    replica_path = zookeeper_path + "/replicas/" + replica_name;

    queue_updating_task = global_context.getSchedulePool().createTask(
        getStorageID().getFullTableName() + " (StorageReplicatedMergeTree::queueUpdatingTask)", [this]{ queueUpdatingTask(); });

    mutations_updating_task = global_context.getSchedulePool().createTask(
        getStorageID().getFullTableName() + " (StorageReplicatedMergeTree::mutationsUpdatingTask)", [this]{ mutationsUpdatingTask(); });

    merge_selecting_task = global_context.getSchedulePool().createTask(
        getStorageID().getFullTableName() + " (StorageReplicatedMergeTree::mergeSelectingTask)", [this] { mergeSelectingTask(); });
    /// Will be activated if we win leader election.
    merge_selecting_task->deactivate();

    mutations_finalizing_task = global_context.getSchedulePool().createTask(
        getStorageID().getFullTableName() + " (StorageReplicatedMergeTree::mutationsFinalizingTask)", [this] { mutationsFinalizingTask(); });

    if (global_context.hasZooKeeper())
        current_zookeeper = global_context.getZooKeeper();

    bool skip_sanity_checks = false;

    if (current_zookeeper && current_zookeeper->exists(replica_path + "/flags/force_restore_data"))
    {
        skip_sanity_checks = true;
        current_zookeeper->remove(replica_path + "/flags/force_restore_data");

        LOG_WARNING(log, "Skipping the limits on severity of changes to data parts and columns (flag {}/flags/force_restore_data).", replica_path);
    }
    else if (has_force_restore_data_flag)
    {
        skip_sanity_checks = true;

        LOG_WARNING(log, "Skipping the limits on severity of changes to data parts and columns (flag force_restore_data).");
    }

    loadDataParts(skip_sanity_checks);

    if (!current_zookeeper)
    {
        if (!attach)
            throw Exception("Can't create replicated table without ZooKeeper", ErrorCodes::NO_ZOOKEEPER);

        /// Do not activate the replica. It will be readonly.
        LOG_ERROR(log, "No ZooKeeper: table will be in readonly mode.");
        is_readonly = true;
        return;
    }

    if (attach && !current_zookeeper->exists(zookeeper_path + "/metadata"))
    {
        LOG_WARNING(log, "No metadata in ZooKeeper: table will be in readonly mode.");
        is_readonly = true;
        has_metadata_in_zookeeper = false;
        return;
    }

    auto metadata_snapshot = getInMemoryMetadataPtr();

    if (!attach)
    {
        if (!getDataParts().empty())
            throw Exception("Data directory for table already containing data parts - probably it was unclean DROP table or manual intervention. You must either clear directory by hand or use ATTACH TABLE instead of CREATE TABLE if you need to use that parts.", ErrorCodes::INCORRECT_DATA);

        try
        {
            bool is_first_replica = createTableIfNotExists(metadata_snapshot);

            /// We have to check granularity on other replicas. If it's fixed we
            /// must create our new replica with fixed granularity and store this
            /// information in /replica/metadata.
            other_replicas_fixed_granularity = checkFixedGranualrityInZookeeper();

            checkTableStructure(zookeeper_path, metadata_snapshot);

            Coordination::Stat metadata_stat;
            current_zookeeper->get(zookeeper_path + "/metadata", &metadata_stat);
            metadata_version = metadata_stat.version;

            if (!is_first_replica)
                createReplica(metadata_snapshot);
        }
        catch (...)
        {
            /// If replica was not created, rollback creation of data directory.
            dropIfEmpty();
            throw;
        }
    }
    else
    {

        /// In old tables this node may missing or be empty
        String replica_metadata;
        bool replica_metadata_exists = current_zookeeper->tryGet(replica_path + "/metadata", replica_metadata);
        if (!replica_metadata_exists || replica_metadata.empty())
        {
            /// We have to check shared node granularity before we create ours.
            other_replicas_fixed_granularity = checkFixedGranualrityInZookeeper();
            ReplicatedMergeTreeTableMetadata current_metadata(*this, metadata_snapshot);
            current_zookeeper->createOrUpdate(replica_path + "/metadata", current_metadata.toString(), zkutil::CreateMode::Persistent);
        }

        checkTableStructure(replica_path, metadata_snapshot);
        checkParts(skip_sanity_checks);

        if (current_zookeeper->exists(replica_path + "/metadata_version"))
        {
            metadata_version = parse<int>(current_zookeeper->get(replica_path + "/metadata_version"));
        }
        else
        {
            /// This replica was created with old clickhouse version, so we have
            /// to take version of global node. If somebody will alter our
            /// table, then we will fill /metadata_version node in zookeeper.
            /// Otherwise on the next restart we can again use version from
            /// shared metadata node because it was not changed.
            Coordination::Stat metadata_stat;
            current_zookeeper->get(zookeeper_path + "/metadata", &metadata_stat);
            metadata_version = metadata_stat.version;
        }
        /// Temporary directories contain untinalized results of Merges or Fetches (after forced restart)
        ///  and don't allow to reinitialize them, so delete each of them immediately
        clearOldTemporaryDirectories(0);
    }

    createNewZooKeeperNodes();
}


bool StorageReplicatedMergeTree::checkFixedGranualrityInZookeeper()
{
    auto zookeeper = getZooKeeper();
    String metadata_str = zookeeper->get(zookeeper_path + "/metadata");
    auto metadata_from_zk = ReplicatedMergeTreeTableMetadata::parse(metadata_str);
    return metadata_from_zk.index_granularity_bytes == 0;
}


void StorageReplicatedMergeTree::waitMutationToFinishOnReplicas(
    const Strings & replicas, const String & mutation_id) const
{
    if (replicas.empty())
        return;

    zkutil::EventPtr wait_event = std::make_shared<Poco::Event>();

    std::set<String> inactive_replicas;
    for (const String & replica : replicas)
    {

        LOG_DEBUG(log, "Waiting for {} to apply mutation {}", replica, mutation_id);

        while (!partial_shutdown_called)
        {
            /// Mutation maybe killed or whole replica was deleted.
            /// Wait event will unblock at this moment.
            Coordination::Stat exists_stat;
            if (!getZooKeeper()->exists(zookeeper_path + "/mutations/" + mutation_id, &exists_stat, wait_event))
            {
                LOG_WARNING(log, "Mutation {} was killed or manually removed. Nothing to wait.", mutation_id);
                return;
            }

            auto zookeeper = getZooKeeper();
            /// Replica could be inactive.
            if (!zookeeper->exists(zookeeper_path + "/replicas/" + replica + "/is_active"))
            {
                LOG_WARNING(log, "Replica {} is not active during mutation. Mutation will be done asynchronously when replica becomes active.", replica);

                inactive_replicas.emplace(replica);
                break;
            }

            String mutation_pointer = zookeeper_path + "/replicas/" + replica + "/mutation_pointer";
            std::string mutation_pointer_value;
            Coordination::Stat get_stat;
            /// Replica could be removed
            if (!zookeeper->tryGet(mutation_pointer, mutation_pointer_value, &get_stat, wait_event))
            {
                LOG_WARNING(log, "Replica {} was removed", replica);
                break;
            }
            else if (mutation_pointer_value >= mutation_id) /// Maybe we already processed more fresh mutation
                break;                                      /// (numbers like 0000000000 and 0000000001)

            /// Replica can become inactive, so wait with timeout and recheck it
            if (wait_event->tryWait(1000))
                break;
        }

        if (partial_shutdown_called)
            throw Exception("Mutation is not finished because table shutdown was called. It will be done after table restart.",
                ErrorCodes::UNFINISHED);
    }

    if (!inactive_replicas.empty())
    {
        std::stringstream exception_message;
        exception_message << "Mutation is not finished because";

        if (!inactive_replicas.empty())
            exception_message << " some replicas are inactive right now: " << boost::algorithm::join(inactive_replicas, ", ");

        exception_message << ". Mutation will be done asynchronously";

        throw Exception(exception_message.str(), ErrorCodes::UNFINISHED);
    }
}

void StorageReplicatedMergeTree::createNewZooKeeperNodes()
{
    auto zookeeper = getZooKeeper();

    /// Working with quorum.
    zookeeper->createIfNotExists(zookeeper_path + "/quorum", String());
    zookeeper->createIfNotExists(zookeeper_path + "/quorum/last_part", String());
    zookeeper->createIfNotExists(zookeeper_path + "/quorum/failed_parts", String());

    /// Tracking lag of replicas.
    zookeeper->createIfNotExists(replica_path + "/min_unprocessed_insert_time", String());
    zookeeper->createIfNotExists(replica_path + "/max_processed_insert_time", String());

    /// Mutations
    zookeeper->createIfNotExists(zookeeper_path + "/mutations", String());
    zookeeper->createIfNotExists(replica_path + "/mutation_pointer", String());
}


bool StorageReplicatedMergeTree::createTableIfNotExists(const StorageMetadataPtr & metadata_snapshot)
{
    auto zookeeper = getZooKeeper();
    zookeeper->createAncestors(zookeeper_path);

    for (size_t i = 0; i < 1000; ++i)
    {
        /// Invariant: "replicas" does not exist if there is no table or if there are leftovers from incompletely dropped table.
        if (zookeeper->exists(zookeeper_path + "/replicas"))
        {
            LOG_DEBUG(log, "This table {} is already created, will add new replica", zookeeper_path);
            return false;
        }

        /// There are leftovers from incompletely dropped table.
        if (zookeeper->exists(zookeeper_path + "/dropped"))
        {
            /// This condition may happen when the previous drop attempt was not completed
            ///  or when table is dropped by another replica right now.
            /// This is Ok because another replica is definitely going to drop the table.

            LOG_WARNING(log, "Removing leftovers from table {} (this might take several minutes)", zookeeper_path);

            Strings children;
            Coordination::Error code = zookeeper->tryGetChildren(zookeeper_path, children);
            if (code == Coordination::Error::ZNONODE)
            {
                LOG_WARNING(log, "Table {} is already finished removing by another replica right now", replica_path);
            }
            else
            {
                for (const auto & child : children)
                    if (child != "dropped")
                        zookeeper->tryRemoveRecursive(zookeeper_path + "/" + child);

                Coordination::Requests ops;
                Coordination::Responses responses;
                ops.emplace_back(zkutil::makeRemoveRequest(zookeeper_path + "/dropped", -1));
                ops.emplace_back(zkutil::makeRemoveRequest(zookeeper_path, -1));
                code = zookeeper->tryMulti(ops, responses);

                if (code == Coordination::Error::ZNONODE)
                {
                    LOG_WARNING(log, "Table {} is already finished removing by another replica right now", replica_path);
                }
                else if (code == Coordination::Error::ZNOTEMPTY)
                {
                    throw Exception(fmt::format(
                        "The old table was not completely removed from ZooKeeper, {} still exists and may contain some garbage. But it should never happen according to the logic of operations (it's a bug).", zookeeper_path), ErrorCodes::LOGICAL_ERROR);
                }
                else if (code != Coordination::Error::ZOK)
                {
                    /// It is still possible that ZooKeeper session is expired or server is killed in the middle of the delete operation.
                    zkutil::KeeperMultiException::check(code, ops, responses);
                }
                else
                {
                    LOG_WARNING(log, "The leftovers from table {} was successfully removed from ZooKeeper", zookeeper_path);
                }
            }
        }

        LOG_DEBUG(log, "Creating table {}", zookeeper_path);

        /// We write metadata of table so that the replicas can check table parameters with them.
        String metadata_str = ReplicatedMergeTreeTableMetadata(*this, metadata_snapshot).toString();

        Coordination::Requests ops;
        ops.emplace_back(zkutil::makeCreateRequest(zookeeper_path, "", zkutil::CreateMode::Persistent));

        /// Check that the table is not being dropped right now.
        ops.emplace_back(zkutil::makeCreateRequest(zookeeper_path + "/dropped", "", zkutil::CreateMode::Persistent));
        ops.emplace_back(zkutil::makeRemoveRequest(zookeeper_path + "/dropped", -1));

        ops.emplace_back(zkutil::makeCreateRequest(zookeeper_path + "/metadata", metadata_str,
            zkutil::CreateMode::Persistent));
        ops.emplace_back(zkutil::makeCreateRequest(zookeeper_path + "/columns", metadata_snapshot->getColumns().toString(),
            zkutil::CreateMode::Persistent));
        ops.emplace_back(zkutil::makeCreateRequest(zookeeper_path + "/log", "",
            zkutil::CreateMode::Persistent));
        ops.emplace_back(zkutil::makeCreateRequest(zookeeper_path + "/blocks", "",
            zkutil::CreateMode::Persistent));
        ops.emplace_back(zkutil::makeCreateRequest(zookeeper_path + "/block_numbers", "",
            zkutil::CreateMode::Persistent));
        ops.emplace_back(zkutil::makeCreateRequest(zookeeper_path + "/nonincrement_block_numbers", "",
            zkutil::CreateMode::Persistent)); /// /nonincrement_block_numbers dir is unused, but is created nonetheless for backwards compatibility.
        ops.emplace_back(zkutil::makeCreateRequest(zookeeper_path + "/leader_election", "",
            zkutil::CreateMode::Persistent));
        ops.emplace_back(zkutil::makeCreateRequest(zookeeper_path + "/temp", "",
            zkutil::CreateMode::Persistent));
        ops.emplace_back(zkutil::makeCreateRequest(zookeeper_path + "/replicas", "last added replica: " + replica_name,
            zkutil::CreateMode::Persistent));

        /// And create first replica atomically. See also "createReplica" method that is used to create not the first replicas.

        ops.emplace_back(zkutil::makeCreateRequest(replica_path, "",
            zkutil::CreateMode::Persistent));
        ops.emplace_back(zkutil::makeCreateRequest(replica_path + "/host", "",
            zkutil::CreateMode::Persistent));
        ops.emplace_back(zkutil::makeCreateRequest(replica_path + "/log_pointer", "",
            zkutil::CreateMode::Persistent));
        ops.emplace_back(zkutil::makeCreateRequest(replica_path + "/queue", "",
            zkutil::CreateMode::Persistent));
        ops.emplace_back(zkutil::makeCreateRequest(replica_path + "/parts", "",
            zkutil::CreateMode::Persistent));
        ops.emplace_back(zkutil::makeCreateRequest(replica_path + "/flags", "",
            zkutil::CreateMode::Persistent));
        ops.emplace_back(zkutil::makeCreateRequest(replica_path + "/is_lost", "0",
            zkutil::CreateMode::Persistent));
        ops.emplace_back(zkutil::makeCreateRequest(replica_path + "/metadata", metadata_str,
            zkutil::CreateMode::Persistent));
        ops.emplace_back(zkutil::makeCreateRequest(replica_path + "/columns", metadata_snapshot->getColumns().toString(),
            zkutil::CreateMode::Persistent));
        ops.emplace_back(zkutil::makeCreateRequest(replica_path + "/metadata_version", std::to_string(metadata_version),
            zkutil::CreateMode::Persistent));

        Coordination::Responses responses;
        auto code = zookeeper->tryMulti(ops, responses);
        if (code == Coordination::Error::ZNODEEXISTS)
        {
            LOG_WARNING(log, "It looks like the table {} was created by another server at the same moment, will retry", zookeeper_path);
            continue;
        }
        else if (code != Coordination::Error::ZOK)
        {
            zkutil::KeeperMultiException::check(code, ops, responses);
        }

        return true;
    }

    throw Exception("Cannot create table, because it is created concurrently every time or because of logical error", ErrorCodes::LOGICAL_ERROR);
}

void StorageReplicatedMergeTree::createReplica(const StorageMetadataPtr & metadata_snapshot)
{
    auto zookeeper = getZooKeeper();

    LOG_DEBUG(log, "Creating replica {}", replica_path);

    Coordination::Error code;

    do
    {
        Coordination::Stat replicas_stat;
        String replicas_value;

        if (!zookeeper->tryGet(zookeeper_path + "/replicas", replicas_value, &replicas_stat))
            throw Exception(fmt::format("Cannot create a replica of the table {}, because the last replica of the table was dropped right now",
                zookeeper_path), ErrorCodes::ALL_REPLICAS_LOST);

        /// It is not the first replica, we will mark it as "lost", to immediately repair (clone) from existing replica.
        /// By the way, it's possible that the replica will be first, if all previous replicas were removed concurrently.
        String is_lost_value = replicas_stat.numChildren ? "1" : "0";

        Coordination::Requests ops;
        ops.emplace_back(zkutil::makeCreateRequest(replica_path, "",
            zkutil::CreateMode::Persistent));
        ops.emplace_back(zkutil::makeCreateRequest(replica_path + "/host", "",
            zkutil::CreateMode::Persistent));
        ops.emplace_back(zkutil::makeCreateRequest(replica_path + "/log_pointer", "",
            zkutil::CreateMode::Persistent));
        ops.emplace_back(zkutil::makeCreateRequest(replica_path + "/queue", "",
            zkutil::CreateMode::Persistent));
        ops.emplace_back(zkutil::makeCreateRequest(replica_path + "/parts", "",
            zkutil::CreateMode::Persistent));
        ops.emplace_back(zkutil::makeCreateRequest(replica_path + "/flags", "",
            zkutil::CreateMode::Persistent));
        ops.emplace_back(zkutil::makeCreateRequest(replica_path + "/is_lost", is_lost_value,
            zkutil::CreateMode::Persistent));
        ops.emplace_back(zkutil::makeCreateRequest(replica_path + "/metadata", ReplicatedMergeTreeTableMetadata(*this, metadata_snapshot).toString(),
            zkutil::CreateMode::Persistent));
        ops.emplace_back(zkutil::makeCreateRequest(replica_path + "/columns", metadata_snapshot->getColumns().toString(),
            zkutil::CreateMode::Persistent));
        ops.emplace_back(zkutil::makeCreateRequest(replica_path + "/metadata_version", std::to_string(metadata_version),
            zkutil::CreateMode::Persistent));

        /// Check version of /replicas to see if there are any replicas created at the same moment of time.
        ops.emplace_back(zkutil::makeSetRequest(zookeeper_path + "/replicas", "last added replica: " + replica_name, replicas_stat.version));

        Coordination::Responses responses;
        code = zookeeper->tryMulti(ops, responses);
        if (code == Coordination::Error::ZNODEEXISTS)
        {
            throw Exception("Replica " + replica_path + " already exists.", ErrorCodes::REPLICA_IS_ALREADY_EXIST);
        }
        else if (code == Coordination::Error::ZBADVERSION)
        {
            LOG_ERROR(log, "Retrying createReplica(), because some other replicas were created at the same time");
        }
        else if (code == Coordination::Error::ZNONODE)
        {
            throw Exception("Table " + zookeeper_path + " was suddenly removed.", ErrorCodes::ALL_REPLICAS_LOST);
        }
        else
        {
            zkutil::KeeperMultiException::check(code, ops, responses);
        }
    } while (code == Coordination::Error::ZBADVERSION);
}

void StorageReplicatedMergeTree::drop()
{
    /// There is also the case when user has configured ClickHouse to wrong ZooKeeper cluster,
    /// in this case, has_metadata_in_zookeeper = false, and we also permit to drop the table.

    if (has_metadata_in_zookeeper)
    {
        auto zookeeper = tryGetZooKeeper();

        /// If probably there is metadata in ZooKeeper, we don't allow to drop the table.
        if (is_readonly || !zookeeper)
            throw Exception("Can't drop readonly replicated table (need to drop data in ZooKeeper as well)", ErrorCodes::TABLE_IS_READ_ONLY);

        shutdown();

        if (zookeeper->expired())
            throw Exception("Table was not dropped because ZooKeeper session has expired.", ErrorCodes::TABLE_WAS_NOT_DROPPED);

        LOG_INFO(log, "Removing replica {}", replica_path);
        replica_is_active_node = nullptr;
        /// It may left some garbage if replica_path subtree are concurently modified
        zookeeper->tryRemoveRecursive(replica_path);
        if (zookeeper->exists(replica_path))
            LOG_ERROR(log, "Replica was not completely removed from ZooKeeper, {} still exists and may contain some garbage.", replica_path);

        /// Check that `zookeeper_path` exists: it could have been deleted by another replica after execution of previous line.
        Strings replicas;
        if (Coordination::Error::ZOK == zookeeper->tryGetChildren(zookeeper_path + "/replicas", replicas) && replicas.empty())
        {
            LOG_INFO(log, "{} is the last replica, will remove table", replica_path);

            /** At this moment, another replica can be created and we cannot remove the table.
              * Try to remove /replicas node first. If we successfully removed it,
              * it guarantees that we are the only replica that proceed to remove the table
              * and no new replicas can be created after that moment (it requires the existence of /replicas node).
              * and table cannot be recreated with new /replicas node on another servers while we are removing data,
              * because table creation is executed in single transaction that will conflict with remaining nodes.
              */

            Coordination::Requests ops;
            Coordination::Responses responses;
            ops.emplace_back(zkutil::makeRemoveRequest(zookeeper_path + "/replicas", -1));
            ops.emplace_back(zkutil::makeCreateRequest(zookeeper_path + "/dropped", "", zkutil::CreateMode::Persistent));
            Coordination::Error code = zookeeper->tryMulti(ops, responses);

            if (code == Coordination::Error::ZNONODE || code == Coordination::Error::ZNODEEXISTS)
            {
                LOG_WARNING(log, "Table {} is already started to be removing by another replica right now", replica_path);
            }
            else if (code == Coordination::Error::ZNOTEMPTY)
            {
                LOG_WARNING(log, "Another replica was suddenly created, will keep the table {}", replica_path);
            }
            else if (code != Coordination::Error::ZOK)
            {
                zkutil::KeeperMultiException::check(code, ops, responses);
            }
            else
            {
                LOG_INFO(log, "Removing table {} (this might take several minutes)", zookeeper_path);

                Strings children;
                code = zookeeper->tryGetChildren(zookeeper_path, children);
                if (code == Coordination::Error::ZNONODE)
                {
                    LOG_WARNING(log, "Table {} is already finished removing by another replica right now", replica_path);
                }
                else
                {
                    for (const auto & child : children)
                        if (child != "dropped")
                            zookeeper->tryRemoveRecursive(zookeeper_path + "/" + child);

                    ops.clear();
                    responses.clear();
                    ops.emplace_back(zkutil::makeRemoveRequest(zookeeper_path + "/dropped", -1));
                    ops.emplace_back(zkutil::makeRemoveRequest(zookeeper_path, -1));
                    code = zookeeper->tryMulti(ops, responses);

                    if (code == Coordination::Error::ZNONODE)
                    {
                        LOG_WARNING(log, "Table {} is already finished removing by another replica right now", replica_path);
                    }
                    else if (code == Coordination::Error::ZNOTEMPTY)
                    {
                        LOG_ERROR(log, "Table was not completely removed from ZooKeeper, {} still exists and may contain some garbage.",
                            zookeeper_path);
                    }
                    else if (code != Coordination::Error::ZOK)
                    {
                        /// It is still possible that ZooKeeper session is expired or server is killed in the middle of the delete operation.
                        zkutil::KeeperMultiException::check(code, ops, responses);
                    }
                    else
                    {
                        LOG_INFO(log, "Table {} was successfully removed from ZooKeeper", zookeeper_path);
                    }
                }
            }
        }
    }

    dropAllData();
}


/** Verify that list of columns and table storage_settings_ptr match those specified in ZK (/ metadata).
    * If not, throw an exception.
    */
void StorageReplicatedMergeTree::checkTableStructure(const String & zookeeper_prefix, const StorageMetadataPtr & metadata_snapshot)
{
    auto zookeeper = getZooKeeper();

    ReplicatedMergeTreeTableMetadata old_metadata(*this, metadata_snapshot);

    Coordination::Stat metadata_stat;
    String metadata_str = zookeeper->get(zookeeper_prefix + "/metadata", &metadata_stat);
    auto metadata_from_zk = ReplicatedMergeTreeTableMetadata::parse(metadata_str);
    old_metadata.checkEquals(metadata_from_zk, metadata_snapshot->getColumns(), global_context);

    Coordination::Stat columns_stat;
    auto columns_from_zk = ColumnsDescription::parse(zookeeper->get(zookeeper_prefix + "/columns", &columns_stat));

    const ColumnsDescription & old_columns = metadata_snapshot->getColumns();
    if (columns_from_zk != old_columns)
    {
        throw Exception("Table columns structure in ZooKeeper is different from local table structure", ErrorCodes::INCOMPATIBLE_COLUMNS);
    }
}

void StorageReplicatedMergeTree::setTableStructure(ColumnsDescription new_columns, const ReplicatedMergeTreeTableMetadata::Diff & metadata_diff)
{
    StorageInMemoryMetadata new_metadata = getInMemoryMetadata();
    StorageInMemoryMetadata old_metadata = getInMemoryMetadata();
    if (new_columns != new_metadata.columns)
    {
        new_metadata.columns = new_columns;

        new_metadata.column_ttls_by_name.clear();
        for (const auto & [name, ast] : new_metadata.columns.getColumnTTLs())
        {
            auto new_ttl_entry = TTLDescription::getTTLFromAST(ast, new_metadata.columns, global_context, new_metadata.primary_key);
            new_metadata.column_ttls_by_name[name] = new_ttl_entry;
        }
    }

    if (!metadata_diff.empty())
    {
        if (metadata_diff.sorting_key_changed)
        {
            ParserNotEmptyExpressionList parser(false);
            auto new_sorting_key_expr_list = parseQuery(parser, metadata_diff.new_sorting_key, 0, DBMS_DEFAULT_MAX_PARSER_DEPTH);

            ASTPtr order_by_ast;
            if (new_sorting_key_expr_list->children.size() == 1)
                order_by_ast = new_sorting_key_expr_list->children[0];
            else
            {
                auto tuple = makeASTFunction("tuple");
                tuple->arguments->children = new_sorting_key_expr_list->children;
                order_by_ast = tuple;
            }
            auto & sorting_key = new_metadata.sorting_key;
            auto & primary_key = new_metadata.primary_key;

            sorting_key.recalculateWithNewAST(order_by_ast, new_metadata.columns, global_context);

            if (primary_key.definition_ast == nullptr)
            {
                /// Primary and sorting key become independent after this ALTER so we have to
                /// save the old ORDER BY expression as the new primary key.
                auto old_sorting_key_ast = old_metadata.getSortingKey().definition_ast;
                primary_key = KeyDescription::getKeyFromAST(
                    old_sorting_key_ast, new_metadata.columns, global_context);
            }
        }

        if (metadata_diff.skip_indices_changed)
            new_metadata.secondary_indices = IndicesDescription::parse(metadata_diff.new_skip_indices, new_columns, global_context);

        if (metadata_diff.constraints_changed)
            new_metadata.constraints = ConstraintsDescription::parse(metadata_diff.new_constraints);

        if (metadata_diff.ttl_table_changed)
        {
            ParserTTLExpressionList parser;
            auto ttl_for_table_ast = parseQuery(parser, metadata_diff.new_ttl_table, 0, DBMS_DEFAULT_MAX_PARSER_DEPTH);
            new_metadata.table_ttl = TTLTableDescription::getTTLForTableFromAST(ttl_for_table_ast, new_metadata.columns, global_context, new_metadata.primary_key);
        }
    }

    /// Even if the primary/sorting keys didn't change we must reinitialize it
    /// because primary key column types might have changed.
    checkTTLExpressions(new_metadata, old_metadata);
    setProperties(new_metadata, old_metadata);

    auto table_id = getStorageID();
    DatabaseCatalog::instance().getDatabase(table_id.database_name)->alterTable(global_context, table_id, new_metadata);
}


/** If necessary, restore a part, replica itself adds a record for its receipt.
  * What time should I put for this entry in the queue? Time is taken into account when calculating lag of replica.
  * For these purposes, it makes sense to use creation time of missing part
  *  (that is, in calculating lag, it will be taken into account how old is the part we need to recover).
  */
static time_t tryGetPartCreateTime(zkutil::ZooKeeperPtr & zookeeper, const String & replica_path, const String & part_name)
{
    time_t res = 0;

    /// We get creation time of part, if it still exists (was not merged, for example).
    Coordination::Stat stat;
    String unused;
    if (zookeeper->tryGet(replica_path + "/parts/" + part_name, unused, &stat))
        res = stat.ctime / 1000;

    return res;
}


void StorageReplicatedMergeTree::checkParts(bool skip_sanity_checks)
{
    auto zookeeper = getZooKeeper();

    Strings expected_parts_vec = zookeeper->getChildren(replica_path + "/parts");

    /// Parts in ZK.
    NameSet expected_parts(expected_parts_vec.begin(), expected_parts_vec.end());

    /// There are no PreCommitted parts at startup.
    auto parts = getDataParts({MergeTreeDataPartState::Committed, MergeTreeDataPartState::Outdated});

    /** Local parts that are not in ZK.
      * In very rare cases they may cover missing parts
      * and someone may think that pushing them to zookeeper is good idea.
      * But actually we can't precisely determine that ALL missing parts
      * covered by this unexpected part. So missing parts will be downloaded.
      */
    DataParts unexpected_parts;

    /// Collect unexpected parts
    for (const auto & part : parts)
        if (!expected_parts.count(part->name))
            unexpected_parts.insert(part); /// this parts we will place to detached with ignored_ prefix

    /// Which parts should be taken from other replicas.
    Strings parts_to_fetch;

    for (const String & missing_name : expected_parts)
        if (!getActiveContainingPart(missing_name))
            parts_to_fetch.push_back(missing_name);

    /** To check the adequacy, for the parts that are in the FS, but not in ZK, we will only consider not the most recent parts.
      * Because unexpected new parts usually arise only because they did not have time to enroll in ZK with a rough restart of the server.
      * It also occurs from deduplicated parts that did not have time to retire.
      */
    size_t unexpected_parts_nonnew = 0;
    UInt64 unexpected_parts_nonnew_rows = 0;
    UInt64 unexpected_parts_rows = 0;
    for (const auto & part : unexpected_parts)
    {
        if (part->info.level > 0)
        {
            ++unexpected_parts_nonnew;
            unexpected_parts_nonnew_rows += part->rows_count;
        }

        unexpected_parts_rows += part->rows_count;
    }

    /// Additional helpful statistics
    auto get_blocks_count_in_data_part = [&] (const String & part_name) -> UInt64
    {
        MergeTreePartInfo part_info;
        if (MergeTreePartInfo::tryParsePartName(part_name, &part_info, format_version))
            return part_info.getBlocksCount();

        LOG_ERROR(log, "Unexpected part name: {}", part_name);
        return 0;
    };

    UInt64 parts_to_fetch_blocks = 0;
    for (const String & name : parts_to_fetch)
        parts_to_fetch_blocks += get_blocks_count_in_data_part(name);

    std::stringstream sanity_report;
    sanity_report << "There are "
        << unexpected_parts.size() << " unexpected parts with " << unexpected_parts_rows << " rows ("
        << unexpected_parts_nonnew << " of them is not just-written with " << unexpected_parts_rows << " rows), "
        << parts_to_fetch.size() << " missing parts (with " << parts_to_fetch_blocks << " blocks).";

    /** We can automatically synchronize data,
      *  if the ratio of the total number of errors to the total number of parts (minimum - on the local filesystem or in ZK)
      *  is no more than some threshold (for example 50%).
      *
      * A large ratio of mismatches in the data on the filesystem and the expected data
      *  may indicate a configuration error (the server accidentally connected as a replica not from right shard).
      * In this case, the protection mechanism does not allow the server to start.
      */

    UInt64 total_rows_on_filesystem = 0;
    for (const auto & part : parts)
        total_rows_on_filesystem += part->rows_count;

    const auto storage_settings_ptr = getSettings();
    bool insane = unexpected_parts_rows > total_rows_on_filesystem * storage_settings_ptr->replicated_max_ratio_of_wrong_parts;

    if (insane && !skip_sanity_checks)
    {
        std::stringstream why;
        why << "The local set of parts of table " << getStorageID().getNameForLogs() << " doesn't look like the set of parts "
            << "in ZooKeeper: "
            << formatReadableQuantity(unexpected_parts_rows) << " rows of " << formatReadableQuantity(total_rows_on_filesystem)
            << " total rows in filesystem are suspicious.";

        throw Exception(why.str() + " " + sanity_report.str(), ErrorCodes::TOO_MANY_UNEXPECTED_DATA_PARTS);
    }

    if (unexpected_parts_nonnew_rows > 0)
        LOG_WARNING(log, sanity_report.str());

    /// Add to the queue jobs to pick up the missing parts from other replicas and remove from ZK the information that we have them.
    std::vector<std::future<Coordination::ExistsResponse>> exists_futures;
    exists_futures.reserve(parts_to_fetch.size());
    for (const String & part_name : parts_to_fetch)
    {
        String part_path = replica_path + "/parts/" + part_name;
        exists_futures.emplace_back(zookeeper->asyncExists(part_path));
    }

    std::vector<std::future<Coordination::MultiResponse>> enqueue_futures;
    enqueue_futures.reserve(parts_to_fetch.size());
    for (size_t i = 0; i < parts_to_fetch.size(); ++i)
    {
        const String & part_name = parts_to_fetch[i];
        LOG_ERROR(log, "Removing locally missing part from ZooKeeper and queueing a fetch: {}", part_name);

        Coordination::Requests ops;

        time_t part_create_time = 0;
        Coordination::ExistsResponse exists_resp = exists_futures[i].get();
        if (exists_resp.error == Coordination::Error::ZOK)
        {
            part_create_time = exists_resp.stat.ctime / 1000;
            removePartFromZooKeeper(part_name, ops, exists_resp.stat.numChildren > 0);
        }

        LogEntry log_entry;
        log_entry.type = LogEntry::GET_PART;
        log_entry.source_replica = "";
        log_entry.new_part_name = part_name;
        log_entry.create_time = part_create_time;

        /// We assume that this occurs before the queue is loaded (queue.initialize).
        ops.emplace_back(zkutil::makeCreateRequest(
            replica_path + "/queue/queue-", log_entry.toString(), zkutil::CreateMode::PersistentSequential));

        enqueue_futures.emplace_back(zookeeper->asyncMulti(ops));
    }

    for (auto & future : enqueue_futures)
        future.get();

    /// Remove extra local parts.
    for (const DataPartPtr & part : unexpected_parts)
    {
        LOG_ERROR(log, "Renaming unexpected part {} to ignored_{}", part->name, part->name);
        forgetPartAndMoveToDetached(part, "ignored", true);
    }
}


void StorageReplicatedMergeTree::checkPartChecksumsAndAddCommitOps(const zkutil::ZooKeeperPtr & zookeeper,
    const DataPartPtr & part, Coordination::Requests & ops, String part_name, NameSet * absent_replicas_paths)
{
    if (part_name.empty())
        part_name = part->name;

    auto local_part_header = ReplicatedMergeTreePartHeader::fromColumnsAndChecksums(
        part->getColumns(), part->checksums);

    Strings replicas = zookeeper->getChildren(zookeeper_path + "/replicas");
    std::shuffle(replicas.begin(), replicas.end(), thread_local_rng);
    bool has_been_already_added = false;

    for (const String & replica : replicas)
    {
        String current_part_path = zookeeper_path + "/replicas/" + replica + "/parts/" + part_name;

        String part_zk_str;
        if (!zookeeper->tryGet(current_part_path, part_zk_str))
        {
            if (absent_replicas_paths)
                absent_replicas_paths->emplace(current_part_path);

            continue;
        }

        ReplicatedMergeTreePartHeader replica_part_header;
        if (!part_zk_str.empty())
            replica_part_header = ReplicatedMergeTreePartHeader::fromString(part_zk_str);
        else
        {
            Coordination::Stat columns_stat_before, columns_stat_after;
            String columns_str;
            String checksums_str;
            /// Let's check that the node's version with the columns did not change while we were reading the checksums.
            /// This ensures that the columns and the checksum refer to the same
            if (!zookeeper->tryGet(current_part_path + "/columns", columns_str, &columns_stat_before) ||
                !zookeeper->tryGet(current_part_path + "/checksums", checksums_str) ||
                !zookeeper->exists(current_part_path + "/columns", &columns_stat_after) ||
                columns_stat_before.version != columns_stat_after.version)
            {
                LOG_INFO(log, "Not checking checksums of part {} with replica {} because part changed while we were reading its checksums", part_name, replica);
                continue;
            }

            replica_part_header = ReplicatedMergeTreePartHeader::fromColumnsAndChecksumsZNodes(
                columns_str, checksums_str);
        }

        if (replica_part_header.getColumnsHash() != local_part_header.getColumnsHash())
        {
            LOG_INFO(log, "Not checking checksums of part {} with replica {} because columns are different", part_name, replica);
            continue;
        }

        replica_part_header.getChecksums().checkEqual(local_part_header.getChecksums(), true);

        if (replica == replica_name)
            has_been_already_added = true;

        /// If we verify checksums in "sequential manner" (i.e. recheck absence of checksums on other replicas when commit)
        /// then it is enough to verify checksums on at least one replica since checksums on other replicas must be the same.
        if (absent_replicas_paths)
        {
            absent_replicas_paths->clear();
            break;
        }
    }

    if (!has_been_already_added)
    {
        const auto storage_settings_ptr = getSettings();
        String part_path = replica_path + "/parts/" + part_name;

        //ops.emplace_back(zkutil::makeCheckRequest(
        //    zookeeper_path + "/columns", expected_columns_version));

        if (storage_settings_ptr->use_minimalistic_part_header_in_zookeeper)
        {
            ops.emplace_back(zkutil::makeCreateRequest(
                part_path, local_part_header.toString(), zkutil::CreateMode::Persistent));
        }
        else
        {
            ops.emplace_back(zkutil::makeCreateRequest(
                part_path, "", zkutil::CreateMode::Persistent));
            ops.emplace_back(zkutil::makeCreateRequest(
                part_path + "/columns", part->getColumns().toString(), zkutil::CreateMode::Persistent));
            ops.emplace_back(zkutil::makeCreateRequest(
                part_path + "/checksums", getChecksumsForZooKeeper(part->checksums), zkutil::CreateMode::Persistent));
        }
    }
    else
    {
        LOG_WARNING(log, "checkPartAndAddToZooKeeper: node {} already exists. Will not commit any nodes.", replica_path + "/parts/" + part_name);
    }
}

MergeTreeData::DataPartsVector StorageReplicatedMergeTree::checkPartChecksumsAndCommit(Transaction & transaction,
    const DataPartPtr & part)
{
    auto zookeeper = getZooKeeper();

    while (true)
    {
        Coordination::Requests ops;
        NameSet absent_part_paths_on_replicas;

        /// Checksums are checked here and `ops` is filled. In fact, the part is added to ZK just below, when executing `multi`.
        checkPartChecksumsAndAddCommitOps(zookeeper, part, ops, part->name, &absent_part_paths_on_replicas);

        /// Do not commit if the part is obsolete, we have just briefly checked its checksums
        if (transaction.isEmpty())
            return {};

        /// Will check that the part did not suddenly appear on skipped replicas
        if (!absent_part_paths_on_replicas.empty())
        {
            Coordination::Requests new_ops;
            for (const String & part_path : absent_part_paths_on_replicas)
            {
                new_ops.emplace_back(zkutil::makeCreateRequest(part_path, "", zkutil::CreateMode::Persistent));
                new_ops.emplace_back(zkutil::makeRemoveRequest(part_path, -1));
            }

            /// Add check ops at the beginning
            new_ops.insert(new_ops.end(), ops.begin(), ops.end());
            ops = std::move(new_ops);
        }

        try
        {
            zookeeper->multi(ops);
            return transaction.commit();
        }
        catch (const zkutil::KeeperMultiException & e)
        {
            size_t num_check_ops = 2 * absent_part_paths_on_replicas.size();
            size_t failed_op_index = e.failed_op_index;

            if (failed_op_index < num_check_ops && e.code == Coordination::Error::ZNODEEXISTS)
            {
                LOG_INFO(log, "The part {} on a replica suddenly appeared, will recheck checksums", e.getPathForFirstFailedOp());
            }
            else
                throw;
        }
    }
}

String StorageReplicatedMergeTree::getChecksumsForZooKeeper(const MergeTreeDataPartChecksums & checksums) const
{
    return MinimalisticDataPartChecksums::getSerializedString(checksums,
        getSettings()->use_minimalistic_checksums_in_zookeeper);
}


bool StorageReplicatedMergeTree::executeLogEntry(LogEntry & entry)
{
    if (entry.type == LogEntry::DROP_RANGE)
    {
        executeDropRange(entry);
        return true;
    }

    if (entry.type == LogEntry::REPLACE_RANGE)
    {
        executeReplaceRange(entry);
        return true;
    }

    if (entry.type == LogEntry::GET_PART ||
        entry.type == LogEntry::MERGE_PARTS ||
        entry.type == LogEntry::MUTATE_PART)
    {
        /// If we already have this part or a part covering it, we do not need to do anything.
        /// The part may be still in the PreCommitted -> Committed transition so we first search
        /// among PreCommitted parts to definitely find the desired part if it exists.
        DataPartPtr existing_part = getPartIfExists(entry.new_part_name, {MergeTreeDataPartState::PreCommitted});
        if (!existing_part)
            existing_part = getActiveContainingPart(entry.new_part_name);

        /// Even if the part is locally, it (in exceptional cases) may not be in ZooKeeper. Let's check that it is there.
        if (existing_part && getZooKeeper()->exists(replica_path + "/parts/" + existing_part->name))
        {
            if (!(entry.type == LogEntry::GET_PART && entry.source_replica == replica_name))
            {
                LOG_DEBUG(log, "Skipping action for part {} because part {} already exists.", entry.new_part_name, existing_part->name);
            }
            return true;
        }
    }

    if (entry.type == LogEntry::GET_PART && entry.source_replica == replica_name)
        LOG_WARNING(log, "Part {} from own log doesn't exist.", entry.new_part_name);

    /// Perhaps we don't need this part, because during write with quorum, the quorum has failed (see below about `/quorum/failed_parts`).
    if (entry.quorum && getZooKeeper()->exists(zookeeper_path + "/quorum/failed_parts/" + entry.new_part_name))
    {
        LOG_DEBUG(log, "Skipping action for part {} because quorum for that part was failed.", entry.new_part_name);
        return true;    /// NOTE Deletion from `virtual_parts` is not done, but it is only necessary for merge.
    }

    bool do_fetch = false;
    if (entry.type == LogEntry::GET_PART)
    {
        do_fetch = true;
    }
    else if (entry.type == LogEntry::MERGE_PARTS)
    {
        /// Sometimes it's better to fetch merged part instead of merge
        /// For example when we don't have all source parts for merge
        do_fetch = !tryExecuteMerge(entry);
    }
    else if (entry.type == LogEntry::MUTATE_PART)
    {
        /// Sometimes it's better to fetch mutated part instead of merge
        do_fetch = !tryExecutePartMutation(entry);
    }
    else if (entry.type == LogEntry::ALTER_METADATA)
    {
        return executeMetadataAlter(entry);
    }
    else
    {
        throw Exception("Unexpected log entry type: " + toString(static_cast<int>(entry.type)), ErrorCodes::LOGICAL_ERROR);
    }

    if (do_fetch)
        return executeFetch(entry);

    return true;
}

bool StorageReplicatedMergeTree::tryExecuteMerge(const LogEntry & entry)
{
    // Log source part names just in case
    {
        std::stringstream source_parts_msg;
        for (auto i : ext::range(0, entry.source_parts.size()))
            source_parts_msg << (i != 0 ? ", " : "") << entry.source_parts[i];

        LOG_TRACE(log, "Executing log entry to merge parts {} to {}", source_parts_msg.str(), entry.new_part_name);
    }

    const auto storage_settings_ptr = getSettings();

    if (storage_settings_ptr->always_fetch_merged_part)
    {
        LOG_INFO(log, "Will fetch part {} because setting 'always_fetch_merged_part' is true", entry.new_part_name);
        return false;
    }

    DataPartsVector parts;
    bool have_all_parts = true;
    for (const String & name : entry.source_parts)
    {
        DataPartPtr part = getActiveContainingPart(name);
        if (!part)
        {
            have_all_parts = false;
            break;
        }
        if (part->name != name)
        {
            LOG_WARNING(log, "Part {} is covered by {} but should be merged into {}. This shouldn't happen often.", name, part->name, entry.new_part_name);
            have_all_parts = false;
            break;
        }
        parts.push_back(part);
    }

    if (!have_all_parts)
    {
        /// If you do not have all the necessary parts, try to take some already merged part from someone.
        LOG_DEBUG(log, "Don't have all parts for merge {}; will try to fetch it instead", entry.new_part_name);
        return false;
    }
    else if (entry.create_time + storage_settings_ptr->prefer_fetch_merged_part_time_threshold.totalSeconds() <= time(nullptr))
    {
        /// If entry is old enough, and have enough size, and part are exists in any replica,
        ///  then prefer fetching of merged part from replica.

        size_t sum_parts_bytes_on_disk = 0;
        for (const auto & part : parts)
            sum_parts_bytes_on_disk += part->getBytesOnDisk();

        if (sum_parts_bytes_on_disk >= storage_settings_ptr->prefer_fetch_merged_part_size_threshold)
        {
            String replica = findReplicaHavingPart(entry.new_part_name, true);    /// NOTE excessive ZK requests for same data later, may remove.
            if (!replica.empty())
            {
                LOG_DEBUG(log, "Prefer to fetch {} from replica {}", entry.new_part_name, replica);
                return false;
            }
        }
    }

    /// Start to make the main work
    size_t estimated_space_for_merge = MergeTreeDataMergerMutator::estimateNeededDiskSpace(parts);

    /// Can throw an exception while reserving space.
    IMergeTreeDataPart::TTLInfos ttl_infos;
    size_t max_volume_index = 0;
    for (auto & part_ptr : parts)
    {
        ttl_infos.update(part_ptr->ttl_infos);
        max_volume_index = std::max(max_volume_index, getStoragePolicy()->getVolumeIndexByDisk(part_ptr->volume->getDisk()));
    }
    ReservationPtr reserved_space = reserveSpacePreferringTTLRules(estimated_space_for_merge,
            ttl_infos, time(nullptr), max_volume_index);

    auto table_lock = lockForShare(RWLockImpl::NO_QUERY, storage_settings_ptr->lock_acquire_timeout_for_background_operations);
    StorageMetadataPtr metadata_snapshot = getInMemoryMetadataPtr();

    FutureMergedMutatedPart future_merged_part(parts, entry.new_part_type);
    if (future_merged_part.name != entry.new_part_name)
    {
        throw Exception("Future merged part name " + backQuote(future_merged_part.name) + " differs from part name in log entry: "
            + backQuote(entry.new_part_name), ErrorCodes::BAD_DATA_PART_NAME);
    }
    future_merged_part.updatePath(*this, reserved_space);

    auto table_id = getStorageID();
    MergeList::EntryPtr merge_entry = global_context.getMergeList().insert(table_id.database_name, table_id.table_name, future_merged_part);

    Transaction transaction(*this);
    MutableDataPartPtr part;

    Stopwatch stopwatch;

    auto write_part_log = [&] (const ExecutionStatus & execution_status)
    {
        writePartLog(
            PartLogElement::MERGE_PARTS, execution_status, stopwatch.elapsed(),
            entry.new_part_name, part, parts, merge_entry.get());
    };

    try
    {
        part = merger_mutator.mergePartsToTemporaryPart(
            future_merged_part, metadata_snapshot, *merge_entry,
            table_lock, entry.create_time, reserved_space, entry.deduplicate,
            entry.force_ttl);

        merger_mutator.renameMergedTemporaryPart(part, parts, &transaction);

        try
        {
            checkPartChecksumsAndCommit(transaction, part);
        }
        catch (const Exception & e)
        {
            if (MergeTreeDataPartChecksums::isBadChecksumsErrorCode(e.code()))
            {
                transaction.rollback();

                ProfileEvents::increment(ProfileEvents::DataAfterMergeDiffersFromReplica);

                LOG_ERROR(log, "{}. Data after merge is not byte-identical to data on another replicas. There could be several reasons: 1. Using newer version of compression library after server update. 2. Using another compression method. 3. Non-deterministic compression algorithm (highly unlikely). 4. Non-deterministic merge algorithm due to logical error in code. 5. Data corruption in memory due to bug in code. 6. Data corruption in memory due to hardware issue. 7. Manual modification of source data after server startup. 8. Manual modification of checksums stored in ZooKeeper. 9. Part format related settings like 'enable_mixed_granularity_parts' are different on different replicas. We will download merged part from replica to force byte-identical result.", getCurrentExceptionMessage(false));

                write_part_log(ExecutionStatus::fromCurrentException());

                tryRemovePartImmediately(std::move(part));
                /// No need to delete the part from ZK because we can be sure that the commit transaction
                /// didn't go through.

                return false;
            }

            throw;
        }

        /** Removing old parts from ZK and from the disk is delayed - see ReplicatedMergeTreeCleanupThread, clearOldParts.
          */

        /** With `ZSESSIONEXPIRED` or `ZOPERATIONTIMEOUT`, we can inadvertently roll back local changes to the parts.
          * This is not a problem, because in this case the merge will remain in the queue, and we will try again.
          */
        merge_selecting_task->schedule();
        ProfileEvents::increment(ProfileEvents::ReplicatedPartMerges);

        write_part_log({});

        return true;
    }
    catch (...)
    {
        write_part_log(ExecutionStatus::fromCurrentException());
        throw;
    }
}

bool StorageReplicatedMergeTree::tryExecutePartMutation(const StorageReplicatedMergeTree::LogEntry & entry)
{
    const String & source_part_name = entry.source_parts.at(0);
    const auto storage_settings_ptr = getSettings();
    LOG_TRACE(log, "Executing log entry to mutate part {} to {}", source_part_name, entry.new_part_name);

    DataPartPtr source_part = getActiveContainingPart(source_part_name);
    if (!source_part)
    {
        LOG_DEBUG(log, "Source part {} for {} is not ready; will try to fetch it instead", source_part_name, entry.new_part_name);
        return false;
    }

    if (source_part->name != source_part_name)
    {
        throw Exception("Part " + source_part_name + " is covered by " + source_part->name
            + " but should be mutated to " + entry.new_part_name + ". This is a bug.",
            ErrorCodes::LOGICAL_ERROR);
    }

    /// TODO - some better heuristic?
    size_t estimated_space_for_result = MergeTreeDataMergerMutator::estimateNeededDiskSpace({source_part});

    if (entry.create_time + storage_settings_ptr->prefer_fetch_merged_part_time_threshold.totalSeconds() <= time(nullptr)
        && estimated_space_for_result >= storage_settings_ptr->prefer_fetch_merged_part_size_threshold)
    {
        /// If entry is old enough, and have enough size, and some replica has the desired part,
        /// then prefer fetching from replica.
        String replica = findReplicaHavingPart(entry.new_part_name, true);    /// NOTE excessive ZK requests for same data later, may remove.
        if (!replica.empty())
        {
            LOG_DEBUG(log, "Prefer to fetch {} from replica {}", entry.new_part_name, replica);
            return false;
        }
    }


    MergeTreePartInfo new_part_info = MergeTreePartInfo::fromPartName(
        entry.new_part_name, format_version);
    MutationCommands commands = queue.getMutationCommands(source_part, new_part_info.mutation);

    /// Once we mutate part, we must reserve space on the same disk, because mutations can possibly create hardlinks.
    /// Can throw an exception.
    ReservationPtr reserved_space = reserveSpace(estimated_space_for_result, source_part->volume);

    auto table_lock = lockForShare(
            RWLockImpl::NO_QUERY, storage_settings_ptr->lock_acquire_timeout_for_background_operations);
    StorageMetadataPtr metadata_snapshot = getInMemoryMetadataPtr();

    MutableDataPartPtr new_part;
    Transaction transaction(*this);

    FutureMergedMutatedPart future_mutated_part;
    future_mutated_part.parts.push_back(source_part);
    future_mutated_part.part_info = new_part_info;
    future_mutated_part.name = entry.new_part_name;
    future_mutated_part.updatePath(*this, reserved_space);
    future_mutated_part.type = source_part->getType();

    auto table_id = getStorageID();
    MergeList::EntryPtr merge_entry = global_context.getMergeList().insert(
        table_id.database_name, table_id.table_name, future_mutated_part);

    Stopwatch stopwatch;

    auto write_part_log = [&] (const ExecutionStatus & execution_status)
    {
        writePartLog(
            PartLogElement::MUTATE_PART, execution_status, stopwatch.elapsed(),
            entry.new_part_name, new_part, future_mutated_part.parts, merge_entry.get());
    };

    try
    {
        new_part = merger_mutator.mutatePartToTemporaryPart(
            future_mutated_part, metadata_snapshot, commands, *merge_entry,
            entry.create_time, global_context, reserved_space, table_lock);
        renameTempPartAndReplace(new_part, nullptr, &transaction);

        try
        {
            checkPartChecksumsAndCommit(transaction, new_part);
        }
        catch (const Exception & e)
        {
            if (MergeTreeDataPartChecksums::isBadChecksumsErrorCode(e.code()))
            {
                transaction.rollback();

                ProfileEvents::increment(ProfileEvents::DataAfterMutationDiffersFromReplica);

                LOG_ERROR(log, "{}. Data after mutation is not byte-identical to data on another replicas. We will download merged part from replica to force byte-identical result.", getCurrentExceptionMessage(false));

                write_part_log(ExecutionStatus::fromCurrentException());

                tryRemovePartImmediately(std::move(new_part));
                /// No need to delete the part from ZK because we can be sure that the commit transaction
                /// didn't go through.

                return false;
            }

            throw;
        }

        /** With `ZSESSIONEXPIRED` or `ZOPERATIONTIMEOUT`, we can inadvertently roll back local changes to the parts.
          * This is not a problem, because in this case the entry will remain in the queue, and we will try again.
          */
        merge_selecting_task->schedule();
        ProfileEvents::increment(ProfileEvents::ReplicatedPartMutations);
        write_part_log({});

        return true;
    }
    catch (...)
    {
        write_part_log(ExecutionStatus::fromCurrentException());
        throw;
    }
}


bool StorageReplicatedMergeTree::executeFetch(LogEntry & entry)
{
    /// Looking for covering part. After that entry.actual_new_part_name may be filled.
    String replica = findReplicaHavingCoveringPart(entry, true);
    const auto storage_settings_ptr = getSettings();

    static std::atomic_uint total_fetches {0};
    if (storage_settings_ptr->replicated_max_parallel_fetches && total_fetches >= storage_settings_ptr->replicated_max_parallel_fetches)
    {
        throw Exception("Too many total fetches from replicas, maximum: " + storage_settings_ptr->replicated_max_parallel_fetches.toString(),
            ErrorCodes::TOO_MANY_FETCHES);
    }

    ++total_fetches;
    SCOPE_EXIT({--total_fetches;});

    if (storage_settings_ptr->replicated_max_parallel_fetches_for_table
        && current_table_fetches >= storage_settings_ptr->replicated_max_parallel_fetches_for_table)
    {
        throw Exception("Too many fetches from replicas for table, maximum: " + storage_settings_ptr->replicated_max_parallel_fetches_for_table.toString(),
            ErrorCodes::TOO_MANY_FETCHES);
    }

    ++current_table_fetches;
    SCOPE_EXIT({--current_table_fetches;});

    try
    {
        if (replica.empty())
        {
            /** If a part is to be written with a quorum and the quorum is not reached yet,
              *  then (due to the fact that a part is impossible to download right now),
              *  the quorum entry should be considered unsuccessful.
              * TODO Complex code, extract separately.
              */
            if (entry.quorum)
            {
                if (entry.type != LogEntry::GET_PART)
                    throw Exception("Logical error: log entry with quorum but type is not GET_PART", ErrorCodes::LOGICAL_ERROR);

                LOG_DEBUG(log, "No active replica has part {} which needs to be written with quorum. Will try to mark that quorum as failed.", entry.new_part_name);

                /** Atomically:
                  * - if replicas do not become active;
                  * - if there is a `quorum` node with this part;
                  * - delete `quorum` node;
                  * - add a part to the list `quorum/failed_parts`;
                  * - if the part is not already removed from the list for deduplication `blocks/block_num`, then delete it;
                  *
                  * If something changes, then we will nothing - we'll get here again next time.
                  */

                /** We collect the `host` node versions from the replicas.
                  * When the replica becomes active, it changes the value of host in the same transaction (with the creation of `is_active`).
                  * This will ensure that the replicas do not become active.
                  */

                auto zookeeper = getZooKeeper();

                Strings replicas = zookeeper->getChildren(zookeeper_path + "/replicas");

                Coordination::Requests ops;

                for (const auto & path_part : replicas)
                {
                    Coordination::Stat stat;
                    String path = zookeeper_path + "/replicas/" + path_part + "/host";
                    zookeeper->get(path, &stat);
                    ops.emplace_back(zkutil::makeCheckRequest(path, stat.version));
                }

                /// We verify that while we were collecting versions, the replica with the necessary part did not come alive.
                replica = findReplicaHavingPart(entry.new_part_name, true);

                /// Also during this time a completely new replica could be created.
                /// But if a part does not appear on the old, then it can not be on the new one either.

                if (replica.empty())
                {
                    Coordination::Stat quorum_stat;
                    String quorum_path = zookeeper_path + "/quorum/status";
                    String quorum_str = zookeeper->get(quorum_path, &quorum_stat);
                    ReplicatedMergeTreeQuorumEntry quorum_entry;
                    quorum_entry.fromString(quorum_str);

                    if (quorum_entry.part_name == entry.new_part_name)
                    {
                        ops.emplace_back(zkutil::makeRemoveRequest(quorum_path, quorum_stat.version));

                        auto part_info = MergeTreePartInfo::fromPartName(entry.new_part_name, format_version);

                        if (part_info.min_block != part_info.max_block)
                            throw Exception("Logical error: log entry with quorum for part covering more than one block number",
                                ErrorCodes::LOGICAL_ERROR);

                        ops.emplace_back(zkutil::makeCreateRequest(
                            zookeeper_path + "/quorum/failed_parts/" + entry.new_part_name,
                            "",
                            zkutil::CreateMode::Persistent));

                        /// Deleting from `blocks`.
                        if (!entry.block_id.empty() && zookeeper->exists(zookeeper_path + "/blocks/" + entry.block_id))
                            ops.emplace_back(zkutil::makeRemoveRequest(zookeeper_path + "/blocks/" + entry.block_id, -1));

                        Coordination::Responses responses;
                        auto code = zookeeper->tryMulti(ops, responses);

                        if (code == Coordination::Error::ZOK)
                        {
                            LOG_DEBUG(log, "Marked quorum for part {} as failed.", entry.new_part_name);
                            queue.removeFromVirtualParts(part_info);
                            return true;
                        }
                        else if (code == Coordination::Error::ZBADVERSION || code == Coordination::Error::ZNONODE || code == Coordination::Error::ZNODEEXISTS)
                        {
                            LOG_DEBUG(log, "State was changed or isn't expected when trying to mark quorum for part {} as failed. Code: {}", entry.new_part_name, Coordination::errorMessage(code));
                        }
                        else
                            throw Coordination::Exception(code);
                    }
                    else
                    {
                        LOG_WARNING(log, "No active replica has part {}, but that part needs quorum and /quorum/status contains entry about another part {}. It means that part was successfully written to {} replicas, but then all of them goes offline. Or it is a bug.", entry.new_part_name, quorum_entry.part_name, entry.quorum);
                    }
                }
            }

            if (replica.empty())
            {
                ProfileEvents::increment(ProfileEvents::ReplicatedPartFailedFetches);
                throw Exception("No active replica has part " + entry.new_part_name + " or covering part", ErrorCodes::NO_REPLICA_HAS_PART);
            }
        }

        try
        {
            String part_name = entry.actual_new_part_name.empty() ? entry.new_part_name : entry.actual_new_part_name;
            if (!fetchPart(part_name, zookeeper_path + "/replicas/" + replica, false, entry.quorum))
                return false;
        }
        catch (Exception & e)
        {
            /// No stacktrace, just log message
            if (e.code() == ErrorCodes::RECEIVED_ERROR_TOO_MANY_REQUESTS)
                e.addMessage("Too busy replica. Will try later.");
            throw;
        }

        if (entry.type == LogEntry::MERGE_PARTS)
            ProfileEvents::increment(ProfileEvents::ReplicatedPartFetchesOfMerged);
    }
    catch (...)
    {
        /** If we can not download the part we need for some merge, it's better not to try to get other parts for this merge,
          * but try to get already merged part. To do this, move the action to get the remaining parts
          * for this merge at the end of the queue.
          */
        try
        {
            auto parts_for_merge = queue.moveSiblingPartsForMergeToEndOfQueue(entry.new_part_name);

            if (!parts_for_merge.empty() && replica.empty())
            {
                LOG_INFO(log, "No active replica has part {}. Will fetch merged part instead.", entry.new_part_name);
                return false;
            }

            /** If no active replica has a part, and there is no merge in the queue with its participation,
              * check to see if any (active or inactive) replica has such a part or covering it.
              */
            if (replica.empty())
                enqueuePartForCheck(entry.new_part_name);
        }
        catch (...)
        {
            tryLogCurrentException(log, __PRETTY_FUNCTION__);
        }

        throw;
    }

    return true;
}


void StorageReplicatedMergeTree::executeDropRange(const LogEntry & entry)
{
    auto drop_range_info = MergeTreePartInfo::fromPartName(entry.new_part_name, format_version);
    queue.removePartProducingOpsInRange(getZooKeeper(), drop_range_info, entry);

    if (entry.detach)
        LOG_DEBUG(log, "Detaching parts.");
    else
        LOG_DEBUG(log, "Removing parts.");

    /// Delete the parts contained in the range to be deleted.
    /// It's important that no old parts remain (after the merge), because otherwise,
    ///  after adding a new replica, this new replica downloads them, but does not delete them.
    /// And, if you do not, the parts will come to life after the server is restarted.
    /// Therefore, we use all data parts.

    DataPartsVector parts_to_remove;
    {
        auto data_parts_lock = lockParts();
        parts_to_remove = removePartsInRangeFromWorkingSet(drop_range_info, true, true, data_parts_lock);
    }

    if (entry.detach)
    {
        /// If DETACH clone parts to detached/ directory
        for (const auto & part : parts_to_remove)
        {
            LOG_INFO(log, "Detaching {}", part->relative_path);
            part->makeCloneInDetached("");
        }
    }

    /// Forcibly remove parts from ZooKeeper
    tryRemovePartsFromZooKeeperWithRetries(parts_to_remove);

    if (entry.detach)
        LOG_DEBUG(log, "Detached {} parts inside {}.", parts_to_remove.size(), entry.new_part_name);
    else
        LOG_DEBUG(log, "Removed {} parts inside {}.", parts_to_remove.size(), entry.new_part_name);

    /// We want to remove dropped parts from disk as soon as possible
    /// To be removed a partition should have zero refcount, therefore call the cleanup thread at exit
    parts_to_remove.clear();
    cleanup_thread.wakeup();
}


bool StorageReplicatedMergeTree::executeReplaceRange(const LogEntry & entry)
{
    Stopwatch watch;
    auto & entry_replace = *entry.replace_range_entry;

    MergeTreePartInfo drop_range = MergeTreePartInfo::fromPartName(entry_replace.drop_range_part_name, format_version);
    /// Range with only one block has special meaning ATTACH PARTITION
    bool replace = drop_range.getBlocksCount() > 1;

    queue.removePartProducingOpsInRange(getZooKeeper(), drop_range, entry);

    struct PartDescription
    {
        PartDescription(size_t index_, const String & src_part_name_, const String & new_part_name_, const String & checksum_hex_,
                        MergeTreeDataFormatVersion format_version)
            : index(index_),
            src_part_name(src_part_name_), src_part_info(MergeTreePartInfo::fromPartName(src_part_name_, format_version)),
            new_part_name(new_part_name_), new_part_info(MergeTreePartInfo::fromPartName(new_part_name_, format_version)),
            checksum_hex(checksum_hex_) {}

        size_t index; // in log entry arrays
        String src_part_name;
        MergeTreePartInfo src_part_info;
        String new_part_name;
        MergeTreePartInfo new_part_info;
        String checksum_hex;

        /// Part which will be committed
        MutableDataPartPtr res_part;

        /// We could find a covering part
        MergeTreePartInfo found_new_part_info;
        String found_new_part_name;

        /// Hold pointer to part in source table if will clone it from local table
        DataPartPtr src_table_part;

        /// A replica that will be used to fetch part
        String replica;
    };

    using PartDescriptionPtr = std::shared_ptr<PartDescription>;
    using PartDescriptions = std::vector<PartDescriptionPtr>;

    PartDescriptions all_parts;
    PartDescriptions parts_to_add;
    DataPartsVector parts_to_remove;

    auto table_lock_holder_dst_table = lockForShare(
            RWLockImpl::NO_QUERY, getSettings()->lock_acquire_timeout_for_background_operations);
    auto dst_metadata_snapshot = getInMemoryMetadataPtr();

    for (size_t i = 0; i < entry_replace.new_part_names.size(); ++i)
    {
        all_parts.emplace_back(std::make_shared<PartDescription>(i,
            entry_replace.src_part_names.at(i),
            entry_replace.new_part_names.at(i),
            entry_replace.part_names_checksums.at(i),
            format_version));
    }

    /// What parts we should add? Or we have already added all required parts (we an replica-initializer)
    {
        auto data_parts_lock = lockParts();

        for (const PartDescriptionPtr & part_desc : all_parts)
        {
            if (!getActiveContainingPart(part_desc->new_part_info, MergeTreeDataPartState::Committed, data_parts_lock))
                parts_to_add.emplace_back(part_desc);
        }

        if (parts_to_add.empty() && replace)
            parts_to_remove = removePartsInRangeFromWorkingSet(drop_range, true, false, data_parts_lock);
    }

    if (parts_to_add.empty())
    {
        LOG_INFO(log, "All parts from REPLACE PARTITION command have been already attached");
        tryRemovePartsFromZooKeeperWithRetries(parts_to_remove);
        return true;
    }

    if (parts_to_add.size() < all_parts.size())
    {
        LOG_WARNING(log, "Some (but not all) parts from REPLACE PARTITION command already exist. REPLACE PARTITION will not be atomic.");
    }

    StoragePtr source_table;
    TableLockHolder table_lock_holder_src_table;
    StorageID source_table_id{entry_replace.from_database, entry_replace.from_table};

    auto clone_data_parts_from_source_table = [&] () -> size_t
    {
        source_table = DatabaseCatalog::instance().tryGetTable(source_table_id, global_context);
        if (!source_table)
        {
            LOG_DEBUG(log, "Can't use {} as source table for REPLACE PARTITION command. It does not exist.", source_table_id.getNameForLogs());
            return 0;
        }

        auto src_metadata_snapshot = source_table->getInMemoryMetadataPtr();
        MergeTreeData * src_data = nullptr;
        try
        {
            src_data = &checkStructureAndGetMergeTreeData(source_table, src_metadata_snapshot, dst_metadata_snapshot);
        }
        catch (Exception &)
        {
            LOG_INFO(log, "Can't use {} as source table for REPLACE PARTITION command. Will fetch all parts. Reason: {}", source_table_id.getNameForLogs(), getCurrentExceptionMessage(false));
            return 0;
        }

        table_lock_holder_src_table = source_table->lockForShare(
                RWLockImpl::NO_QUERY, getSettings()->lock_acquire_timeout_for_background_operations);

        DataPartStates valid_states{
            MergeTreeDataPartState::PreCommitted, MergeTreeDataPartState::Committed, MergeTreeDataPartState::Outdated};

        size_t num_clonable_parts = 0;
        for (PartDescriptionPtr & part_desc : parts_to_add)
        {
            auto src_part = src_data->getPartIfExists(part_desc->src_part_info, valid_states);
            if (!src_part)
            {
                LOG_DEBUG(log, "There is no part {} in {}", part_desc->src_part_name, source_table_id.getNameForLogs());
                continue;
            }

            String checksum_hex  = src_part->checksums.getTotalChecksumHex();

            if (checksum_hex != part_desc->checksum_hex)
            {
                LOG_DEBUG(log, "Part {} of {} has inappropriate checksum", part_desc->src_part_name, source_table_id.getNameForLogs());
                /// TODO: check version
                continue;
            }

            part_desc->found_new_part_name = part_desc->new_part_name;
            part_desc->found_new_part_info = part_desc->new_part_info;
            part_desc->src_table_part = src_part;

            ++num_clonable_parts;
        }

        return num_clonable_parts;
    };

    size_t num_clonable_parts = clone_data_parts_from_source_table();
    LOG_DEBUG(log, "Found {} parts that could be cloned (of {} required parts)", num_clonable_parts, parts_to_add.size());

    ActiveDataPartSet adding_parts_active_set(format_version);
    std::unordered_map<String, PartDescriptionPtr> part_name_to_desc;

    for (PartDescriptionPtr & part_desc : parts_to_add)
    {
        if (part_desc->src_table_part)
        {
            /// It is clonable part
            adding_parts_active_set.add(part_desc->new_part_name);
            part_name_to_desc.emplace(part_desc->new_part_name, part_desc);
            continue;
        }

        /// Firstly, try find exact part to produce more accurate part set
        String replica = findReplicaHavingPart(part_desc->new_part_name, true);
        String found_part_name;
        /// TODO: check version

        if (replica.empty())
        {
            LOG_DEBUG(log, "Part {} is not found on remote replicas", part_desc->new_part_name);

            /// Fallback to covering part
            replica = findReplicaHavingCoveringPart(part_desc->new_part_name, true, found_part_name);

            if (replica.empty())
            {
                /// It is not fail, since adjacent parts could cover current part
                LOG_DEBUG(log, "Parts covering {} are not found on remote replicas", part_desc->new_part_name);
                continue;
            }
        }
        else
        {
            found_part_name = part_desc->new_part_name;
        }

        part_desc->found_new_part_name = found_part_name;
        part_desc->found_new_part_info = MergeTreePartInfo::fromPartName(found_part_name, format_version);
        part_desc->replica = replica;

        adding_parts_active_set.add(part_desc->found_new_part_name);
        part_name_to_desc.emplace(part_desc->found_new_part_name, part_desc);
    }

    /// Check that we could cover whole range
    for (PartDescriptionPtr & part_desc : parts_to_add)
    {
        if (adding_parts_active_set.getContainingPart(part_desc->new_part_info).empty())
        {
            throw Exception("Not found part " + part_desc->new_part_name +
                            " (or part covering it) neither source table neither remote replicas" , ErrorCodes::NO_REPLICA_HAS_PART);
        }
    }

    /// Filter covered parts
    PartDescriptions final_parts;
    {
        Strings final_part_names = adding_parts_active_set.getParts();

        for (const String & final_part_name : final_part_names)
        {
            auto part_desc = part_name_to_desc[final_part_name];
            if (!part_desc)
                throw Exception("There is no final part " + final_part_name + ". This is a bug", ErrorCodes::LOGICAL_ERROR);

            final_parts.emplace_back(part_desc);

            if (final_parts.size() > 1)
            {
                auto & prev = *final_parts[final_parts.size() - 2];
                auto & curr = *final_parts[final_parts.size() - 1];

                if (!prev.found_new_part_info.isDisjoint(curr.found_new_part_info))
                {
                    throw Exception("Intersected final parts detected: " + prev.found_new_part_name
                        + " and " + curr.found_new_part_name + ". It should be investigated.", ErrorCodes::INCORRECT_DATA);
                }
            }
        }
    }

    static const String TMP_PREFIX = "tmp_replace_from_";

    auto obtain_part = [&] (PartDescriptionPtr & part_desc)
    {
        if (part_desc->src_table_part)
        {

            if (part_desc->checksum_hex != part_desc->src_table_part->checksums.getTotalChecksumHex())
                throw Exception("Checksums of " + part_desc->src_table_part->name + " is suddenly changed", ErrorCodes::UNFINISHED);

            part_desc->res_part = cloneAndLoadDataPartOnSameDisk(
                part_desc->src_table_part, TMP_PREFIX + "clone_", part_desc->new_part_info);
        }
        else if (!part_desc->replica.empty())
        {
            String source_replica_path = zookeeper_path + "/replicas/" + part_desc->replica;
            ReplicatedMergeTreeAddress address(getZooKeeper()->get(source_replica_path + "/host"));
            auto timeouts = ConnectionTimeouts::getHTTPTimeouts(global_context);
            auto [user, password] = global_context.getInterserverCredentials();
            String interserver_scheme = global_context.getInterserverScheme();

            if (interserver_scheme != address.scheme)
                throw Exception("Interserver schemas are different '" + interserver_scheme + "' != '" + address.scheme + "', can't fetch part from " + address.host, ErrorCodes::LOGICAL_ERROR);

            part_desc->res_part = fetcher.fetchPart(part_desc->found_new_part_name, source_replica_path,
                address.host, address.replication_port, timeouts, user, password, interserver_scheme, false, TMP_PREFIX + "fetch_");

            /// TODO: check columns_version of fetched part

            ProfileEvents::increment(ProfileEvents::ReplicatedPartFetches);
        }
        else
            throw Exception("There is no receipt to produce part " + part_desc->new_part_name + ". This is bug", ErrorCodes::LOGICAL_ERROR);
    };

    /// Download or clone parts
    /// TODO: make it in parallel
    for (PartDescriptionPtr & part_desc : final_parts)
        obtain_part(part_desc);

    MutableDataPartsVector res_parts;
    for (PartDescriptionPtr & part_desc : final_parts)
        res_parts.emplace_back(part_desc->res_part);

    try
    {
        /// Commit parts
        auto zookeeper = getZooKeeper();
        Transaction transaction(*this);

        Coordination::Requests ops;
        for (PartDescriptionPtr & part_desc : final_parts)
        {
            renameTempPartAndReplace(part_desc->res_part, nullptr, &transaction);
            getCommitPartOps(ops, part_desc->res_part);

            if (ops.size() > zkutil::MULTI_BATCH_SIZE)
            {
                zookeeper->multi(ops);
                ops.clear();
            }
        }

        if (!ops.empty())
            zookeeper->multi(ops);

        {
            auto data_parts_lock = lockParts();

            transaction.commit(&data_parts_lock);
            if (replace)
                parts_to_remove = removePartsInRangeFromWorkingSet(drop_range, true, false, data_parts_lock);
        }

        PartLog::addNewParts(global_context, res_parts, watch.elapsed());
    }
    catch (...)
    {
        PartLog::addNewParts(global_context, res_parts, watch.elapsed(), ExecutionStatus::fromCurrentException());
        throw;
    }

    tryRemovePartsFromZooKeeperWithRetries(parts_to_remove);
    res_parts.clear();
    parts_to_remove.clear();
    cleanup_thread.wakeup();

    return true;
}


void StorageReplicatedMergeTree::cloneReplica(const String & source_replica, Coordination::Stat source_is_lost_stat, zkutil::ZooKeeperPtr & zookeeper)
{
    LOG_INFO(log, "Will mimic {}", source_replica);

    String source_path = zookeeper_path + "/replicas/" + source_replica;

    /** TODO: it will be deleted! (It is only to support old version of CH server).
      * In current code, the replica is created in single transaction.
      * If the reference/master replica is not yet fully created, let's wait.
      */
    while (!zookeeper->exists(source_path + "/columns"))
    {
        LOG_INFO(log, "Waiting for replica {} to be fully created", source_path);

        zkutil::EventPtr event = std::make_shared<Poco::Event>();
        if (zookeeper->exists(source_path + "/columns", nullptr, event))
        {
            LOG_WARNING(log, "Oops, a watch has leaked");
            break;
        }

        event->wait();
    }

    /// The order of the following three actions is important.

    Strings source_queue_names;
    /// We are trying to get consistent /log_pointer and /queue state. Otherwise
    /// we can possibly duplicate entries in queue of cloned replica.
    while (true)
    {
        Coordination::Stat log_pointer_stat;
        String raw_log_pointer = zookeeper->get(source_path + "/log_pointer", &log_pointer_stat);

        Coordination::Requests ops;
        ops.push_back(zkutil::makeSetRequest(replica_path + "/log_pointer", raw_log_pointer, -1));

        /// For support old versions CH.
        if (source_is_lost_stat.version == -1)
        {
            /// We check that it was not suddenly upgraded to new version.
            /// Otherwise it can be upgraded and instantly become lost, but we cannot notice that.
            ops.push_back(zkutil::makeCreateRequest(source_path + "/is_lost", "0", zkutil::CreateMode::Persistent));
            ops.push_back(zkutil::makeRemoveRequest(source_path + "/is_lost", -1));
        }
        else /// The replica we clone should not suddenly become lost.
            ops.push_back(zkutil::makeCheckRequest(source_path + "/is_lost", source_is_lost_stat.version));

        Coordination::Responses responses;

        /// Let's remember the queue of the reference/master replica.
        source_queue_names = zookeeper->getChildren(source_path + "/queue");

        /// Check that our log pointer didn't changed while we read queue entries
        ops.push_back(zkutil::makeCheckRequest(source_path + "/log_pointer", log_pointer_stat.version));

        auto rc = zookeeper->tryMulti(ops, responses);

        if (rc == Coordination::Error::ZOK)
        {
            break;
        }
        else if (rc == Coordination::Error::ZNODEEXISTS)
        {
            throw Exception(
                "Can not clone replica, because the " + source_replica + " updated to new ClickHouse version",
                ErrorCodes::REPLICA_STATUS_CHANGED);
        }
        else if (responses[1]->error == Coordination::Error::ZBADVERSION)
        {
            /// If is_lost node version changed than source replica also lost,
            /// so we cannot clone from it.
            throw Exception(
                "Can not clone replica, because the " + source_replica + " became lost", ErrorCodes::REPLICA_STATUS_CHANGED);
        }
        else if (responses.back()->error == Coordination::Error::ZBADVERSION)
        {
            /// If source replica's log_pointer changed than we probably read
            /// stale state of /queue and have to try one more time.
            LOG_WARNING(log, "Log pointer of source replica {} changed while we loading queue nodes. Will retry.", source_replica);
            continue;
        }
        else
        {
            zkutil::KeeperMultiException::check(rc, ops, responses);
        }
    }

    std::sort(source_queue_names.begin(), source_queue_names.end());

    Strings source_queue;
    for (const String & entry_name : source_queue_names)
    {
        String entry;
        if (!zookeeper->tryGet(source_path + "/queue/" + entry_name, entry))
            continue;
        source_queue.push_back(entry);
    }

    /// Add to the queue jobs to receive all the active parts that the reference/master replica has.
    Strings source_replica_parts = zookeeper->getChildren(source_path + "/parts");
    ActiveDataPartSet active_parts_set(format_version, source_replica_parts);

    Strings active_parts = active_parts_set.getParts();

    /// Remove local parts if source replica does not have them, because such parts will never be fetched by other replicas.
    Strings local_parts_in_zk = zookeeper->getChildren(replica_path + "/parts");
    Strings parts_to_remove_from_zk;
    for (const auto & part : local_parts_in_zk)
    {
        if (active_parts_set.getContainingPart(part).empty())
        {
            queue.remove(zookeeper, part);
            parts_to_remove_from_zk.emplace_back(part);
            LOG_WARNING(log, "Source replica does not have part {}. Removing it from ZooKeeper.", part);
        }
    }
    tryRemovePartsFromZooKeeperWithRetries(parts_to_remove_from_zk);

    auto local_active_parts = getDataParts();
    DataPartsVector parts_to_remove_from_working_set;
    for (const auto & part : local_active_parts)
    {
        if (active_parts_set.getContainingPart(part->name).empty())
        {
            parts_to_remove_from_working_set.emplace_back(part);
            LOG_WARNING(log, "Source replica does not have part {}. Removing it from working set.", part->name);
        }
    }
    removePartsFromWorkingSet(parts_to_remove_from_working_set, true);

    for (const String & name : active_parts)
    {
        LogEntry log_entry;
        log_entry.type = LogEntry::GET_PART;
        log_entry.source_replica = "";
        log_entry.new_part_name = name;
        log_entry.create_time = tryGetPartCreateTime(zookeeper, source_path, name);

        zookeeper->create(replica_path + "/queue/queue-", log_entry.toString(), zkutil::CreateMode::PersistentSequential);
    }

    LOG_DEBUG(log, "Queued {} parts to be fetched", active_parts.size());

    /// Add content of the reference/master replica queue to the queue.
    for (const String & entry : source_queue)
    {
        zookeeper->create(replica_path + "/queue/queue-", entry, zkutil::CreateMode::PersistentSequential);
    }

    LOG_DEBUG(log, "Copied {} queue entries", source_queue.size());
}


void StorageReplicatedMergeTree::cloneReplicaIfNeeded(zkutil::ZooKeeperPtr zookeeper)
{
    String res;
    if (zookeeper->tryGet(replica_path + "/is_lost", res))
    {
        if (res == "0")
            return;
    }
    else
    {
        /// Replica was created by old version of CH, so me must create "/is_lost".
        /// Note that in old version of CH there was no "lost" replicas possible.
        zookeeper->create(replica_path + "/is_lost", "0", zkutil::CreateMode::Persistent);
        return;
    }

    /// is_lost is "1": it means that we are in repair mode.

    String source_replica;
    Coordination::Stat source_is_lost_stat;
    source_is_lost_stat.version = -1;

    for (const String & source_replica_name : zookeeper->getChildren(zookeeper_path + "/replicas"))
    {
        String source_replica_path = zookeeper_path + "/replicas/" + source_replica_name;

        /// Do not clone from myself.
        if (source_replica_path != replica_path)
        {
            /// Do not clone from lost replicas.
            String source_replica_is_lost_value;
            if (!zookeeper->tryGet(source_replica_path + "/is_lost", source_replica_is_lost_value, &source_is_lost_stat)
                || source_replica_is_lost_value == "0")
            {
                source_replica = source_replica_name;
                break;
            }
        }
    }

    if (source_replica.empty())
        throw Exception("All replicas are lost", ErrorCodes::ALL_REPLICAS_LOST);

    /// Clear obsolete queue that we no longer need.
    zookeeper->removeChildren(replica_path + "/queue");

    /// Will do repair from the selected replica.
    cloneReplica(source_replica, source_is_lost_stat, zookeeper);
    /// If repair fails to whatever reason, the exception is thrown, is_lost will remain "1" and the replica will be repaired later.

    /// If replica is repaired successfully, we remove is_lost flag.
    zookeeper->set(replica_path + "/is_lost", "0");
}


void StorageReplicatedMergeTree::queueUpdatingTask()
{
    if (!queue_update_in_progress)
    {
        last_queue_update_start_time.store(time(nullptr));
        queue_update_in_progress = true;
    }
    try
    {
        queue.pullLogsToQueue(getZooKeeper(), queue_updating_task->getWatchCallback());
        last_queue_update_finish_time.store(time(nullptr));
        queue_update_in_progress = false;
    }
    catch (const Coordination::Exception & e)
    {
        tryLogCurrentException(log, __PRETTY_FUNCTION__);

        if (e.code == Coordination::Error::ZSESSIONEXPIRED)
        {
            restarting_thread.wakeup();
            return;
        }

        queue_updating_task->scheduleAfter(QUEUE_UPDATE_ERROR_SLEEP_MS);
    }
    catch (...)
    {
        tryLogCurrentException(log, __PRETTY_FUNCTION__);
        queue_updating_task->scheduleAfter(QUEUE_UPDATE_ERROR_SLEEP_MS);
    }
}


void StorageReplicatedMergeTree::mutationsUpdatingTask()
{
    try
    {
        queue.updateMutations(getZooKeeper(), mutations_updating_task->getWatchCallback());
    }
    catch (const Coordination::Exception & e)
    {
        tryLogCurrentException(log, __PRETTY_FUNCTION__);

        if (e.code == Coordination::Error::ZSESSIONEXPIRED)
            return;

        mutations_updating_task->scheduleAfter(QUEUE_UPDATE_ERROR_SLEEP_MS);
    }
    catch (...)
    {
        tryLogCurrentException(log, __PRETTY_FUNCTION__);
        mutations_updating_task->scheduleAfter(QUEUE_UPDATE_ERROR_SLEEP_MS);
    }
}


BackgroundProcessingPoolTaskResult StorageReplicatedMergeTree::queueTask()
{
    /// If replication queue is stopped exit immediately as we successfully executed the task
    if (queue.actions_blocker.isCancelled())
    {
        std::this_thread::sleep_for(std::chrono::milliseconds(5));
        return BackgroundProcessingPoolTaskResult::SUCCESS;
    }

    /// This object will mark the element of the queue as running.
    ReplicatedMergeTreeQueue::SelectedEntry selected;

    try
    {
        selected = queue.selectEntryToProcess(merger_mutator, *this);
    }
    catch (...)
    {
        tryLogCurrentException(log, __PRETTY_FUNCTION__);
    }

    LogEntryPtr & entry = selected.first;

    if (!entry)
        return BackgroundProcessingPoolTaskResult::NOTHING_TO_DO;

    time_t prev_attempt_time = entry->last_attempt_time;

    bool res = queue.processEntry([this]{ return getZooKeeper(); }, entry, [&](LogEntryPtr & entry_to_process)
    {
        try
        {
            return executeLogEntry(*entry_to_process);
        }
        catch (const Exception & e)
        {
            if (e.code() == ErrorCodes::NO_REPLICA_HAS_PART)
            {
                /// If no one has the right part, probably not all replicas work; We will not write to log with Error level.
                LOG_INFO(log, e.displayText());
            }
            else if (e.code() == ErrorCodes::ABORTED)
            {
                /// Interrupted merge or downloading a part is not an error.
                LOG_INFO(log, e.message());
            }
            else if (e.code() == ErrorCodes::PART_IS_TEMPORARILY_LOCKED)
            {
                /// Part cannot be added temporarily
                LOG_INFO(log, e.displayText());
                cleanup_thread.wakeup();
            }
            else
                tryLogCurrentException(log, __PRETTY_FUNCTION__);

            /** This exception will be written to the queue element, and it can be looked up using `system.replication_queue` table.
              * The thread that performs this action will sleep a few seconds after the exception.
              * See `queue.processEntry` function.
              */
            throw;
        }
        catch (...)
        {
            tryLogCurrentException(log, __PRETTY_FUNCTION__);
            throw;
        }
    });

    /// We will go to sleep if the processing fails and if we have already processed this record recently.
    bool need_sleep = !res && (entry->last_attempt_time - prev_attempt_time < 10);

    /// If there was no exception, you do not need to sleep.
    return need_sleep ? BackgroundProcessingPoolTaskResult::ERROR : BackgroundProcessingPoolTaskResult::SUCCESS;
}


bool StorageReplicatedMergeTree::partIsAssignedToBackgroundOperation(const DataPartPtr & part) const
{
    return queue.isVirtualPart(part);
}

BackgroundProcessingPoolTaskResult StorageReplicatedMergeTree::movePartsTask()
{
    try
    {
        if (!selectPartsAndMove())
            return BackgroundProcessingPoolTaskResult::NOTHING_TO_DO;

        return BackgroundProcessingPoolTaskResult::SUCCESS;
    }
    catch (...)
    {
        tryLogCurrentException(log);
        return BackgroundProcessingPoolTaskResult::ERROR;
    }
}


void StorageReplicatedMergeTree::mergeSelectingTask()
{
    if (!is_leader)
        return;

    const auto storage_settings_ptr = getSettings();
    const bool deduplicate = false; /// TODO: read deduplicate option from table config
    const bool force_ttl = false;

    CreateMergeEntryResult create_result = CreateMergeEntryResult::Other;

    try
    {
        /// We must select parts for merge under merge_selecting_mutex because other threads
        /// (OPTIMIZE queries) can assign new merges.
        std::lock_guard merge_selecting_lock(merge_selecting_mutex);

        auto zookeeper = getZooKeeper();

        ReplicatedMergeTreeMergePredicate merge_pred = queue.getMergePredicate(zookeeper);

        /// If many merges is already queued, then will queue only small enough merges.
        /// Otherwise merge queue could be filled with only large merges,
        /// and in the same time, many small parts could be created and won't be merged.

        auto merges_and_mutations_queued = queue.countMergesAndPartMutations();
        size_t merges_and_mutations_sum = merges_and_mutations_queued.first + merges_and_mutations_queued.second;
        if (merges_and_mutations_sum >= storage_settings_ptr->max_replicated_merges_in_queue)
        {
            LOG_TRACE(log, "Number of queued merges ({}) and part mutations ({})"
                " is greater than max_replicated_merges_in_queue ({}), so won't select new parts to merge or mutate.",
                merges_and_mutations_queued.first,
                merges_and_mutations_queued.second,
                storage_settings_ptr->max_replicated_merges_in_queue);
        }
        else
        {
            UInt64 max_source_parts_size_for_merge = merger_mutator.getMaxSourcePartsSizeForMerge(
                storage_settings_ptr->max_replicated_merges_in_queue, merges_and_mutations_sum);
            UInt64 max_source_part_size_for_mutation = merger_mutator.getMaxSourcePartSizeForMutation();

            FutureMergedMutatedPart future_merged_part;
            if (max_source_parts_size_for_merge > 0 &&
                merger_mutator.selectPartsToMerge(future_merged_part, false, max_source_parts_size_for_merge, merge_pred, nullptr))
            {
                create_result = createLogEntryToMergeParts(zookeeper, future_merged_part.parts,
                    future_merged_part.name, future_merged_part.type, deduplicate, force_ttl, nullptr, merge_pred.getVersion());
            }
            /// If there are many mutations in queue, it may happen, that we cannot enqueue enough merges to merge all new parts
            else if (max_source_part_size_for_mutation > 0 && queue.countMutations() > 0
                     && merges_and_mutations_queued.second < storage_settings_ptr->max_replicated_mutations_in_queue)
            {
                /// Choose a part to mutate.
                DataPartsVector data_parts = getDataPartsVector();
                for (const auto & part : data_parts)
                {
                    if (part->getBytesOnDisk() > max_source_part_size_for_mutation)
                        continue;

                    std::optional<std::pair<Int64, int>> desired_mutation_version = merge_pred.getDesiredMutationVersion(part);
                    if (!desired_mutation_version)
                        continue;

                    create_result = createLogEntryToMutatePart(*part,
                        desired_mutation_version->first, desired_mutation_version->second, merge_pred.getVersion());

                    if (create_result == CreateMergeEntryResult::Ok)
                        break;
                }
            }
        }
    }
    catch (...)
    {
        tryLogCurrentException(log, __PRETTY_FUNCTION__);
    }

    if (!is_leader)
        return;

    if (create_result != CreateMergeEntryResult::Ok
        && create_result != CreateMergeEntryResult::LogUpdated)
    {
        merge_selecting_task->scheduleAfter(MERGE_SELECTING_SLEEP_MS);
    }
    else
    {
        merge_selecting_task->schedule();
    }
}


void StorageReplicatedMergeTree::mutationsFinalizingTask()
{
    bool needs_reschedule = false;

    try
    {
        needs_reschedule = queue.tryFinalizeMutations(getZooKeeper());
    }
    catch (...)
    {
        tryLogCurrentException(log, __PRETTY_FUNCTION__);
        needs_reschedule = true;
    }

    if (needs_reschedule)
    {
        mutations_finalizing_task->scheduleAfter(MUTATIONS_FINALIZING_SLEEP_MS);
    }
    else
    {
        /// Even if no mutations seems to be done or appeared we are trying to
        /// finalize them in background because manual control the launch of
        /// this function is error prone. This can lead to mutations that
        /// processed all the parts but have is_done=0 state for a long time. Or
        /// killed mutations, which are also considered as undone.
        mutations_finalizing_task->scheduleAfter(MUTATIONS_FINALIZING_IDLE_SLEEP_MS);
    }
}


StorageReplicatedMergeTree::CreateMergeEntryResult StorageReplicatedMergeTree::createLogEntryToMergeParts(
    zkutil::ZooKeeperPtr & zookeeper,
    const DataPartsVector & parts,
    const String & merged_name,
    const MergeTreeDataPartType & merged_part_type,
    bool deduplicate,
    bool force_ttl,
    ReplicatedMergeTreeLogEntryData * out_log_entry,
    int32_t log_version)
{
    std::vector<std::future<Coordination::ExistsResponse>> exists_futures;
    exists_futures.reserve(parts.size());
    for (const auto & part : parts)
        exists_futures.emplace_back(zookeeper->asyncExists(replica_path + "/parts/" + part->name));

    bool all_in_zk = true;
    for (size_t i = 0; i < parts.size(); ++i)
    {
        /// If there is no information about part in ZK, we will not merge it.
        if (exists_futures[i].get().error == Coordination::Error::ZNONODE)
        {
            all_in_zk = false;

            const auto & part = parts[i];
            if (part->modification_time + MAX_AGE_OF_LOCAL_PART_THAT_WASNT_ADDED_TO_ZOOKEEPER < time(nullptr))
            {
                LOG_WARNING(log, "Part {} (that was selected for merge) with age {} seconds exists locally but not in ZooKeeper. Won't do merge with that part and will check it.", part->name, (time(nullptr) - part->modification_time));
                enqueuePartForCheck(part->name);
            }
        }
    }

    if (!all_in_zk)
        return CreateMergeEntryResult::MissingPart;

    ReplicatedMergeTreeLogEntryData entry;
    entry.type = LogEntry::MERGE_PARTS;
    entry.source_replica = replica_name;
    entry.new_part_name = merged_name;
    entry.new_part_type = merged_part_type;
    entry.deduplicate = deduplicate;
    entry.force_ttl = force_ttl;
    entry.create_time = time(nullptr);

    for (const auto & part : parts)
        entry.source_parts.push_back(part->name);

    Coordination::Requests ops;
    Coordination::Responses responses;

    ops.emplace_back(zkutil::makeCreateRequest(
        zookeeper_path + "/log/log-", entry.toString(),
        zkutil::CreateMode::PersistentSequential));

    ops.emplace_back(zkutil::makeSetRequest(
        zookeeper_path + "/log", "", log_version)); /// Check and update version.

    Coordination::Error code = zookeeper->tryMulti(ops, responses);

    if (code == Coordination::Error::ZOK)
    {
        String path_created = dynamic_cast<const Coordination::CreateResponse &>(*responses.front()).path_created;
        entry.znode_name = path_created.substr(path_created.find_last_of('/') + 1);

        ProfileEvents::increment(ProfileEvents::CreatedLogEntryForMerge);
        LOG_TRACE(log, "Created log entry {} for merge {}", path_created, merged_name);
    }
    else if (code == Coordination::Error::ZBADVERSION)
    {
        ProfileEvents::increment(ProfileEvents::NotCreatedLogEntryForMerge);
        LOG_TRACE(log, "Log entry is not created for merge {} because log was updated", merged_name);
        return CreateMergeEntryResult::LogUpdated;
    }
    else
    {
        zkutil::KeeperMultiException::check(code, ops, responses);
    }

    if (out_log_entry)
        *out_log_entry = entry;

    return CreateMergeEntryResult::Ok;
}


StorageReplicatedMergeTree::CreateMergeEntryResult StorageReplicatedMergeTree::createLogEntryToMutatePart(
    const IMergeTreeDataPart & part, Int64 mutation_version, int32_t alter_version, int32_t log_version)
{
    auto zookeeper = getZooKeeper();

    /// If there is no information about part in ZK, we will not mutate it.
    if (!zookeeper->exists(replica_path + "/parts/" + part.name))
    {
        if (part.modification_time + MAX_AGE_OF_LOCAL_PART_THAT_WASNT_ADDED_TO_ZOOKEEPER < time(nullptr))
        {
            LOG_WARNING(log, "Part {} (that was selected for mutation) with age {} seconds exists locally but not in ZooKeeper."
                " Won't mutate that part and will check it.", part.name, (time(nullptr) - part.modification_time));
            enqueuePartForCheck(part.name);
        }

        return CreateMergeEntryResult::MissingPart;
    }

    MergeTreePartInfo new_part_info = part.info;
    new_part_info.mutation = mutation_version;

    String new_part_name = part.getNewName(new_part_info);

    ReplicatedMergeTreeLogEntryData entry;
    entry.type = LogEntry::MUTATE_PART;
    entry.source_replica = replica_name;
    entry.source_parts.push_back(part.name);
    entry.new_part_name = new_part_name;
    entry.create_time = time(nullptr);
    entry.alter_version = alter_version;

    Coordination::Requests ops;
    Coordination::Responses responses;

    ops.emplace_back(zkutil::makeCreateRequest(
        zookeeper_path + "/log/log-", entry.toString(),
        zkutil::CreateMode::PersistentSequential));

    ops.emplace_back(zkutil::makeSetRequest(
        zookeeper_path + "/log", "", log_version)); /// Check and update version.

    Coordination::Error code = zookeeper->tryMulti(ops, responses);

    if (code == Coordination::Error::ZBADVERSION)
    {
        ProfileEvents::increment(ProfileEvents::NotCreatedLogEntryForMutation);
        LOG_TRACE(log, "Log entry is not created for mutation {} because log was updated", new_part_name);
        return CreateMergeEntryResult::LogUpdated;
    }

    zkutil::KeeperMultiException::check(code, ops, responses);

    ProfileEvents::increment(ProfileEvents::CreatedLogEntryForMutation);
    LOG_TRACE(log, "Created log entry for mutation {}", new_part_name);
    return CreateMergeEntryResult::Ok;
}


void StorageReplicatedMergeTree::removePartFromZooKeeper(const String & part_name, Coordination::Requests & ops, bool has_children)
{
    String part_path = replica_path + "/parts/" + part_name;

    if (has_children)
    {
        ops.emplace_back(zkutil::makeRemoveRequest(part_path + "/checksums", -1));
        ops.emplace_back(zkutil::makeRemoveRequest(part_path + "/columns", -1));
    }
    ops.emplace_back(zkutil::makeRemoveRequest(part_path, -1));
}


void StorageReplicatedMergeTree::removePartAndEnqueueFetch(const String & part_name)
{
    auto zookeeper = getZooKeeper();

    String part_path = replica_path + "/parts/" + part_name;

    Coordination::Requests ops;

    time_t part_create_time = 0;
    Coordination::Stat stat;
    if (zookeeper->exists(part_path, &stat))
    {
        part_create_time = stat.ctime / 1000;
        removePartFromZooKeeper(part_name, ops, stat.numChildren > 0);
    }

    LogEntryPtr log_entry = std::make_shared<LogEntry>();
    log_entry->type = LogEntry::GET_PART;
    log_entry->create_time = part_create_time;
    log_entry->source_replica = "";
    log_entry->new_part_name = part_name;

    ops.emplace_back(zkutil::makeCreateRequest(
        replica_path + "/queue/queue-", log_entry->toString(),
        zkutil::CreateMode::PersistentSequential));

    auto results = zookeeper->multi(ops);

    String path_created = dynamic_cast<const Coordination::CreateResponse &>(*results.back()).path_created;
    log_entry->znode_name = path_created.substr(path_created.find_last_of('/') + 1);
    queue.insert(zookeeper, log_entry);
}


void StorageReplicatedMergeTree::enterLeaderElection()
{
    auto callback = [this]()
    {
        LOG_INFO(log, "Became leader");

        is_leader = true;
        merge_selecting_task->activateAndSchedule();
    };

    try
    {
        leader_election = std::make_shared<zkutil::LeaderElection>(
            global_context.getSchedulePool(),
            zookeeper_path + "/leader_election",
            *current_zookeeper,    /// current_zookeeper lives for the lifetime of leader_election,
                                   ///  since before changing `current_zookeeper`, `leader_election` object is destroyed in `partialShutdown` method.
            callback,
            replica_name);
    }
    catch (...)
    {
        leader_election = nullptr;
        throw;
    }
}

void StorageReplicatedMergeTree::exitLeaderElection()
{
    if (!leader_election)
        return;

    /// Shut down the leader election thread to avoid suddenly becoming the leader again after
    /// we have stopped the merge_selecting_thread, but before we have deleted the leader_election object.
    leader_election->shutdown();

    if (is_leader)
    {
        LOG_INFO(log, "Stopped being leader");

        is_leader = false;
        merge_selecting_task->deactivate();
    }

    /// Delete the node in ZK only after we have stopped the merge_selecting_thread - so that only one
    /// replica assigns merges at any given time.
    leader_election = nullptr;
}


String StorageReplicatedMergeTree::findReplicaHavingPart(const String & part_name, bool active)
{
    auto zookeeper = getZooKeeper();
    Strings replicas = zookeeper->getChildren(zookeeper_path + "/replicas");

    /// Select replicas in uniformly random order.
    std::shuffle(replicas.begin(), replicas.end(), thread_local_rng);

    for (const String & replica : replicas)
    {
        /// We don't interested in ourself.
        if (replica == replica_name)
            continue;

        if (zookeeper->exists(zookeeper_path + "/replicas/" + replica + "/parts/" + part_name) &&
            (!active || zookeeper->exists(zookeeper_path + "/replicas/" + replica + "/is_active")))
            return replica;

        /// Obviously, replica could become inactive or even vanish after return from this method.
    }

    return {};
}


String StorageReplicatedMergeTree::findReplicaHavingCoveringPart(LogEntry & entry, bool active)
{
    auto zookeeper = getZooKeeper();
    Strings replicas = zookeeper->getChildren(zookeeper_path + "/replicas");

    /// Select replicas in uniformly random order.
    std::shuffle(replicas.begin(), replicas.end(), thread_local_rng);

    for (const String & replica : replicas)
    {
        if (replica == replica_name)
            continue;

        if (active && !zookeeper->exists(zookeeper_path + "/replicas/" + replica + "/is_active"))
            continue;

        String largest_part_found;
        Strings parts = zookeeper->getChildren(zookeeper_path + "/replicas/" + replica + "/parts");
        for (const String & part_on_replica : parts)
        {
            if (part_on_replica == entry.new_part_name
                || MergeTreePartInfo::contains(part_on_replica, entry.new_part_name, format_version))
            {
                if (largest_part_found.empty()
                    || MergeTreePartInfo::contains(part_on_replica, largest_part_found, format_version))
                {
                    largest_part_found = part_on_replica;
                }
            }
        }

        if (!largest_part_found.empty())
        {
            bool the_same_part = largest_part_found == entry.new_part_name;

            /// Make a check in case if selected part differs from source part
            if (!the_same_part)
            {
                String reject_reason;
                if (!queue.addFuturePartIfNotCoveredByThem(largest_part_found, entry, reject_reason))
                {
                    LOG_INFO(log, "Will not fetch part {} covering {}. {}", largest_part_found, entry.new_part_name, reject_reason);
                    return {};
                }
            }

            return replica;
        }
    }

    return {};
}


String StorageReplicatedMergeTree::findReplicaHavingCoveringPart(
    const String & part_name, bool active, String & found_part_name)
{
    auto zookeeper = getZooKeeper();
    Strings replicas = zookeeper->getChildren(zookeeper_path + "/replicas");

    /// Select replicas in uniformly random order.
    std::shuffle(replicas.begin(), replicas.end(), thread_local_rng);

    String largest_part_found;
    String largest_replica_found;

    for (const String & replica : replicas)
    {
        if (replica == replica_name)
            continue;

        if (active && !zookeeper->exists(zookeeper_path + "/replicas/" + replica + "/is_active"))
            continue;

        Strings parts = zookeeper->getChildren(zookeeper_path + "/replicas/" + replica + "/parts");
        for (const String & part_on_replica : parts)
        {
            if (part_on_replica == part_name
                || MergeTreePartInfo::contains(part_on_replica, part_name, format_version))
            {
                if (largest_part_found.empty()
                    || MergeTreePartInfo::contains(part_on_replica, largest_part_found, format_version))
                {
                    largest_part_found = part_on_replica;
                    largest_replica_found = replica;
                }
            }
        }
    }

    found_part_name = largest_part_found;
    return largest_replica_found;
}


/** If a quorum is tracked for a part, update information about it in ZK.
  */
void StorageReplicatedMergeTree::updateQuorum(const String & part_name)
{
    auto zookeeper = getZooKeeper();

    /// Information on which replicas a part has been added, if the quorum has not yet been reached.
    const String quorum_status_path = zookeeper_path + "/quorum/status";
    /// The name of the previous part for which the quorum was reached.
    const String quorum_last_part_path = zookeeper_path + "/quorum/last_part";

    String value;
    Coordination::Stat stat;

    /// If there is no node, then all quorum INSERTs have already reached the quorum, and nothing is needed.
    while (zookeeper->tryGet(quorum_status_path, value, &stat))
    {
        ReplicatedMergeTreeQuorumEntry quorum_entry;
        quorum_entry.fromString(value);

        if (quorum_entry.part_name != part_name)
        {
            /// The quorum has already been achieved. Moreover, another INSERT with a quorum has already started.
            break;
        }

        quorum_entry.replicas.insert(replica_name);

        if (quorum_entry.replicas.size() >= quorum_entry.required_number_of_replicas)
        {
            /// The quorum is reached. Delete the node, and update information about the last part that was successfully written with quorum.

            Coordination::Requests ops;
            Coordination::Responses responses;

            Coordination::Stat added_parts_stat;
            String old_added_parts = zookeeper->get(quorum_last_part_path, &added_parts_stat);

            ReplicatedMergeTreeQuorumAddedParts parts_with_quorum(format_version);

            if (!old_added_parts.empty())
                parts_with_quorum.fromString(old_added_parts);

            auto part_info = MergeTreePartInfo::fromPartName(part_name, format_version);
            /// We store one last part which reached quorum for each partition.
            parts_with_quorum.added_parts[part_info.partition_id] = part_name;

            String new_added_parts = parts_with_quorum.toString();

            ops.emplace_back(zkutil::makeRemoveRequest(quorum_status_path, stat.version));
            ops.emplace_back(zkutil::makeSetRequest(quorum_last_part_path, new_added_parts, added_parts_stat.version));
            auto code = zookeeper->tryMulti(ops, responses);

            if (code == Coordination::Error::ZOK)
            {
                break;
            }
            else if (code == Coordination::Error::ZNONODE)
            {
                /// The quorum has already been achieved.
                break;
            }
            else if (code == Coordination::Error::ZBADVERSION)
            {
                /// Node was updated meanwhile. We must re-read it and repeat all the actions.
                continue;
            }
            else
                throw Coordination::Exception(code, quorum_status_path);
        }
        else
        {
            /// We update the node, registering there one more replica.
            auto code = zookeeper->trySet(quorum_status_path, quorum_entry.toString(), stat.version);

            if (code == Coordination::Error::ZOK)
            {
                break;
            }
            else if (code == Coordination::Error::ZNONODE)
            {
                /// The quorum has already been achieved.
                break;
            }
            else if (code == Coordination::Error::ZBADVERSION)
            {
                /// Node was updated meanwhile. We must re-read it and repeat all the actions.
                continue;
            }
            else
                throw Coordination::Exception(code, quorum_status_path);
        }
    }
}


void StorageReplicatedMergeTree::cleanLastPartNode(const String & partition_id)
{
    auto zookeeper = getZooKeeper();

    /// The name of the previous part for which the quorum was reached.
    const String quorum_last_part_path = zookeeper_path + "/quorum/last_part";

    /// Delete information from "last_part" node.

    while (true)
    {
        Coordination::Stat added_parts_stat;
        String old_added_parts = zookeeper->get(quorum_last_part_path, &added_parts_stat);

        ReplicatedMergeTreeQuorumAddedParts parts_with_quorum(format_version);

        if (!old_added_parts.empty())
            parts_with_quorum.fromString(old_added_parts);

        /// Delete information about particular partition.
        if (!parts_with_quorum.added_parts.count(partition_id))
        {
            /// There is no information about interested part.
            break;
        }

        parts_with_quorum.added_parts.erase(partition_id);

        String new_added_parts = parts_with_quorum.toString();

        auto code = zookeeper->trySet(quorum_last_part_path, new_added_parts, added_parts_stat.version);

        if (code == Coordination::Error::ZOK)
        {
            break;
        }
        else if (code == Coordination::Error::ZNONODE)
        {
            /// Node is deleted. It is impossible, but it is Ok.
            break;
        }
        else if (code == Coordination::Error::ZBADVERSION)
        {
            /// Node was updated meanwhile. We must re-read it and repeat all the actions.
            continue;
        }
        else
            throw Coordination::Exception(code, quorum_last_part_path);
    }
}


bool StorageReplicatedMergeTree::fetchPart(const String & part_name, const String & source_replica_path, bool to_detached, size_t quorum)
{
    const auto part_info = MergeTreePartInfo::fromPartName(part_name, format_version);

    if (auto part = getPartIfExists(part_info, {IMergeTreeDataPart::State::Outdated, IMergeTreeDataPart::State::Deleting}))
    {
        LOG_DEBUG(log, "Part {} should be deleted after previous attempt before fetch", part->name);
        /// Force immediate parts cleanup to delete the part that was left from the previous fetch attempt.
        cleanup_thread.wakeup();
        return false;
    }

    {
        std::lock_guard lock(currently_fetching_parts_mutex);
        if (!currently_fetching_parts.insert(part_name).second)
        {
            LOG_DEBUG(log, "Part {} is already fetching right now", part_name);
            return false;
        }
    }

    SCOPE_EXIT
    ({
        std::lock_guard lock(currently_fetching_parts_mutex);
        currently_fetching_parts.erase(part_name);
    });

    LOG_DEBUG(log, "Fetching part {} from {}", part_name, source_replica_path);

    TableLockHolder table_lock_holder;
    if (!to_detached)
        table_lock_holder = lockForShare(RWLockImpl::NO_QUERY, getSettings()->lock_acquire_timeout_for_background_operations);

    /// Logging
    Stopwatch stopwatch;
    MutableDataPartPtr part;
    DataPartsVector replaced_parts;

    auto write_part_log = [&] (const ExecutionStatus & execution_status)
    {
        writePartLog(
            PartLogElement::DOWNLOAD_PART, execution_status, stopwatch.elapsed(),
            part_name, part, replaced_parts, nullptr);
    };

    DataPartPtr part_to_clone;
    {
        /// If the desired part is a result of a part mutation, try to find the source part and compare
        /// its checksums to the checksums of the desired part. If they match, we can just clone the local part.

        /// If we have the source part, its part_info will contain covered_part_info.
        auto covered_part_info = part_info;
        covered_part_info.mutation = 0;
        auto source_part = getActiveContainingPart(covered_part_info);

        if (source_part)
        {
            MinimalisticDataPartChecksums source_part_checksums;
            source_part_checksums.computeTotalChecksums(source_part->checksums);

            MinimalisticDataPartChecksums desired_checksums;
            auto zookeeper = getZooKeeper();
            String part_path = source_replica_path + "/parts/" + part_name;
            String part_znode = zookeeper->get(part_path);
            if (!part_znode.empty())
                desired_checksums = ReplicatedMergeTreePartHeader::fromString(part_znode).getChecksums();
            else
            {
                String desired_checksums_str = zookeeper->get(part_path + "/checksums");
                desired_checksums = MinimalisticDataPartChecksums::deserializeFrom(desired_checksums_str);
            }

            if (source_part_checksums == desired_checksums)
            {
                LOG_TRACE(log, "Found local part {} with the same checksums as {}", source_part->name, part_name);
                part_to_clone = source_part;
            }
        }

    }

    std::function<MutableDataPartPtr()> get_part;
    if (part_to_clone)
    {
        get_part = [&, part_to_clone]()
        {
            return cloneAndLoadDataPartOnSameDisk(part_to_clone, "tmp_clone_", part_info);
        };
    }
    else
    {
        ReplicatedMergeTreeAddress address(getZooKeeper()->get(source_replica_path + "/host"));
        auto timeouts = ConnectionTimeouts::getHTTPTimeouts(global_context);
        auto user_password = global_context.getInterserverCredentials();
        String interserver_scheme = global_context.getInterserverScheme();

        get_part = [&, address, timeouts, user_password, interserver_scheme]()
        {
            if (interserver_scheme != address.scheme)
                throw Exception("Interserver schemes are different: '" + interserver_scheme
                    + "' != '" + address.scheme + "', can't fetch part from " + address.host,
                    ErrorCodes::LOGICAL_ERROR);

            return fetcher.fetchPart(
                part_name, source_replica_path,
                address.host, address.replication_port,
                timeouts, user_password.first, user_password.second, interserver_scheme, to_detached);
        };
    }

    try
    {
        part = get_part();

        if (!to_detached)
        {
            Transaction transaction(*this);
            renameTempPartAndReplace(part, nullptr, &transaction);

            /** NOTE
              * Here, an error occurs if ALTER occurred with a change in the column type or column deletion,
              *  and the part on remote server has not yet been modified.
              * After a while, one of the following attempts to make `fetchPart` succeed.
              */
            replaced_parts = checkPartChecksumsAndCommit(transaction, part);

            /** If a quorum is tracked for this part, you must update it.
              * If you do not have time, in case of losing the session, when you restart the server - see the `ReplicatedMergeTreeRestartingThread::updateQuorumIfWeHavePart` method.
              */
            if (quorum)
                updateQuorum(part_name);

            merge_selecting_task->schedule();

            for (const auto & replaced_part : replaced_parts)
            {
                LOG_DEBUG(log, "Part {} is rendered obsolete by fetching part {}", replaced_part->name, part_name);
                ProfileEvents::increment(ProfileEvents::ObsoleteReplicatedParts);
            }

            write_part_log({});
        }
        else
        {
            part->renameTo("detached/" + part_name);
        }
    }
    catch (...)
    {
        if (!to_detached)
            write_part_log(ExecutionStatus::fromCurrentException());

        throw;
    }

    ProfileEvents::increment(ProfileEvents::ReplicatedPartFetches);

    if (part_to_clone)
        LOG_DEBUG(log, "Cloned part {} from {}{}", part_name, part_to_clone->name, to_detached ? " (to 'detached' directory)" : "");
    else
        LOG_DEBUG(log, "Fetched part {} from {}{}", part_name, source_replica_path, to_detached ? " (to 'detached' directory)" : "");

    return true;
}


void StorageReplicatedMergeTree::startup()
{
    if (is_readonly)
        return;

    try
    {
        queue.initialize(
            zookeeper_path, replica_path,
            getStorageID().getFullTableName() + " (ReplicatedMergeTreeQueue)",
            getDataParts());

        data_parts_exchange_endpoint = std::make_shared<DataPartsExchange::Service>(*this);
        global_context.getInterserverIOHandler().addEndpoint(data_parts_exchange_endpoint->getId(replica_path), data_parts_exchange_endpoint);

        /// In this thread replica will be activated.
        restarting_thread.start();

        /// Wait while restarting_thread initializes LeaderElection (and so on) or makes first attmept to do it
        startup_event.wait();

        /// If we don't separate create/start steps, race condition will happen
        /// between the assignment of queue_task_handle and queueTask that use the queue_task_handle.
        {
            auto lock = queue.lockQueue();
            auto & pool = global_context.getBackgroundPool();
            queue_task_handle = pool.createTask([this] { return queueTask(); });
            pool.startTask(queue_task_handle);
        }

        if (areBackgroundMovesNeeded())
        {
            auto & pool = global_context.getBackgroundMovePool();
            move_parts_task_handle = pool.createTask([this] { return movePartsTask(); });
            pool.startTask(move_parts_task_handle);
        }
    }
    catch (...)
    {
        /// Exception safety: failed "startup" does not require a call to "shutdown" from the caller.
        /// And it should be able to safely destroy table after exception in "startup" method.
        /// It means that failed "startup" must not create any background tasks that we will have to wait.
        try
        {
            shutdown();
        }
        catch (...)
        {
            std::terminate();
        }

        /// Note: after failed "startup", the table will be in a state that only allows to destroy the object.
        throw;
    }
}


void StorageReplicatedMergeTree::shutdown()
{
    /// Cancel fetches, merges and mutations to force the queue_task to finish ASAP.
    fetcher.blocker.cancelForever();
    merger_mutator.merges_blocker.cancelForever();
    parts_mover.moves_blocker.cancelForever();

    restarting_thread.shutdown();

    if (queue_task_handle)
        global_context.getBackgroundPool().removeTask(queue_task_handle);

    {
        /// Queue can trigger queue_task_handle itself. So we ensure that all
        /// queue processes finished and after that reset queue_task_handle.
        auto lock = queue.lockQueue();
        queue_task_handle.reset();

        /// Cancel logs pulling after background task were cancelled. It's still
        /// required because we can trigger pullLogsToQueue during manual OPTIMIZE,
        /// MUTATE, etc. query.
        queue.pull_log_blocker.cancelForever();
    }

    if (move_parts_task_handle)
        global_context.getBackgroundMovePool().removeTask(move_parts_task_handle);
    move_parts_task_handle.reset();

    if (data_parts_exchange_endpoint)
    {
        global_context.getInterserverIOHandler().removeEndpointIfExists(data_parts_exchange_endpoint->getId(replica_path));
        /// Ask all parts exchange handlers to finish asap. New ones will fail to start
        data_parts_exchange_endpoint->blocker.cancelForever();
        /// Wait for all of them
        std::unique_lock lock(data_parts_exchange_endpoint->rwlock);
    }
    data_parts_exchange_endpoint.reset();

    /// We clear all old parts after stopping all background operations. It's
    /// important, because background operations can produce temporary parts
    /// which will remove themselves in their descrutors. If so, we may have
    /// race condition between our remove call and background process.
    clearOldPartsFromFilesystem(true);
}


StorageReplicatedMergeTree::~StorageReplicatedMergeTree()
{
    try
    {
        shutdown();
    }
    catch (...)
    {
        tryLogCurrentException(__PRETTY_FUNCTION__);
    }
}


ReplicatedMergeTreeQuorumAddedParts::PartitionIdToMaxBlock StorageReplicatedMergeTree::getMaxAddedBlocks() const
{
    ReplicatedMergeTreeQuorumAddedParts::PartitionIdToMaxBlock max_added_blocks;

    for (const auto & data_part : getDataParts())
    {
        max_added_blocks[data_part->info.partition_id]
            = std::max(max_added_blocks[data_part->info.partition_id], data_part->info.max_block);
    }

    auto zookeeper = getZooKeeper();

    const String quorum_status_path = zookeeper_path + "/quorum/status";

    String value;
    Coordination::Stat stat;

    if (zookeeper->tryGet(quorum_status_path, value, &stat))
    {
        ReplicatedMergeTreeQuorumEntry quorum_entry;
        quorum_entry.fromString(value);

        auto part_info = MergeTreePartInfo::fromPartName(quorum_entry.part_name, format_version);

        max_added_blocks[part_info.partition_id] = part_info.max_block - 1;
    }

    String added_parts_str;
    if (zookeeper->tryGet(zookeeper_path + "/quorum/last_part", added_parts_str))
    {
        if (!added_parts_str.empty())
        {
            ReplicatedMergeTreeQuorumAddedParts part_with_quorum(format_version);
            part_with_quorum.fromString(added_parts_str);

            auto added_parts = part_with_quorum.added_parts;

            for (const auto & added_part : added_parts)
                if (!getActiveContainingPart(added_part.second))
                    throw Exception(
                        "Replica doesn't have part " + added_part.second
                            + " which was successfully written to quorum of other replicas."
                              " Send query to another replica or disable 'select_sequential_consistency' setting.",
                        ErrorCodes::REPLICA_IS_NOT_IN_QUORUM);

            for (const auto & max_block : part_with_quorum.getMaxInsertedBlocks())
                max_added_blocks[max_block.first] = max_block.second;
        }
    }
    return max_added_blocks;
}

Pipes StorageReplicatedMergeTree::read(
    const Names & column_names,
    const StorageMetadataPtr & metadata_snapshot,
    const SelectQueryInfo & query_info,
    const Context & context,
    QueryProcessingStage::Enum /*processed_stage*/,
    const size_t max_block_size,
    const unsigned num_streams)
{
    /** The `select_sequential_consistency` setting has two meanings:
    * 1. To throw an exception if on a replica there are not all parts which have been written down on quorum of remaining replicas.
    * 2. Do not read parts that have not yet been written to the quorum of the replicas.
    * For this you have to synchronously go to ZooKeeper.
    */
    if (context.getSettingsRef().select_sequential_consistency)
    {
        auto max_added_blocks = getMaxAddedBlocks();
        return reader.read(column_names, metadata_snapshot, query_info, context, max_block_size, num_streams, &max_added_blocks);
    }

    return reader.read(column_names, metadata_snapshot, query_info, context, max_block_size, num_streams);
}


template <class Func>
void StorageReplicatedMergeTree::foreachCommittedParts(const Func & func) const
{
    auto max_added_blocks = getMaxAddedBlocks();
    auto lock = lockParts();
    for (const auto & part : getDataPartsStateRange(DataPartState::Committed))
    {
        if (part->isEmpty())
            continue;

        auto blocks_iterator = max_added_blocks.find(part->info.partition_id);
        if (blocks_iterator == max_added_blocks.end() || part->info.max_block > blocks_iterator->second)
            continue;

        func(part);
    }
}

std::optional<UInt64> StorageReplicatedMergeTree::totalRows() const
{
    UInt64 res = 0;
    foreachCommittedParts([&res](auto & part) { res += part->rows_count; });
    return res;
}

std::optional<UInt64> StorageReplicatedMergeTree::totalBytes() const
{
    UInt64 res = 0;
    foreachCommittedParts([&res](auto & part) { res += part->getBytesOnDisk(); });
    return res;
}


void StorageReplicatedMergeTree::assertNotReadonly() const
{
    if (is_readonly)
        throw Exception("Table is in readonly mode", ErrorCodes::TABLE_IS_READ_ONLY);
}


BlockOutputStreamPtr StorageReplicatedMergeTree::write(const ASTPtr & /*query*/, const StorageMetadataPtr & metadata_snapshot, const Context & context)
{
    const auto storage_settings_ptr = getSettings();
    assertNotReadonly();

    const Settings & query_settings = context.getSettingsRef();
    bool deduplicate = storage_settings_ptr->replicated_deduplication_window != 0 && query_settings.insert_deduplicate;

    return std::make_shared<ReplicatedMergeTreeBlockOutputStream>(*this, metadata_snapshot, query_settings.insert_quorum, query_settings.insert_quorum_timeout.totalMilliseconds(), query_settings.max_partitions_per_insert_block, deduplicate);
}


bool StorageReplicatedMergeTree::optimize(
<<<<<<< HEAD
    const ASTPtr & query,
    const StorageMetadataPtr & metadata_snapshot,
    const ASTPtr & partition,
    bool final,
    bool deduplicate,
    const Context & query_context)
=======
    const ASTPtr &, const ASTPtr & partition, bool final, bool deduplicate, const Context & query_context)
>>>>>>> 4cf1f841
{
    assertNotReadonly();

    if (!is_leader)
        throw Exception("OPTIMIZE cannot be done on this replica because it is not a leader", ErrorCodes::NOT_A_LEADER);

    constexpr size_t max_retries = 10;

    std::vector<ReplicatedMergeTreeLogEntryData> merge_entries;
    {
        auto zookeeper = getZooKeeper();

        auto handle_noop = [&] (const String & message)
        {
            if (query_context.getSettingsRef().optimize_throw_if_noop)
                throw Exception(message, ErrorCodes::CANNOT_ASSIGN_OPTIMIZE);
            return false;
        };

        bool force_ttl = (final && metadata_snapshot->hasAnyTTL());
        const auto storage_settings_ptr = getSettings();

        if (!partition && final)
        {
            DataPartsVector data_parts = getDataPartsVector();
            std::unordered_set<String> partition_ids;

            for (const DataPartPtr & part : data_parts)
                partition_ids.emplace(part->info.partition_id);

            UInt64 disk_space = getStoragePolicy()->getMaxUnreservedFreeSpace();

            for (const String & partition_id : partition_ids)
            {
                size_t try_no = 0;
                for (; try_no < max_retries; ++try_no)
                {
                    /// We must select parts for merge under merge_selecting_mutex because other threads
                    /// (merge_selecting_thread or OPTIMIZE queries) could assign new merges.
                    std::lock_guard merge_selecting_lock(merge_selecting_mutex);
                    ReplicatedMergeTreeMergePredicate can_merge = queue.getMergePredicate(zookeeper);

                    FutureMergedMutatedPart future_merged_part;
                    bool selected = merger_mutator.selectAllPartsToMergeWithinPartition(
                        future_merged_part, disk_space, can_merge, partition_id, true, nullptr);

                    if (!selected)
                        break;

                    ReplicatedMergeTreeLogEntryData merge_entry;
                    CreateMergeEntryResult create_result = createLogEntryToMergeParts(
                        zookeeper, future_merged_part.parts,
                        future_merged_part.name, future_merged_part.type, deduplicate, force_ttl,
                        &merge_entry, can_merge.getVersion());

                    if (create_result == CreateMergeEntryResult::MissingPart)
                        return handle_noop("Can't create merge queue node in ZooKeeper, because some parts are missing");

                    if (create_result == CreateMergeEntryResult::LogUpdated)
                        continue;

                    merge_entries.push_back(std::move(merge_entry));
                    break;
                }
                if (try_no == max_retries)
                    return handle_noop("Can't create merge queue node in ZooKeeper, because log was updated in every of "
                        + toString(max_retries) + " tries");
            }
        }
        else
        {
            size_t try_no = 0;
            for (; try_no < max_retries; ++try_no)
            {
                std::lock_guard merge_selecting_lock(merge_selecting_mutex);
                ReplicatedMergeTreeMergePredicate can_merge = queue.getMergePredicate(zookeeper);

                FutureMergedMutatedPart future_merged_part;
                String disable_reason;
                bool selected = false;
                if (!partition)
                {
                    selected = merger_mutator.selectPartsToMerge(
                        future_merged_part, true, storage_settings_ptr->max_bytes_to_merge_at_max_space_in_pool, can_merge, &disable_reason);
                }
                else
                {

                    UInt64 disk_space = getStoragePolicy()->getMaxUnreservedFreeSpace();
                    String partition_id = getPartitionIDFromQuery(partition, query_context);
                    selected = merger_mutator.selectAllPartsToMergeWithinPartition(
                        future_merged_part, disk_space, can_merge, partition_id, final, &disable_reason);
                }

                if (!selected)
                {
                    std::stringstream message;
                    message << "Cannot select parts for optimization";
                    if (!disable_reason.empty())
                        message << ": " << disable_reason;
                    LOG_INFO(log, message.str());
                    return handle_noop(message.str());
                }

                ReplicatedMergeTreeLogEntryData merge_entry;
                CreateMergeEntryResult create_result = createLogEntryToMergeParts(
                    zookeeper, future_merged_part.parts,
                    future_merged_part.name, future_merged_part.type, deduplicate, force_ttl,
                    &merge_entry, can_merge.getVersion());

                if (create_result == CreateMergeEntryResult::MissingPart)
                    return handle_noop("Can't create merge queue node in ZooKeeper, because some parts are missing");

                if (create_result == CreateMergeEntryResult::LogUpdated)
                    continue;

                merge_entries.push_back(std::move(merge_entry));
                break;
            }
            if (try_no == max_retries)
                return handle_noop("Can't create merge queue node in ZooKeeper, because log was updated in every of "
                    + toString(max_retries) + " tries");
        }
    }

    if (query_context.getSettingsRef().replication_alter_partitions_sync != 0)
    {
        /// NOTE Table lock must not be held while waiting. Some combination of R-W-R locks from different threads will yield to deadlock.
        for (auto & merge_entry : merge_entries)
            waitForAllReplicasToProcessLogEntry(merge_entry, false);
    }

    return true;
}

bool StorageReplicatedMergeTree::executeMetadataAlter(const StorageReplicatedMergeTree::LogEntry & entry)
{
    auto zookeeper = getZooKeeper();

    auto columns_from_entry = ColumnsDescription::parse(entry.columns_str);
    auto metadata_from_entry = ReplicatedMergeTreeTableMetadata::parse(entry.metadata_str);

    MergeTreeData::DataParts parts;

    /// If metadata nodes have changed, we will update table structure locally.
    Coordination::Requests requests;
    requests.emplace_back(zkutil::makeSetRequest(replica_path + "/columns", entry.columns_str, -1));
    requests.emplace_back(zkutil::makeSetRequest(replica_path + "/metadata", entry.metadata_str, -1));

    zookeeper->multi(requests);

    {
        auto lock = lockForAlter(RWLockImpl::NO_QUERY, getSettings()->lock_acquire_timeout_for_background_operations);
        LOG_INFO(log, "Metadata changed in ZooKeeper. Applying changes locally.");

        auto metadata_diff = ReplicatedMergeTreeTableMetadata(*this, getInMemoryMetadataPtr()).checkAndFindDiff(metadata_from_entry);
        setTableStructure(std::move(columns_from_entry), metadata_diff);
        metadata_version = entry.alter_version;

        LOG_INFO(log, "Applied changes to the metadata of the table. Current metadata version: {}", metadata_version);
    }

    /// This transaction may not happen, but it's OK, because on the next retry we will eventually create/update this node
    zookeeper->createOrUpdate(replica_path + "/metadata_version", std::to_string(metadata_version), zkutil::CreateMode::Persistent);

    return true;
}


void StorageReplicatedMergeTree::alter(
    const AlterCommands & params, const Context & query_context, TableLockHolder & table_lock_holder)
{
    assertNotReadonly();

    auto table_id = getStorageID();

    if (params.isSettingsAlter())
    {
        /// We don't replicate storage_settings_ptr ALTER. It's local operation.
        /// Also we don't upgrade alter lock to table structure lock.
        StorageInMemoryMetadata future_metadata = getInMemoryMetadata();
        params.apply(future_metadata, query_context);

        changeSettings(future_metadata.settings_changes, table_lock_holder);

        DatabaseCatalog::instance().getDatabase(table_id.database_name)->alterTable(query_context, table_id, future_metadata);
        return;
    }

    auto ast_to_str = [](ASTPtr query) -> String
    {
        if (!query)
            return "";
        return queryToString(query);
    };

    auto zookeeper = getZooKeeper();

    std::optional<ReplicatedMergeTreeLogEntryData> alter_entry;
    std::optional<String> mutation_znode;

    while (true)
    {
        /// Clear nodes from previous iteration
        alter_entry.emplace();
        mutation_znode.reset();

        /// We can safely read structure, because we guarded with alter_intention_lock
        if (is_readonly)
            throw Exception("Can't ALTER readonly table", ErrorCodes::TABLE_IS_READ_ONLY);


        auto current_metadata = getInMemoryMetadataPtr();

        StorageInMemoryMetadata future_metadata = *current_metadata;
        params.apply(future_metadata, query_context);

        ReplicatedMergeTreeTableMetadata future_metadata_in_zk(*this, current_metadata);
        if (ast_to_str(future_metadata.sorting_key.definition_ast) != ast_to_str(current_metadata->sorting_key.definition_ast))
            future_metadata_in_zk.sorting_key = serializeAST(*future_metadata.sorting_key.expression_list_ast);

        if (ast_to_str(future_metadata.table_ttl.definition_ast) != ast_to_str(current_metadata->table_ttl.definition_ast))
            future_metadata_in_zk.ttl_table = serializeAST(*future_metadata.table_ttl.definition_ast);

        String new_indices_str = future_metadata.secondary_indices.toString();
        if (new_indices_str != current_metadata->secondary_indices.toString())
            future_metadata_in_zk.skip_indices = new_indices_str;

        String new_constraints_str = future_metadata.constraints.toString();
        if (new_constraints_str != current_metadata->constraints.toString())
            future_metadata_in_zk.constraints = new_constraints_str;

        Coordination::Requests ops;

        String new_metadata_str = future_metadata_in_zk.toString();
        ops.emplace_back(zkutil::makeSetRequest(zookeeper_path + "/metadata", new_metadata_str, metadata_version));

        String new_columns_str = future_metadata.columns.toString();
        ops.emplace_back(zkutil::makeSetRequest(zookeeper_path + "/columns", new_columns_str, -1));

        if (ast_to_str(current_metadata->settings_changes) != ast_to_str(future_metadata.settings_changes))
        {
            /// Just change settings
            StorageInMemoryMetadata metadata_copy = *current_metadata;
            metadata_copy.settings_changes = future_metadata.settings_changes;
            changeSettings(metadata_copy.settings_changes, table_lock_holder);
            DatabaseCatalog::instance().getDatabase(table_id.database_name)->alterTable(query_context, table_id, metadata_copy);
        }

        /// We can be sure, that in case of successfull commit in zookeeper our
        /// version will increments by 1. Because we update with version check.
        int new_metadata_version = metadata_version + 1;

        alter_entry->type = LogEntry::ALTER_METADATA;
        alter_entry->source_replica = replica_name;
        alter_entry->metadata_str = new_metadata_str;
        alter_entry->columns_str = new_columns_str;
        alter_entry->alter_version = new_metadata_version;
        alter_entry->create_time = time(nullptr);

        auto maybe_mutation_commands = params.getMutationCommands(
            *current_metadata, query_context.getSettingsRef().materialize_ttl_after_modify, query_context);
        alter_entry->have_mutation = !maybe_mutation_commands.empty();

        ops.emplace_back(zkutil::makeCreateRequest(
            zookeeper_path + "/log/log-", alter_entry->toString(), zkutil::CreateMode::PersistentSequential));

        std::optional<EphemeralLocksInAllPartitions> lock_holder;

        /// No we will prepare mutations record
        /// This code pretty same with mutate() function but process results slightly differently
        if (alter_entry->have_mutation)
        {
            String mutations_path = zookeeper_path + "/mutations";

            ReplicatedMergeTreeMutationEntry mutation_entry;
            mutation_entry.source_replica = replica_name;
            mutation_entry.commands = maybe_mutation_commands;
            mutation_entry.alter_version = new_metadata_version;
            Coordination::Stat mutations_stat;
            zookeeper->get(mutations_path, &mutations_stat);

            lock_holder.emplace(
                zookeeper_path + "/block_numbers", "block-", zookeeper_path + "/temp", *zookeeper);

            for (const auto & lock : lock_holder->getLocks())
                mutation_entry.block_numbers[lock.partition_id] = lock.number;

            mutation_entry.create_time = time(nullptr);

            ops.emplace_back(zkutil::makeSetRequest(mutations_path, String(), mutations_stat.version));
            ops.emplace_back(
                zkutil::makeCreateRequest(mutations_path + "/", mutation_entry.toString(), zkutil::CreateMode::PersistentSequential));
        }

        Coordination::Responses results;
        Coordination::Error rc = zookeeper->tryMulti(ops, results);

        if (rc == Coordination::Error::ZOK)
        {
            if (alter_entry->have_mutation)
            {
                /// ALTER_METADATA record in replication /log
                String alter_path = dynamic_cast<const Coordination::CreateResponse &>(*results[2]).path_created;
                alter_entry->znode_name = alter_path.substr(alter_path.find_last_of('/') + 1);

                /// ReplicatedMergeTreeMutationEntry record in /mutations
                String mutation_path = dynamic_cast<const Coordination::CreateResponse &>(*results.back()).path_created;
                mutation_znode = mutation_path.substr(mutation_path.find_last_of('/') + 1);
            }
            else
            {
                /// ALTER_METADATA record in replication /log
                String alter_path = dynamic_cast<const Coordination::CreateResponse &>(*results.back()).path_created;
                alter_entry->znode_name = alter_path.substr(alter_path.find_last_of('/') + 1);
            }
            break;
        }
        else if (rc == Coordination::Error::ZBADVERSION)
        {
            if (results[0]->error != Coordination::Error::ZOK)
                throw Exception("Metadata on replica is not up to date with common metadata in Zookeeper. Cannot alter", ErrorCodes::CANNOT_ASSIGN_ALTER);

            continue;
        }
        else
        {
            throw Coordination::Exception("Alter cannot be assigned because of Zookeeper error", rc);
        }
    }


    table_lock_holder.reset();

    std::vector<String> unwaited;
    if (query_context.getSettingsRef().replication_alter_partitions_sync == 2)
    {
        LOG_DEBUG(log, "Updated shared metadata nodes in ZooKeeper. Waiting for replicas to apply changes.");
        unwaited = waitForAllReplicasToProcessLogEntry(*alter_entry, false);
    }
    else if (query_context.getSettingsRef().replication_alter_partitions_sync == 1)
    {
        LOG_DEBUG(log, "Updated shared metadata nodes in ZooKeeper. Waiting for replicas to apply changes.");
        waitForReplicaToProcessLogEntry(replica_name, *alter_entry);
    }

    if (!unwaited.empty())
        throw Exception("Some replicas doesn't finish metadata alter", ErrorCodes::UNFINISHED);

    if (mutation_znode)
    {
        LOG_DEBUG(log, "Metadata changes applied. Will wait for data changes.");
        waitMutation(*mutation_znode, query_context.getSettingsRef().replication_alter_partitions_sync);
        LOG_DEBUG(log, "Data changes applied.");
    }
}

void StorageReplicatedMergeTree::alterPartition(
    const ASTPtr & query,
    const StorageMetadataPtr & metadata_snapshot,
    const PartitionCommands & commands,
    const Context & query_context)
{
    for (const PartitionCommand & command : commands)
    {
        switch (command.type)
        {
            case PartitionCommand::DROP_PARTITION:
                checkPartitionCanBeDropped(command.partition);
                dropPartition(query, command.partition, command.detach, query_context);
                break;

            case PartitionCommand::DROP_DETACHED_PARTITION:
                dropDetached(command.partition, command.part, query_context);
                break;

            case PartitionCommand::ATTACH_PARTITION:
                attachPartition(command.partition, metadata_snapshot, command.part, query_context);
                break;
            case PartitionCommand::MOVE_PARTITION:
            {
                switch (*command.move_destination_type)
                {
                    case PartitionCommand::MoveDestinationType::DISK:
                        movePartitionToDisk(command.partition, command.move_destination_name, command.part, query_context);
                        break;

                    case PartitionCommand::MoveDestinationType::VOLUME:
                        movePartitionToVolume(command.partition, command.move_destination_name, command.part, query_context);
                        break;

                    case PartitionCommand::MoveDestinationType::TABLE:
                        checkPartitionCanBeDropped(command.partition);
                        String dest_database = query_context.resolveDatabase(command.to_database);
                        auto dest_storage = DatabaseCatalog::instance().getTable({dest_database, command.to_table}, query_context);
                        movePartitionToTable(dest_storage, command.partition, query_context);
                        break;
                }
            }
            break;

            case PartitionCommand::REPLACE_PARTITION:
            {
                checkPartitionCanBeDropped(command.partition);
                String from_database = query_context.resolveDatabase(command.from_database);
                auto from_storage = DatabaseCatalog::instance().getTable({from_database, command.from_table}, query_context);
                replacePartitionFrom(from_storage, command.partition, command.replace, query_context);
            }
            break;

            case PartitionCommand::FETCH_PARTITION:
                fetchPartition(command.partition, command.from_zookeeper_path, query_context);
                break;

            case PartitionCommand::FREEZE_PARTITION:
            {
                auto lock = lockForShare(query_context.getCurrentQueryId(), query_context.getSettingsRef().lock_acquire_timeout);
                freezePartition(command.partition, command.with_name, query_context, lock);
            }
            break;

            case PartitionCommand::FREEZE_ALL_PARTITIONS:
            {
                auto lock = lockForShare(query_context.getCurrentQueryId(), query_context.getSettingsRef().lock_acquire_timeout);
                freezeAll(command.with_name, query_context, lock);
            }
            break;
        }
    }
}


/// If new version returns ordinary name, else returns part name containing the first and last month of the month
static String getPartNamePossiblyFake(MergeTreeDataFormatVersion format_version, const MergeTreePartInfo & part_info)
{
    if (format_version < MERGE_TREE_DATA_MIN_FORMAT_VERSION_WITH_CUSTOM_PARTITIONING)
    {
        /// The date range is all month long.
        const auto & lut = DateLUT::instance();
        time_t start_time = lut.YYYYMMDDToDate(parse<UInt32>(part_info.partition_id + "01"));
        DayNum left_date = lut.toDayNum(start_time);
        DayNum right_date = DayNum(static_cast<size_t>(left_date) + lut.daysInMonth(start_time) - 1);
        return part_info.getPartNameV0(left_date, right_date);
    }

    return part_info.getPartName();
}

bool StorageReplicatedMergeTree::getFakePartCoveringAllPartsInPartition(const String & partition_id, MergeTreePartInfo & part_info)
{
    /// Even if there is no data in the partition, you still need to mark the range for deletion.
    /// - Because before executing DETACH, tasks for downloading parts to this partition can be executed.
    Int64 left = 0;

    /** Let's skip one number in `block_numbers` for the partition being deleted, and we will only delete parts until this number.
      * This prohibits merges of deleted parts with the new inserted
      * Invariant: merges of deleted parts with other parts do not appear in the log.
      * NOTE: If you need to similarly support a `DROP PART` request, you will have to think of some new mechanism for it,
      *     to guarantee this invariant.
      */
    Int64 right;
    Int64 mutation_version;

    {
        auto zookeeper = getZooKeeper();
        auto block_number_lock = allocateBlockNumber(partition_id, zookeeper);
        right = block_number_lock->getNumber();
        block_number_lock->unlock();
        mutation_version = queue.getCurrentMutationVersion(partition_id, right);
    }

    /// Empty partition.
    if (right == 0)
        return false;

    --right;

    /// Artificial high level is chosen, to make this part "covering" all parts inside.
    part_info = MergeTreePartInfo(partition_id, left, right, MergeTreePartInfo::MAX_LEVEL, mutation_version);
    return true;
}


void StorageReplicatedMergeTree::dropPartition(const ASTPtr &, const ASTPtr & partition, bool detach, const Context & query_context)
{
    assertNotReadonly();
    if (!is_leader)
        throw Exception("DROP PARTITION cannot be done on this replica because it is not a leader", ErrorCodes::NOT_A_LEADER);

    zkutil::ZooKeeperPtr zookeeper = getZooKeeper();

    String partition_id = getPartitionIDFromQuery(partition, query_context);

    LogEntry entry;
    if (dropPartsInPartition(*zookeeper, partition_id, entry, detach))
    {
        /// If necessary, wait until the operation is performed on itself or on all replicas.
        if (query_context.getSettingsRef().replication_alter_partitions_sync != 0)
        {
            if (query_context.getSettingsRef().replication_alter_partitions_sync == 1)
                waitForReplicaToProcessLogEntry(replica_name, entry);
            else
                waitForAllReplicasToProcessLogEntry(entry);
        }
    }

    /// Cleaning possibly stored information about parts from /quorum/last_part node in ZooKeeper.
    cleanLastPartNode(partition_id);
}


<<<<<<< HEAD
void StorageReplicatedMergeTree::truncate(
    const ASTPtr & query, const StorageMetadataPtr &, const Context & query_context, TableExclusiveLockHolder & table_lock)
=======
void StorageReplicatedMergeTree::truncate(const ASTPtr &, const Context &, TableStructureWriteLockHolder & table_lock)
>>>>>>> 4cf1f841
{
    table_lock.release();   /// Truncate is done asynchronously.

    assertNotReadonly();
    if (!is_leader)
        throw Exception("TRUNCATE cannot be done on this replica because it is not a leader", ErrorCodes::NOT_A_LEADER);

    zkutil::ZooKeeperPtr zookeeper = getZooKeeper();

    Strings partitions = zookeeper->getChildren(zookeeper_path + "/block_numbers");

    for (String & partition_id : partitions)
    {
        LogEntry entry;

        if (dropPartsInPartition(*zookeeper, partition_id, entry, false))
            waitForAllReplicasToProcessLogEntry(entry);
    }
}


void StorageReplicatedMergeTree::attachPartition(const ASTPtr & partition, const StorageMetadataPtr & metadata_snapshot, bool attach_part, const Context & query_context)
{
    // TODO: should get some locks to prevent race with 'alter … modify column'

    assertNotReadonly();

    PartsTemporaryRename renamed_parts(*this, "detached/");
    MutableDataPartsVector loaded_parts = tryLoadPartsToAttach(partition, attach_part, query_context, renamed_parts);

    ReplicatedMergeTreeBlockOutputStream output(*this, metadata_snapshot, 0, 0, 0, false);   /// TODO Allow to use quorum here.
    for (size_t i = 0; i < loaded_parts.size(); ++i)
    {
        String old_name = loaded_parts[i]->name;
        output.writeExistingPart(loaded_parts[i]);
        renamed_parts.old_and_new_names[i].first.clear();
        LOG_DEBUG(log, "Attached part {} as {}", old_name, loaded_parts[i]->name);
    }
}


void StorageReplicatedMergeTree::checkTableCanBeDropped() const
{
    auto table_id = getStorageID();
    global_context.checkTableCanBeDropped(table_id.database_name, table_id.table_name, getTotalActiveSizeInBytes());
}


void StorageReplicatedMergeTree::checkPartitionCanBeDropped(const ASTPtr & partition)
{
    const String partition_id = getPartitionIDFromQuery(partition, global_context);
    auto parts_to_remove = getDataPartsVectorInPartition(MergeTreeDataPartState::Committed, partition_id);

    UInt64 partition_size = 0;

    for (const auto & part : parts_to_remove)
        partition_size += part->getBytesOnDisk();

    auto table_id = getStorageID();
    global_context.checkPartitionCanBeDropped(table_id.database_name, table_id.table_name, partition_size);
}


void StorageReplicatedMergeTree::rename(const String & new_path_to_table_data, const StorageID & new_table_id)
{
    MergeTreeData::rename(new_path_to_table_data, new_table_id);

    /// Update table name in zookeeper
    if (!is_readonly)
    {
        /// We don't do it for readonly tables, because it will be updated on next table startup.
        /// It is also Ok to skip ZK error for the same reason.
        try
        {
            auto zookeeper = getZooKeeper();
            zookeeper->set(replica_path + "/host", getReplicatedMergeTreeAddress().toString());
        }
        catch (Coordination::Exception & e)
        {
            LOG_WARNING(log, "Cannot update the value of 'host' node (replica address) in ZooKeeper: {}", e.displayText());
        }
    }

    /// TODO: You can update names of loggers.
}


bool StorageReplicatedMergeTree::existsNodeCached(const std::string & path)
{
    {
        std::lock_guard lock(existing_nodes_cache_mutex);
        if (existing_nodes_cache.count(path))
            return true;
    }

    bool res = getZooKeeper()->exists(path);

    if (res)
    {
        std::lock_guard lock(existing_nodes_cache_mutex);
        existing_nodes_cache.insert(path);
    }

    return res;
}


std::optional<EphemeralLockInZooKeeper>
StorageReplicatedMergeTree::allocateBlockNumber(
    const String & partition_id, zkutil::ZooKeeperPtr & zookeeper, const String & zookeeper_block_id_path)
{
    /// Lets check for duplicates in advance, to avoid superfluous block numbers allocation
    Coordination::Requests deduplication_check_ops;
    if (!zookeeper_block_id_path.empty())
    {
        deduplication_check_ops.emplace_back(zkutil::makeCreateRequest(zookeeper_block_id_path, "", zkutil::CreateMode::Persistent));
        deduplication_check_ops.emplace_back(zkutil::makeRemoveRequest(zookeeper_block_id_path, -1));
    }

    String block_numbers_path = zookeeper_path + "/block_numbers";
    String partition_path = block_numbers_path + "/" + partition_id;

    if (!existsNodeCached(partition_path))
    {
        Coordination::Requests ops;
        ops.push_back(zkutil::makeCreateRequest(partition_path, "", zkutil::CreateMode::Persistent));
        /// We increment data version of the block_numbers node so that it becomes possible
        /// to check in a ZK transaction that the set of partitions didn't change
        /// (unfortunately there is no CheckChildren op).
        ops.push_back(zkutil::makeSetRequest(block_numbers_path, "", -1));

        Coordination::Responses responses;
        Coordination::Error code = zookeeper->tryMulti(ops, responses);
        if (code != Coordination::Error::ZOK && code != Coordination::Error::ZNODEEXISTS)
            zkutil::KeeperMultiException::check(code, ops, responses);
    }

    EphemeralLockInZooKeeper lock;
    /// 2 RTT
    try
    {
        lock = EphemeralLockInZooKeeper(
            partition_path + "/block-", zookeeper_path + "/temp", *zookeeper, &deduplication_check_ops);
    }
    catch (const zkutil::KeeperMultiException & e)
    {
        if (e.code == Coordination::Error::ZNODEEXISTS && e.getPathForFirstFailedOp() == zookeeper_block_id_path)
            return {};

        throw Exception("Cannot allocate block number in ZooKeeper: " + e.displayText(), ErrorCodes::KEEPER_EXCEPTION);
    }
    catch (const Coordination::Exception & e)
    {
        throw Exception("Cannot allocate block number in ZooKeeper: " + e.displayText(), ErrorCodes::KEEPER_EXCEPTION);
    }

    return {std::move(lock)};
}


Strings StorageReplicatedMergeTree::waitForAllReplicasToProcessLogEntry(
    const ReplicatedMergeTreeLogEntryData & entry, bool wait_for_non_active)
{
    LOG_DEBUG(log, "Waiting for all replicas to process {}", entry.znode_name);

    auto zookeeper = getZooKeeper();
    Strings replicas = zookeeper->getChildren(zookeeper_path + "/replicas");
    Strings unwaited;
    for (const String & replica : replicas)
    {
        if (wait_for_non_active || zookeeper->exists(zookeeper_path + "/replicas/" + replica + "/is_active"))
        {
            if (!waitForReplicaToProcessLogEntry(replica, entry, wait_for_non_active))
                unwaited.push_back(replica);
        }
        else
        {
            unwaited.push_back(replica);
        }
    }

    LOG_DEBUG(log, "Finished waiting for all replicas to process {}", entry.znode_name);
    return unwaited;
}


bool StorageReplicatedMergeTree::waitForReplicaToProcessLogEntry(
    const String & replica, const ReplicatedMergeTreeLogEntryData & entry, bool wait_for_non_active)
{
    String entry_str = entry.toString();
    String log_node_name;

    /** Two types of entries can be passed to this function
      * 1. (more often) From `log` directory - a common log, from where replicas copy entries to their queue.
      * 2. From the `queue` directory of one of the replicas.
      *
      * The problem is that the numbers (`sequential` node) of the queue elements in `log` and in `queue` do not match.
      * (And the numbers of the same log element for different replicas do not match in the `queue`.)
      *
      * Therefore, you should consider these cases separately.
      */

    /** First, you need to wait until replica takes `queue` element from the `log` to its queue,
      *  if it has not been done already (see the `pullLogsToQueue` function).
      *
      * To do this, check its node `log_pointer` - the maximum number of the element taken from `log` + 1.
      */

    const auto & check_replica_become_inactive = [this, &replica]()
    {
        return !getZooKeeper()->exists(zookeeper_path + "/replicas/" + replica + "/is_active");
    };
    constexpr auto event_wait_timeout_ms = 1000;

    if (startsWith(entry.znode_name, "log-"))
    {
        /** In this case, just take the number from the node name `log-xxxxxxxxxx`.
          */

        UInt64 log_index = parse<UInt64>(entry.znode_name.substr(entry.znode_name.size() - 10));
        log_node_name = entry.znode_name;

        LOG_DEBUG(log, "Waiting for {} to pull {} to queue", replica, log_node_name);

        /// Let's wait until entry gets into the replica queue.
        while (wait_for_non_active || !check_replica_become_inactive())
        {
            zkutil::EventPtr event = std::make_shared<Poco::Event>();

            String log_pointer = getZooKeeper()->get(zookeeper_path + "/replicas/" + replica + "/log_pointer", nullptr, event);
            if (!log_pointer.empty() && parse<UInt64>(log_pointer) > log_index)
                break;

            if (wait_for_non_active)
                event->wait();
            else
                event->tryWait(event_wait_timeout_ms);
        }
    }
    else if (startsWith(entry.znode_name, "queue-"))
    {
        /** In this case, the number of `log` node is unknown. You need look through everything from `log_pointer` to the end,
          *  looking for a node with the same content. And if we do not find it - then the replica has already taken this entry in its queue.
          */

        String log_pointer = getZooKeeper()->get(zookeeper_path + "/replicas/" + replica + "/log_pointer");

        Strings log_entries = getZooKeeper()->getChildren(zookeeper_path + "/log");
        UInt64 log_index = 0;
        bool found = false;

        for (const String & log_entry_name : log_entries)
        {
            log_index = parse<UInt64>(log_entry_name.substr(log_entry_name.size() - 10));

            if (!log_pointer.empty() && log_index < parse<UInt64>(log_pointer))
                continue;

            String log_entry_str;
            bool exists = getZooKeeper()->tryGet(zookeeper_path + "/log/" + log_entry_name, log_entry_str);
            if (exists && entry_str == log_entry_str)
            {
                found = true;
                log_node_name = log_entry_name;
                break;
            }
        }

        if (found)
        {
            LOG_DEBUG(log, "Waiting for {} to pull {} to queue", replica, log_node_name);

            /// Let's wait until the entry gets into the replica queue.
            while (wait_for_non_active || !check_replica_become_inactive())
            {
                zkutil::EventPtr event = std::make_shared<Poco::Event>();

                String log_pointer_new = getZooKeeper()->get(zookeeper_path + "/replicas/" + replica + "/log_pointer", nullptr, event);
                if (!log_pointer_new.empty() && parse<UInt64>(log_pointer_new) > log_index)
                    break;

                if (wait_for_non_active)
                    event->wait();
                else
                    event->tryWait(event_wait_timeout_ms);
            }
        }
    }
    else
        throw Exception("Logical error: unexpected name of log node: " + entry.znode_name, ErrorCodes::LOGICAL_ERROR);

    if (!log_node_name.empty())
        LOG_DEBUG(log, "Looking for node corresponding to {} in {} queue", log_node_name, replica);
    else
        LOG_DEBUG(log, "Looking for corresponding node in {} queue", replica);

    /** Second - find the corresponding entry in the queue of the specified replica.
      * Its number may match neither the `log` node nor the `queue` node of the current replica (for us).
      * Therefore, we search by comparing the content.
      */

    Strings queue_entries = getZooKeeper()->getChildren(zookeeper_path + "/replicas/" + replica + "/queue");
    String queue_entry_to_wait_for;

    for (const String & entry_name : queue_entries)
    {
        String queue_entry_str;
        bool exists = getZooKeeper()->tryGet(zookeeper_path + "/replicas/" + replica + "/queue/" + entry_name, queue_entry_str);
        if (exists && queue_entry_str == entry_str)
        {
            queue_entry_to_wait_for = entry_name;
            break;
        }
    }

    /// While looking for the record, it has already been executed and deleted.
    if (queue_entry_to_wait_for.empty())
    {
        LOG_DEBUG(log, "No corresponding node found. Assuming it has been already processed. Found {} nodes", queue_entries.size());
        return true;
    }

    LOG_DEBUG(log, "Waiting for {} to disappear from {} queue", queue_entry_to_wait_for, replica);

    /// Third - wait until the entry disappears from the replica queue or replica become inactive.
    String path_to_wait_on = zookeeper_path + "/replicas/" + replica + "/queue/" + queue_entry_to_wait_for;
    if (wait_for_non_active)
        return getZooKeeper()->waitForDisappear(path_to_wait_on);

    return getZooKeeper()->waitForDisappear(path_to_wait_on, check_replica_become_inactive);
}


void StorageReplicatedMergeTree::getStatus(Status & res, bool with_zk_fields)
{
    auto zookeeper = tryGetZooKeeper();
    const auto storage_settings_ptr = getSettings();

    res.is_leader = is_leader;
    res.can_become_leader = storage_settings_ptr->replicated_can_become_leader;
    res.is_readonly = is_readonly;
    res.is_session_expired = !zookeeper || zookeeper->expired();

    res.queue = queue.getStatus();
    res.absolute_delay = getAbsoluteDelay(); /// NOTE: may be slightly inconsistent with queue status.

    res.parts_to_check = part_check_thread.size();

    res.zookeeper_path = zookeeper_path;
    res.replica_name = replica_name;
    res.replica_path = replica_path;
    res.columns_version = -1;

    res.log_max_index = 0;
    res.log_pointer = 0;
    res.total_replicas = 0;
    res.active_replicas = 0;

    if (with_zk_fields && !res.is_session_expired)
    {
        try
        {
            auto log_entries = zookeeper->getChildren(zookeeper_path + "/log");

            if (log_entries.empty())
            {
                res.log_max_index = 0;
            }
            else
            {
                const String & last_log_entry = *std::max_element(log_entries.begin(), log_entries.end());
                res.log_max_index = parse<UInt64>(last_log_entry.substr(strlen("log-")));
            }

            String log_pointer_str = zookeeper->get(replica_path + "/log_pointer");
            res.log_pointer = log_pointer_str.empty() ? 0 : parse<UInt64>(log_pointer_str);

            auto all_replicas = zookeeper->getChildren(zookeeper_path + "/replicas");
            res.total_replicas = all_replicas.size();

            res.active_replicas = 0;
            for (const String & replica : all_replicas)
                if (zookeeper->exists(zookeeper_path + "/replicas/" + replica + "/is_active"))
                    ++res.active_replicas;
        }
        catch (const Coordination::Exception &)
        {
            res.zookeeper_exception = getCurrentExceptionMessage(false);
        }
    }
}


void StorageReplicatedMergeTree::getQueue(LogEntriesData & res, String & replica_name_)
{
    replica_name_ = replica_name;
    queue.getEntries(res);
}

time_t StorageReplicatedMergeTree::getAbsoluteDelay() const
{
    time_t min_unprocessed_insert_time = 0;
    time_t max_processed_insert_time = 0;
    queue.getInsertTimes(min_unprocessed_insert_time, max_processed_insert_time);

    /// Load start time, then finish time to avoid reporting false delay when start time is updated
    /// between loading of two variables.
    time_t queue_update_start_time = last_queue_update_start_time.load();
    time_t queue_update_finish_time = last_queue_update_finish_time.load();

    time_t current_time = time(nullptr);

    if (!queue_update_finish_time)
    {
        /// We have not updated queue even once yet (perhaps replica is readonly).
        /// As we have no info about the current state of replication log, return effectively infinite delay.
        return current_time;
    }
    else if (min_unprocessed_insert_time)
    {
        /// There are some unprocessed insert entries in queue.
        return (current_time > min_unprocessed_insert_time) ? (current_time - min_unprocessed_insert_time) : 0;
    }
    else if (queue_update_start_time > queue_update_finish_time)
    {
        /// Queue is empty, but there are some in-flight or failed queue update attempts
        /// (likely because of problems with connecting to ZooKeeper).
        /// Return the time passed since last attempt.
        return (current_time > queue_update_start_time) ? (current_time - queue_update_start_time) : 0;
    }
    else
    {
        /// Everything is up-to-date.
        return 0;
    }
}

void StorageReplicatedMergeTree::getReplicaDelays(time_t & out_absolute_delay, time_t & out_relative_delay)
{
    assertNotReadonly();

    time_t current_time = time(nullptr);

    out_absolute_delay = getAbsoluteDelay();
    out_relative_delay = 0;
    const auto storage_settings_ptr = getSettings();

    /** Relative delay is the maximum difference of absolute delay from any other replica,
      *  (if this replica lags behind any other live replica, or zero, otherwise).
      * Calculated only if the absolute delay is large enough.
      */

    if (out_absolute_delay < static_cast<time_t>(storage_settings_ptr->min_relative_delay_to_measure))
        return;

    auto zookeeper = getZooKeeper();

    time_t max_replicas_unprocessed_insert_time = 0;
    bool have_replica_with_nothing_unprocessed = false;

    Strings replicas = zookeeper->getChildren(zookeeper_path + "/replicas");

    for (const auto & replica : replicas)
    {
        if (replica == replica_name)
            continue;

        /// Skip dead replicas.
        if (!zookeeper->exists(zookeeper_path + "/replicas/" + replica + "/is_active"))
            continue;

        String value;
        if (!zookeeper->tryGet(zookeeper_path + "/replicas/" + replica + "/min_unprocessed_insert_time", value))
            continue;

        time_t replica_time = value.empty() ? 0 : parse<time_t>(value);

        if (replica_time == 0)
        {
            /** Note
              * The conclusion that the replica does not lag may be incorrect,
              *  because the information about `min_unprocessed_insert_time` is taken
              *  only from that part of the log that has been moved to the queue.
              * If the replica for some reason has stalled `queueUpdatingTask`,
              *  then `min_unprocessed_insert_time` will be incorrect.
              */

            have_replica_with_nothing_unprocessed = true;
            break;
        }

        if (replica_time > max_replicas_unprocessed_insert_time)
            max_replicas_unprocessed_insert_time = replica_time;
    }

    if (have_replica_with_nothing_unprocessed)
        out_relative_delay = out_absolute_delay;
    else
    {
        max_replicas_unprocessed_insert_time = std::min(current_time, max_replicas_unprocessed_insert_time);
        time_t min_replicas_delay = current_time - max_replicas_unprocessed_insert_time;
        if (out_absolute_delay > min_replicas_delay)
            out_relative_delay = out_absolute_delay - min_replicas_delay;
    }
}


void StorageReplicatedMergeTree::fetchPartition(const ASTPtr & partition, const String & from_, const Context & query_context)
{
    String partition_id = getPartitionIDFromQuery(partition, query_context);

    String from = from_;
    if (from.back() == '/')
        from.resize(from.size() - 1);

    LOG_INFO(log, "Will fetch partition {} from shard {}", partition_id, from_);

    /** Let's check that there is no such partition in the `detached` directory (where we will write the downloaded parts).
      * Unreliable (there is a race condition) - such a partition may appear a little later.
      */
    Poco::DirectoryIterator dir_end;
    for (const std::string & path : getDataPaths())
    {
        for (Poco::DirectoryIterator dir_it{path + "detached/"}; dir_it != dir_end; ++dir_it)
        {
            MergeTreePartInfo part_info;
            if (MergeTreePartInfo::tryParsePartName(dir_it.name(), &part_info, format_version)
                && part_info.partition_id == partition_id)
                throw Exception("Detached partition " + partition_id + " already exists.", ErrorCodes::PARTITION_ALREADY_EXISTS);
        }

    }

    zkutil::Strings replicas;
    zkutil::Strings active_replicas;
    String best_replica;

    {
        auto zookeeper = getZooKeeper();

        /// List of replicas of source shard.
        replicas = zookeeper->getChildren(from + "/replicas");

        /// Leave only active replicas.
        active_replicas.reserve(replicas.size());

        for (const String & replica : replicas)
            if (zookeeper->exists(from + "/replicas/" + replica + "/is_active"))
                active_replicas.push_back(replica);

        if (active_replicas.empty())
            throw Exception("No active replicas for shard " + from, ErrorCodes::NO_ACTIVE_REPLICAS);

        /** You must select the best (most relevant) replica.
        * This is a replica with the maximum `log_pointer`, then with the minimum `queue` size.
        * NOTE This is not exactly the best criteria. It does not make sense to download old partitions,
        *  and it would be nice to be able to choose the replica closest by network.
        * NOTE Of course, there are data races here. You can solve it by retrying.
        */
        Int64 max_log_pointer = -1;
        UInt64 min_queue_size = std::numeric_limits<UInt64>::max();

        for (const String & replica : active_replicas)
        {
            String current_replica_path = from + "/replicas/" + replica;

            String log_pointer_str = zookeeper->get(current_replica_path + "/log_pointer");
            Int64 log_pointer = log_pointer_str.empty() ? 0 : parse<UInt64>(log_pointer_str);

            Coordination::Stat stat;
            zookeeper->get(current_replica_path + "/queue", &stat);
            size_t queue_size = stat.numChildren;

            if (log_pointer > max_log_pointer
                || (log_pointer == max_log_pointer && queue_size < min_queue_size))
            {
                max_log_pointer = log_pointer;
                min_queue_size = queue_size;
                best_replica = replica;
            }
        }
    }

    if (best_replica.empty())
        throw Exception("Logical error: cannot choose best replica.", ErrorCodes::LOGICAL_ERROR);

    LOG_INFO(log, "Found {} replicas, {} of them are active. Selected {} to fetch from.", replicas.size(), active_replicas.size(), best_replica);

    String best_replica_path = from + "/replicas/" + best_replica;

    /// Let's find out which parts are on the best replica.

    /** Trying to download these parts.
      * Some of them could be deleted due to the merge.
      * In this case, update the information about the available parts and try again.
      */

    unsigned try_no = 0;
    Strings missing_parts;
    do
    {
        if (try_no)
            LOG_INFO(log, "Some of parts ({}) are missing. Will try to fetch covering parts.", missing_parts.size());

        if (try_no >= query_context.getSettings().max_fetch_partition_retries_count)
            throw Exception("Too many retries to fetch parts from " + best_replica_path, ErrorCodes::TOO_MANY_RETRIES_TO_FETCH_PARTS);

        Strings parts = getZooKeeper()->getChildren(best_replica_path + "/parts");
        ActiveDataPartSet active_parts_set(format_version, parts);
        Strings parts_to_fetch;

        if (missing_parts.empty())
        {
            parts_to_fetch = active_parts_set.getParts();

            /// Leaving only the parts of the desired partition.
            Strings parts_to_fetch_partition;
            for (const String & part : parts_to_fetch)
            {
                if (MergeTreePartInfo::fromPartName(part, format_version).partition_id == partition_id)
                    parts_to_fetch_partition.push_back(part);
            }

            parts_to_fetch = std::move(parts_to_fetch_partition);

            if (parts_to_fetch.empty())
                throw Exception("Partition " + partition_id + " on " + best_replica_path + " doesn't exist", ErrorCodes::PARTITION_DOESNT_EXIST);
        }
        else
        {
            for (const String & missing_part : missing_parts)
            {
                String containing_part = active_parts_set.getContainingPart(missing_part);
                if (!containing_part.empty())
                    parts_to_fetch.push_back(containing_part);
                else
                    LOG_WARNING(log, "Part {} on replica {} has been vanished.", missing_part, best_replica_path);
            }
        }

        LOG_INFO(log, "Parts to fetch: {}", parts_to_fetch.size());

        missing_parts.clear();
        for (const String & part : parts_to_fetch)
        {
            try
            {
                fetchPart(part, best_replica_path, true, 0);
            }
            catch (const DB::Exception & e)
            {
                if (e.code() != ErrorCodes::RECEIVED_ERROR_FROM_REMOTE_IO_SERVER && e.code() != ErrorCodes::RECEIVED_ERROR_TOO_MANY_REQUESTS
                    && e.code() != ErrorCodes::CANNOT_READ_ALL_DATA)
                    throw;

                LOG_INFO(log, e.displayText());
                missing_parts.push_back(part);
            }
        }

        ++try_no;
    } while (!missing_parts.empty());
}


void StorageReplicatedMergeTree::mutate(const MutationCommands & commands, const Context & query_context)
{
    /// Overview of the mutation algorithm.
    ///
    /// When the client executes a mutation, this method is called. It acquires block numbers in all
    /// partitions, saves them in the mutation entry and writes the mutation entry to a new ZK node in
    /// the /mutations folder. This block numbers are needed to determine which parts should be mutated and
    /// which shouldn't (parts inserted after the mutation will have the block number higher than the
    /// block number acquired by the mutation in that partition and so will not be mutatied).
    /// This block number is called "mutation version" in that partition.
    ///
    /// Mutation versions are acquired atomically in all partitions, so the case when an insert in some
    /// partition has the block number higher than the mutation version but the following insert into another
    /// partition acquires the block number lower than the mutation version in that partition is impossible.
    /// Another important invariant: mutation entries appear in /mutations in the order of their mutation
    /// versions (in any partition). This means that mutations form a sequence and we can execute them in
    /// the order of their mutation versions and not worry that some mutation with the smaller version
    /// will suddenly appear.
    ///
    /// During mutations individual parts are immutable - when we want to change the contents of a part
    /// we prepare the new part and add it to MergeTreeData (the original part gets replaced). The fact that
    /// we have mutated the part is recorded in the part->info.mutation field of MergeTreePartInfo.
    /// The relation with the original part is preserved because the new part covers the same block range
    /// as the original one.
    ///
    /// We then can for each part determine its "mutation version": the version of the last mutation in
    /// the mutation sequence that we regard as already applied to that part. All mutations with the greater
    /// version number will still need to be applied to that part.
    ///
    /// Execution of mutations is done asynchronously. All replicas watch the /mutations directory and
    /// load new mutation entries as they appear (see mutationsUpdatingTask()). Next we need to determine
    /// how to mutate individual parts consistently with part merges. This is done by the leader replica
    /// (see mergeSelectingTask() and class ReplicatedMergeTreeMergePredicate for details). Important
    /// invariants here are that a) all source parts for a single merge must have the same mutation version
    /// and b) any part can be mutated only once or merged only once (e.g. once we have decided to mutate
    /// a part then we need to execute that mutation and can assign merges only to the new part and not to the
    /// original part). Multiple consecutive mutations can be executed at once (without writing the
    /// intermediate result to a part).
    ///
    /// Leader replica records its decisions to the replication log (/log directory in ZK) in the form of
    /// MUTATE_PART entries and all replicas then execute them in the background pool
    /// (see tryExecutePartMutation() function). When a replica encounters a MUTATE_PART command, it is
    /// guaranteed that the corresponding mutation entry is already loaded (when we pull entries from
    /// replication log into the replica queue, we also load mutation entries). Note that just as with merges
    /// the replica can decide not to do the mutation locally and fetch the mutated part from another replica
    /// instead.
    ///
    /// Mutations of individual parts are in fact pretty similar to merges, e.g. their assignment and execution
    /// is governed by the same storage_settings. TODO: support a single "merge-mutation" operation when the data
    /// read from the the source parts is first mutated on the fly to some uniform mutation version and then
    /// merged to a resulting part.
    ///
    /// After all needed parts are mutated (i.e. all active parts have the mutation version greater than
    /// the version of this mutation), the mutation is considered done and can be deleted.

    ReplicatedMergeTreeMutationEntry entry;
    entry.source_replica = replica_name;
    entry.commands = commands;

    String mutations_path = zookeeper_path + "/mutations";

    /// Update the mutations_path node when creating the mutation and check its version to ensure that
    /// nodes for mutations are created in the same order as the corresponding block numbers.
    /// Should work well if the number of concurrent mutation requests is small.
    while (true)
    {
        auto zookeeper = getZooKeeper();

        Coordination::Stat mutations_stat;
        zookeeper->get(mutations_path, &mutations_stat);

        EphemeralLocksInAllPartitions block_number_locks(
            zookeeper_path + "/block_numbers", "block-", zookeeper_path + "/temp", *zookeeper);

        for (const auto & lock : block_number_locks.getLocks())
            entry.block_numbers[lock.partition_id] = lock.number;

        entry.create_time = time(nullptr);

        Coordination::Requests requests;
        requests.emplace_back(zkutil::makeSetRequest(mutations_path, String(), mutations_stat.version));
        requests.emplace_back(zkutil::makeCreateRequest(
            mutations_path + "/", entry.toString(), zkutil::CreateMode::PersistentSequential));

        Coordination::Responses responses;
        Coordination::Error rc = zookeeper->tryMulti(requests, responses);

        if (rc == Coordination::Error::ZOK)
        {
            const String & path_created =
                dynamic_cast<const Coordination::CreateResponse *>(responses[1].get())->path_created;
            entry.znode_name = path_created.substr(path_created.find_last_of('/') + 1);
            LOG_TRACE(log, "Created mutation with ID {}", entry.znode_name);
            break;
        }
        else if (rc == Coordination::Error::ZBADVERSION)
        {
            LOG_TRACE(log, "Version conflict when trying to create a mutation node, retrying...");
            continue;
        }
        else
            throw Coordination::Exception("Unable to create a mutation znode", rc);
    }

    waitMutation(entry.znode_name, query_context.getSettingsRef().mutations_sync);
}

void StorageReplicatedMergeTree::waitMutation(const String & znode_name, size_t mutations_sync) const
{
    if (!mutations_sync)
        return;

    /// we have to wait
    auto zookeeper = getZooKeeper();
    Strings replicas;
    if (mutations_sync == 2) /// wait for all replicas
        replicas = zookeeper->getChildren(zookeeper_path + "/replicas");
    else if (mutations_sync == 1) /// just wait for ourself
        replicas.push_back(replica_name);

    waitMutationToFinishOnReplicas(replicas, znode_name);
}

std::vector<MergeTreeMutationStatus> StorageReplicatedMergeTree::getMutationsStatus() const
{
    return queue.getMutationsStatus();
}

CancellationCode StorageReplicatedMergeTree::killMutation(const String & mutation_id)
{
    assertNotReadonly();

    zkutil::ZooKeeperPtr zookeeper = getZooKeeper();

    LOG_TRACE(log, "Killing mutation {}", mutation_id);

    auto mutation_entry = queue.removeMutation(zookeeper, mutation_id);
    if (!mutation_entry)
        return CancellationCode::NotFound;

    /// After this point no new part mutations will start and part mutations that still exist
    /// in the queue will be skipped.

    /// Cancel already running part mutations.
    for (const auto & pair : mutation_entry->block_numbers)
    {
        const String & partition_id = pair.first;
        Int64 block_number = pair.second;
        global_context.getMergeList().cancelPartMutations(partition_id, block_number);
    }
    return CancellationCode::CancelSent;
}


void StorageReplicatedMergeTree::clearOldPartsAndRemoveFromZK()
{
    auto table_lock = lockForShare(
            RWLockImpl::NO_QUERY, getSettings()->lock_acquire_timeout_for_background_operations);
    auto zookeeper = getZooKeeper();

    DataPartsVector parts = grabOldParts();
    if (parts.empty())
        return;

    DataPartsVector parts_to_delete_only_from_filesystem;    // Only duplicates
    DataPartsVector parts_to_delete_completely;              // All parts except duplicates
    DataPartsVector parts_to_retry_deletion;                 // Parts that should be retried due to network problems
    DataPartsVector parts_to_remove_from_filesystem;         // Parts removed from ZK

    for (const auto & part : parts)
    {
        if (!part->is_duplicate)
            parts_to_delete_completely.emplace_back(part);
        else
            parts_to_delete_only_from_filesystem.emplace_back(part);
    }
    parts.clear();

    auto remove_parts_from_filesystem = [log=log] (const DataPartsVector & parts_to_remove)
    {
        for (const auto & part : parts_to_remove)
        {
            try
            {
                part->remove();
            }
            catch (...)
            {
                tryLogCurrentException(log, "There is a problem with deleting part " + part->name + " from filesystem");
            }
        }
    };

    /// Delete duplicate parts from filesystem
    if (!parts_to_delete_only_from_filesystem.empty())
    {
        remove_parts_from_filesystem(parts_to_delete_only_from_filesystem);
        removePartsFinally(parts_to_delete_only_from_filesystem);

        LOG_DEBUG(log, "Removed {} old duplicate parts", parts_to_delete_only_from_filesystem.size());
    }

    /// Delete normal parts from ZooKeeper
    NameSet part_names_to_retry_deletion;
    try
    {
        Strings part_names_to_delete_completely;
        for (const auto & part : parts_to_delete_completely)
            part_names_to_delete_completely.emplace_back(part->name);

        LOG_DEBUG(log, "Removing {} old parts from ZooKeeper", parts_to_delete_completely.size());
        removePartsFromZooKeeper(zookeeper, part_names_to_delete_completely, &part_names_to_retry_deletion);
    }
    catch (...)
    {
        LOG_ERROR(log, "There is a problem with deleting parts from ZooKeeper: {}", getCurrentExceptionMessage(true));
    }

    /// Part names that were reliably deleted from ZooKeeper should be deleted from filesystem
    auto num_reliably_deleted_parts = parts_to_delete_completely.size() - part_names_to_retry_deletion.size();
    LOG_DEBUG(log, "Removed {} old parts from ZooKeeper. Removing them from filesystem.", num_reliably_deleted_parts);

    /// Delete normal parts on two sets
    for (auto & part : parts_to_delete_completely)
    {
        if (part_names_to_retry_deletion.count(part->name) == 0)
            parts_to_remove_from_filesystem.emplace_back(part);
        else
            parts_to_retry_deletion.emplace_back(part);
    }

    /// Will retry deletion
    if (!parts_to_retry_deletion.empty())
    {
        rollbackDeletingParts(parts_to_retry_deletion);
        LOG_DEBUG(log, "Will retry deletion of {} parts in the next time", parts_to_retry_deletion.size());
    }

    /// Remove parts from filesystem and finally from data_parts
    if (!parts_to_remove_from_filesystem.empty())
    {
        remove_parts_from_filesystem(parts_to_remove_from_filesystem);
        removePartsFinally(parts_to_remove_from_filesystem);

        LOG_DEBUG(log, "Removed {} old parts", parts_to_remove_from_filesystem.size());
    }
}


bool StorageReplicatedMergeTree::tryRemovePartsFromZooKeeperWithRetries(DataPartsVector & parts, size_t max_retries)
{
    Strings part_names_to_remove;
    for (const auto & part : parts)
        part_names_to_remove.emplace_back(part->name);

    return tryRemovePartsFromZooKeeperWithRetries(part_names_to_remove, max_retries);
}

bool StorageReplicatedMergeTree::tryRemovePartsFromZooKeeperWithRetries(const Strings & part_names, size_t max_retries)
{
    size_t num_tries = 0;
    bool success = false;

    while (!success && (max_retries == 0 || num_tries < max_retries))
    {
        try
        {
            ++num_tries;
            success = true;

            auto zookeeper = getZooKeeper();

            std::vector<std::future<Coordination::ExistsResponse>> exists_futures;
            exists_futures.reserve(part_names.size());
            for (const String & part_name : part_names)
            {
                String part_path = replica_path + "/parts/" + part_name;
                exists_futures.emplace_back(zookeeper->asyncExists(part_path));
            }

            std::vector<std::future<Coordination::MultiResponse>> remove_futures;
            remove_futures.reserve(part_names.size());
            for (size_t i = 0; i < part_names.size(); ++i)
            {
                Coordination::ExistsResponse exists_resp = exists_futures[i].get();
                if (exists_resp.error == Coordination::Error::ZOK)
                {
                    Coordination::Requests ops;
                    removePartFromZooKeeper(part_names[i], ops, exists_resp.stat.numChildren > 0);
                    remove_futures.emplace_back(zookeeper->tryAsyncMulti(ops));
                }
            }

            for (auto & future : remove_futures)
            {
                auto response = future.get();

                if (response.error == Coordination::Error::ZOK || response.error == Coordination::Error::ZNONODE)
                    continue;

                if (Coordination::isHardwareError(response.error))
                {
                    success = false;
                    continue;
                }

                throw Coordination::Exception(response.error);
            }
        }
        catch (Coordination::Exception & e)
        {
            success = false;

            if (Coordination::isHardwareError(e.code))
                tryLogCurrentException(log, __PRETTY_FUNCTION__);
            else
                throw;
        }

        if (!success && num_tries < max_retries)
            std::this_thread::sleep_for(std::chrono::milliseconds(1000));
    }

    return success;
}

void StorageReplicatedMergeTree::removePartsFromZooKeeper(
    zkutil::ZooKeeperPtr & zookeeper, const Strings & part_names, NameSet * parts_should_be_retried)
{
    std::vector<std::future<Coordination::ExistsResponse>> exists_futures;
    std::vector<std::future<Coordination::MultiResponse>> remove_futures;
    exists_futures.reserve(part_names.size());
    remove_futures.reserve(part_names.size());
    try
    {
        /// Exception can be thrown from loop
        /// if zk session will be dropped
        for (const String & part_name : part_names)
        {
            String part_path = replica_path + "/parts/" + part_name;
            exists_futures.emplace_back(zookeeper->asyncExists(part_path));
        }

        for (size_t i = 0; i < part_names.size(); ++i)
        {
            Coordination::ExistsResponse exists_resp = exists_futures[i].get();
            if (exists_resp.error == Coordination::Error::ZOK)
            {
                Coordination::Requests ops;
                removePartFromZooKeeper(part_names[i], ops, exists_resp.stat.numChildren > 0);
                remove_futures.emplace_back(zookeeper->tryAsyncMulti(ops));
            }
            else
            {
                LOG_DEBUG(log, "There is no part {} in ZooKeeper, it was only in filesystem", part_names[i]);
                // emplace invalid future so that the total number of futures is the same as part_names.size();
                remove_futures.emplace_back();
            }
        }
    }
    catch (const Coordination::Exception & e)
    {
        if (parts_should_be_retried && Coordination::isHardwareError(e.code))
            parts_should_be_retried->insert(part_names.begin(), part_names.end());
        throw;
    }

    for (size_t i = 0; i < remove_futures.size(); ++i)
    {
        auto & future = remove_futures[i];

        if (!future.valid())
            continue;

        auto response = future.get();
        if (response.error == Coordination::Error::ZOK)
            continue;
        else if (response.error == Coordination::Error::ZNONODE)
        {
            LOG_DEBUG(log, "There is no part {} in ZooKeeper, it was only in filesystem", part_names[i]);
            continue;
        }
        else if (Coordination::isHardwareError(response.error))
        {
            if (parts_should_be_retried)
                parts_should_be_retried->insert(part_names[i]);
            continue;
        }
        else
            LOG_WARNING(log, "Cannot remove part {} from ZooKeeper: {}", part_names[i], Coordination::errorMessage(response.error));
    }
}


void StorageReplicatedMergeTree::clearBlocksInPartition(
    zkutil::ZooKeeper & zookeeper, const String & partition_id, Int64 min_block_num, Int64 max_block_num)
{
    Strings blocks;
    if (Coordination::Error::ZOK != zookeeper.tryGetChildren(zookeeper_path + "/blocks", blocks))
        throw Exception(zookeeper_path + "/blocks doesn't exist", ErrorCodes::NOT_FOUND_NODE);

    String partition_prefix = partition_id + "_";
    zkutil::AsyncResponses<Coordination::GetResponse> get_futures;
    for (const String & block_id : blocks)
    {
        if (startsWith(block_id, partition_prefix))
        {
            String path = zookeeper_path + "/blocks/" + block_id;
            get_futures.emplace_back(path, zookeeper.asyncTryGet(path));
        }
    }

    zkutil::AsyncResponses<Coordination::RemoveResponse> to_delete_futures;
    for (auto & pair : get_futures)
    {
        const String & path = pair.first;
        auto result = pair.second.get();

        if (result.error == Coordination::Error::ZNONODE)
            continue;

        ReadBufferFromString buf(result.data);
        Int64 block_num = 0;
        bool parsed = tryReadIntText(block_num, buf) && buf.eof();
        if (!parsed || (min_block_num <= block_num && block_num <= max_block_num))
            to_delete_futures.emplace_back(path, zookeeper.asyncTryRemove(path));
    }

    for (auto & pair : to_delete_futures)
    {
        const String & path = pair.first;
        Coordination::Error rc = pair.second.get().error;
        if (rc == Coordination::Error::ZNOTEMPTY)
        {
             /// Can happen if there are leftover block nodes with children created by previous server versions.
            zookeeper.removeRecursive(path);
        }
        else if (rc != Coordination::Error::ZOK)
            LOG_WARNING(log, "Error while deleting ZooKeeper path `{}`: {}, ignoring.", path, Coordination::errorMessage(rc));
    }

    LOG_TRACE(log, "Deleted {} deduplication block IDs in partition ID {}", to_delete_futures.size(), partition_id);
}

void StorageReplicatedMergeTree::replacePartitionFrom(const StoragePtr & source_table, const ASTPtr & partition, bool replace,
                                                      const Context & context)
{
    /// First argument is true, because we possibly will add new data to current table.
    auto lock1 = lockForShare(context.getCurrentQueryId(), context.getSettingsRef().lock_acquire_timeout);
    auto lock2 = source_table->lockForShare(context.getCurrentQueryId(), context.getSettingsRef().lock_acquire_timeout);

    auto source_metadata_snapshot = source_table->getInMemoryMetadataPtr();
    auto metadata_snapshot = getInMemoryMetadataPtr();

    Stopwatch watch;
    MergeTreeData & src_data = checkStructureAndGetMergeTreeData(source_table, source_metadata_snapshot, metadata_snapshot);
    String partition_id = getPartitionIDFromQuery(partition, context);

    DataPartsVector src_all_parts = src_data.getDataPartsVectorInPartition(MergeTreeDataPartState::Committed, partition_id);
    DataPartsVector src_parts;
    MutableDataPartsVector dst_parts;
    Strings block_id_paths;
    Strings part_checksums;
    std::vector<EphemeralLockInZooKeeper> ephemeral_locks;

    LOG_DEBUG(log, "Cloning {} parts", src_all_parts.size());

    static const String TMP_PREFIX = "tmp_replace_from_";
    auto zookeeper = getZooKeeper();

    /// Firstly, generate last block number and compute drop_range
    /// NOTE: Even if we make ATTACH PARTITION instead of REPLACE PARTITION drop_range will not be empty, it will contain a block.
    /// So, such case has special meaning, if drop_range contains only one block it means that nothing to drop.
    MergeTreePartInfo drop_range;
    drop_range.partition_id = partition_id;
    drop_range.max_block = allocateBlockNumber(partition_id, zookeeper)->getNumber();
    drop_range.min_block = replace ? 0 : drop_range.max_block;
    drop_range.level = std::numeric_limits<decltype(drop_range.level)>::max();

    String drop_range_fake_part_name = getPartNamePossiblyFake(format_version, drop_range);

    if (drop_range.getBlocksCount() > 1)
    {
        /// We have to prohibit merges in drop_range, since new merge log entry appeared after this REPLACE FROM entry
        ///  could produce new merged part instead in place of just deleted parts.
        /// It is better to prohibit them on leader replica (like DROP PARTITION makes),
        ///  but it is inconvenient for a user since he could actually use source table from this replica.
        /// Therefore prohibit merges on the initializer server now and on the remaining servers when log entry will be executed.
        /// It does not provides strong guarantees, but is suitable for intended use case (assume merges are quite rare).

        {
            std::lock_guard merge_selecting_lock(merge_selecting_mutex);
            queue.disableMergesInBlockRange(drop_range_fake_part_name);
        }
    }

    for (const auto & src_part : src_all_parts)
    {
        /// We also make some kind of deduplication to avoid duplicated parts in case of ATTACH PARTITION
        /// Assume that merges in the partition are quite rare
        /// Save deduplication block ids with special prefix replace_partition

        if (!canReplacePartition(src_part))
            throw Exception(
                "Cannot replace partition '" + partition_id + "' because part '" + src_part->name + "' has inconsistent granularity with table",
                ErrorCodes::LOGICAL_ERROR);

        String hash_hex = src_part->checksums.getTotalChecksumHex();

        if (replace)
            LOG_INFO(log, "Trying to replace {} with hash_hex {}", src_part->name, hash_hex);
        else
            LOG_INFO(log, "Trying to attach {} with hash_hex {}", src_part->name, hash_hex);

        String block_id_path = replace ? "" : (zookeeper_path + "/blocks/" + partition_id + "_replace_from_" + hash_hex);

        auto lock = allocateBlockNumber(partition_id, zookeeper, block_id_path);
        if (!lock)
        {
            LOG_INFO(log, "Part {} (hash {}) has been already attached", src_part->name, hash_hex);
            continue;
        }

        UInt64 index = lock->getNumber();
        MergeTreePartInfo dst_part_info(partition_id, index, index, src_part->info.level);
        auto dst_part = cloneAndLoadDataPartOnSameDisk(src_part, TMP_PREFIX, dst_part_info);

        src_parts.emplace_back(src_part);
        dst_parts.emplace_back(dst_part);
        ephemeral_locks.emplace_back(std::move(*lock));
        block_id_paths.emplace_back(block_id_path);
        part_checksums.emplace_back(hash_hex);
    }

    ReplicatedMergeTreeLogEntryData entry;
    {
        auto src_table_id = src_data.getStorageID();
        entry.type = ReplicatedMergeTreeLogEntryData::REPLACE_RANGE;
        entry.source_replica = replica_name;
        entry.create_time = time(nullptr);
        entry.replace_range_entry = std::make_shared<ReplicatedMergeTreeLogEntryData::ReplaceRangeEntry>();

        auto & entry_replace = *entry.replace_range_entry;
        entry_replace.drop_range_part_name = drop_range_fake_part_name;
        entry_replace.from_database = src_table_id.database_name;
        entry_replace.from_table = src_table_id.table_name;
        for (const auto & part : src_parts)
            entry_replace.src_part_names.emplace_back(part->name);
        for (const auto & part : dst_parts)
            entry_replace.new_part_names.emplace_back(part->name);
        for (const String & checksum : part_checksums)
            entry_replace.part_names_checksums.emplace_back(checksum);
        entry_replace.columns_version = -1;
    }

    /// We are almost ready to commit changes, remove fetches and merges from drop range
    queue.removePartProducingOpsInRange(zookeeper, drop_range, entry);

    /// Remove deduplication block_ids of replacing parts
    if (replace)
        clearBlocksInPartition(*zookeeper, drop_range.partition_id, drop_range.max_block, drop_range.max_block);

    DataPartsVector parts_to_remove;
    Coordination::Responses op_results;

    try
    {
        Coordination::Requests ops;
        for (size_t i = 0; i < dst_parts.size(); ++i)
        {
            getCommitPartOps(ops, dst_parts[i], block_id_paths[i]);
            ephemeral_locks[i].getUnlockOps(ops);

            if (ops.size() > zkutil::MULTI_BATCH_SIZE)
            {
                /// It is unnecessary to add parts to working set until we commit log entry
                zookeeper->multi(ops);
                ops.clear();
            }
        }

        ops.emplace_back(zkutil::makeSetRequest(zookeeper_path + "/log", "", -1));  /// Just update version
        ops.emplace_back(zkutil::makeCreateRequest(zookeeper_path + "/log/log-", entry.toString(), zkutil::CreateMode::PersistentSequential));

        Transaction transaction(*this);
        {
            auto data_parts_lock = lockParts();

            for (MutableDataPartPtr & part : dst_parts)
                renameTempPartAndReplace(part, nullptr, &transaction, data_parts_lock);
        }

        op_results = zookeeper->multi(ops);

        {
            auto data_parts_lock = lockParts();

            transaction.commit(&data_parts_lock);
            if (replace)
                parts_to_remove = removePartsInRangeFromWorkingSet(drop_range, true, false, data_parts_lock);
        }

        PartLog::addNewParts(global_context, dst_parts, watch.elapsed());
    }
    catch (...)
    {
        PartLog::addNewParts(global_context, dst_parts, watch.elapsed(), ExecutionStatus::fromCurrentException());
        throw;
    }

    String log_znode_path = dynamic_cast<const Coordination::CreateResponse &>(*op_results.back()).path_created;
    entry.znode_name = log_znode_path.substr(log_znode_path.find_last_of('/') + 1);

    for (auto & lock : ephemeral_locks)
        lock.assumeUnlocked();

    /// Forcibly remove replaced parts from ZooKeeper
    tryRemovePartsFromZooKeeperWithRetries(parts_to_remove);

    /// Speedup removing of replaced parts from filesystem
    parts_to_remove.clear();
    cleanup_thread.wakeup();

    /// If necessary, wait until the operation is performed on all replicas.
    if (context.getSettingsRef().replication_alter_partitions_sync > 1)
    {
        lock2.reset();
        lock1.reset();
        waitForAllReplicasToProcessLogEntry(entry);
    }
}

void StorageReplicatedMergeTree::movePartitionToTable(const StoragePtr & dest_table, const ASTPtr & partition, const Context & query_context)
{
    auto lock1 = lockForShare(query_context.getCurrentQueryId(), query_context.getSettingsRef().lock_acquire_timeout);
    auto lock2 = dest_table->lockForShare(query_context.getCurrentQueryId(), query_context.getSettingsRef().lock_acquire_timeout);

    auto dest_table_storage = std::dynamic_pointer_cast<StorageReplicatedMergeTree>(dest_table);
    if (!dest_table_storage)
        throw Exception("Table " + getStorageID().getNameForLogs() + " supports movePartitionToTable only for ReplicatedMergeTree family of table engines."
                        " Got " + dest_table->getName(), ErrorCodes::NOT_IMPLEMENTED);
    if (dest_table_storage->getStoragePolicy() != this->getStoragePolicy())
        throw Exception("Destination table " + dest_table_storage->getStorageID().getNameForLogs() +
                        " should have the same storage policy of source table " + getStorageID().getNameForLogs() + ". " +
                        getStorageID().getNameForLogs() + ": " + this->getStoragePolicy()->getName() + ", " +
                        getStorageID().getNameForLogs() + ": " + dest_table_storage->getStoragePolicy()->getName(), ErrorCodes::LOGICAL_ERROR);

    auto dest_metadata_snapshot = dest_table->getInMemoryMetadataPtr();
    auto metadata_snapshot = getInMemoryMetadataPtr();

    Stopwatch watch;
    MergeTreeData & src_data = dest_table_storage->checkStructureAndGetMergeTreeData(*this, metadata_snapshot, dest_metadata_snapshot);
    auto src_data_id = src_data.getStorageID();
    String partition_id = getPartitionIDFromQuery(partition, query_context);

    DataPartsVector src_all_parts = src_data.getDataPartsVectorInPartition(MergeTreeDataPartState::Committed, partition_id);
    DataPartsVector src_parts;
    MutableDataPartsVector dst_parts;
    Strings block_id_paths;
    Strings part_checksums;
    std::vector<EphemeralLockInZooKeeper> ephemeral_locks;

    LOG_DEBUG(log, "Cloning {} parts", src_all_parts.size());

    static const String TMP_PREFIX = "tmp_move_from_";
    auto zookeeper = getZooKeeper();

    /// A range for log entry to remove parts from the source table (myself).

    MergeTreePartInfo drop_range;
    drop_range.partition_id = partition_id;
    drop_range.max_block = allocateBlockNumber(partition_id, zookeeper)->getNumber();
    drop_range.min_block = 0;
    drop_range.level = std::numeric_limits<decltype(drop_range.level)>::max();

    String drop_range_fake_part_name = getPartNamePossiblyFake(format_version, drop_range);

    if (drop_range.getBlocksCount() > 1)
    {
        std::lock_guard merge_selecting_lock(merge_selecting_mutex);
        queue.disableMergesInBlockRange(drop_range_fake_part_name);
    }

    /// Clone parts into destination table.

    for (const auto & src_part : src_all_parts)
    {
        if (!dest_table_storage->canReplacePartition(src_part))
            throw Exception(
                "Cannot move partition '" + partition_id + "' because part '" + src_part->name + "' has inconsistent granularity with table",
                ErrorCodes::LOGICAL_ERROR);

        String hash_hex = src_part->checksums.getTotalChecksumHex();
        String block_id_path;

        auto lock = dest_table_storage->allocateBlockNumber(partition_id, zookeeper, block_id_path);
        if (!lock)
        {
            LOG_INFO(log, "Part {} (hash {}) has been already attached", src_part->name, hash_hex);
            continue;
        }

        UInt64 index = lock->getNumber();
        MergeTreePartInfo dst_part_info(partition_id, index, index, src_part->info.level);
        auto dst_part = dest_table_storage->cloneAndLoadDataPartOnSameDisk(src_part, TMP_PREFIX, dst_part_info);

        src_parts.emplace_back(src_part);
        dst_parts.emplace_back(dst_part);
        ephemeral_locks.emplace_back(std::move(*lock));
        block_id_paths.emplace_back(block_id_path);
        part_checksums.emplace_back(hash_hex);
    }

    ReplicatedMergeTreeLogEntryData entry_delete;
    {
        entry_delete.type = LogEntry::DROP_RANGE;
        entry_delete.source_replica = replica_name;
        entry_delete.new_part_name = drop_range_fake_part_name;
        entry_delete.detach = false;
        entry_delete.create_time = time(nullptr);
    }

    ReplicatedMergeTreeLogEntryData entry;
    {
        MergeTreePartInfo drop_range_dest;
        drop_range_dest.partition_id = drop_range.partition_id;
        drop_range_dest.max_block = drop_range.max_block;
        drop_range_dest.min_block = drop_range.max_block;
        drop_range_dest.level = drop_range.level;

        entry.type = ReplicatedMergeTreeLogEntryData::REPLACE_RANGE;
        entry.source_replica = dest_table_storage->replica_name;
        entry.create_time = time(nullptr);
        entry.replace_range_entry = std::make_shared<ReplicatedMergeTreeLogEntryData::ReplaceRangeEntry>();

        auto & entry_replace = *entry.replace_range_entry;
        entry_replace.drop_range_part_name = getPartNamePossiblyFake(format_version, drop_range_dest);
        entry_replace.from_database = src_data_id.database_name;
        entry_replace.from_table = src_data_id.table_name;
        for (const auto & part : src_parts)
            entry_replace.src_part_names.emplace_back(part->name);
        for (const auto & part : dst_parts)
            entry_replace.new_part_names.emplace_back(part->name);
        for (const String & checksum : part_checksums)
            entry_replace.part_names_checksums.emplace_back(checksum);
        entry_replace.columns_version = -1;
    }

    queue.removePartProducingOpsInRange(zookeeper, drop_range, entry);

    clearBlocksInPartition(*zookeeper, drop_range.partition_id, drop_range.max_block, drop_range.max_block);

    DataPartsVector parts_to_remove;
    Coordination::Responses op_results;

    try
    {
        Coordination::Requests ops;
        for (size_t i = 0; i < dst_parts.size(); ++i)
        {
            dest_table_storage->getCommitPartOps(ops, dst_parts[i], block_id_paths[i]);
            ephemeral_locks[i].getUnlockOps(ops);

            if (ops.size() > zkutil::MULTI_BATCH_SIZE)
            {
                zookeeper->multi(ops);
                ops.clear();
            }
        }

        ops.emplace_back(zkutil::makeCreateRequest(dest_table_storage->zookeeper_path + "/log/log-",
                                                   entry.toString(), zkutil::CreateMode::PersistentSequential));

        {
            Transaction transaction(*dest_table_storage);

            auto src_data_parts_lock = lockParts();
            auto dest_data_parts_lock = dest_table_storage->lockParts();

            std::mutex mutex;
            DataPartsLock lock(mutex);

            for (MutableDataPartPtr & part : dst_parts)
                dest_table_storage->renameTempPartAndReplace(part, nullptr, &transaction, lock);

            op_results = zookeeper->multi(ops);

            parts_to_remove = removePartsInRangeFromWorkingSet(drop_range, true, false, lock);
            transaction.commit(&lock);
        }

        PartLog::addNewParts(global_context, dst_parts, watch.elapsed());
    }
    catch (...)
    {
        PartLog::addNewParts(global_context, dst_parts, watch.elapsed(), ExecutionStatus::fromCurrentException());
        throw;
    }

    String log_znode_path = dynamic_cast<const Coordination::CreateResponse &>(*op_results.back()).path_created;
    entry.znode_name = log_znode_path.substr(log_znode_path.find_last_of('/') + 1);

    for (auto & lock : ephemeral_locks)
        lock.assumeUnlocked();

    tryRemovePartsFromZooKeeperWithRetries(parts_to_remove);

    parts_to_remove.clear();
    cleanup_thread.wakeup();

    if (query_context.getSettingsRef().replication_alter_partitions_sync > 1)
    {
        lock2.reset();
        dest_table_storage->waitForAllReplicasToProcessLogEntry(entry);
    }

    Coordination::Requests ops_dest;

    ops_dest.emplace_back(zkutil::makeCreateRequest(
        zookeeper_path + "/log/log-", entry_delete.toString(), zkutil::CreateMode::PersistentSequential));
    ops_dest.emplace_back(zkutil::makeSetRequest(zookeeper_path + "/log", "", -1));  /// Just update version

    op_results = zookeeper->multi(ops_dest);

    log_znode_path = dynamic_cast<const Coordination::CreateResponse &>(*op_results.front()).path_created;
    entry_delete.znode_name = log_znode_path.substr(log_znode_path.find_last_of('/') + 1);

    if (query_context.getSettingsRef().replication_alter_partitions_sync > 1)
    {
        lock1.reset();
        waitForAllReplicasToProcessLogEntry(entry_delete);
    }

    /// Cleaning possibly stored information about parts from /quorum/last_part node in ZooKeeper.
    cleanLastPartNode(partition_id);
}

void StorageReplicatedMergeTree::getCommitPartOps(
    Coordination::Requests & ops,
    MutableDataPartPtr & part,
    const String & block_id_path) const
{
    const String & part_name = part->name;
    const auto storage_settings_ptr = getSettings();

    if (!block_id_path.empty())
    {
        /// Make final duplicate check and commit block_id
        ops.emplace_back(
            zkutil::makeCreateRequest(
                block_id_path,
                part_name,  /// We will be able to know original part number for duplicate blocks, if we want.
                zkutil::CreateMode::Persistent));
    }

    /// Information about the part, in the replica
    if (storage_settings_ptr->use_minimalistic_part_header_in_zookeeper)
    {
        ops.emplace_back(zkutil::makeCreateRequest(
            replica_path + "/parts/" + part->name,
            ReplicatedMergeTreePartHeader::fromColumnsAndChecksums(part->getColumns(), part->checksums).toString(),
            zkutil::CreateMode::Persistent));
    }
    else
    {
        ops.emplace_back(zkutil::makeCreateRequest(
            replica_path + "/parts/" + part->name,
            "",
            zkutil::CreateMode::Persistent));
        ops.emplace_back(zkutil::makeCreateRequest(
            replica_path + "/parts/" + part->name + "/columns",
            part->getColumns().toString(),
            zkutil::CreateMode::Persistent));
        ops.emplace_back(zkutil::makeCreateRequest(
            replica_path + "/parts/" + part->name + "/checksums",
            getChecksumsForZooKeeper(part->checksums),
            zkutil::CreateMode::Persistent));
    }
}

ReplicatedMergeTreeAddress StorageReplicatedMergeTree::getReplicatedMergeTreeAddress() const
{
    auto host_port = global_context.getInterserverIOAddress();
    auto table_id = getStorageID();

    ReplicatedMergeTreeAddress res;
    res.host = host_port.first;
    res.replication_port = host_port.second;
    res.queries_port = global_context.getTCPPort();
    res.database = table_id.database_name;
    res.table = table_id.table_name;
    res.scheme = global_context.getInterserverScheme();
    return res;
}

ActionLock StorageReplicatedMergeTree::getActionLock(StorageActionBlockType action_type)
{
    if (action_type == ActionLocks::PartsMerge)
        return merger_mutator.merges_blocker.cancel();

    if (action_type == ActionLocks::PartsTTLMerge)
        return merger_mutator.ttl_merges_blocker.cancel();

    if (action_type == ActionLocks::PartsFetch)
        return fetcher.blocker.cancel();

    if (action_type == ActionLocks::PartsSend)
        return data_parts_exchange_endpoint ? data_parts_exchange_endpoint->blocker.cancel() : ActionLock();

    if (action_type == ActionLocks::ReplicationQueue)
        return queue.actions_blocker.cancel();

    if (action_type == ActionLocks::PartsMove)
        return parts_mover.moves_blocker.cancel();

    return {};
}


bool StorageReplicatedMergeTree::waitForShrinkingQueueSize(size_t queue_size, UInt64 max_wait_milliseconds)
{
    Stopwatch watch;

    /// Let's fetch new log entries firstly
    queue.pullLogsToQueue(getZooKeeper());

    {
        auto lock = queue.lockQueue();
        if (!queue_task_handle)
            return false;

        /// This is significant, because the execution of this task could be delayed at BackgroundPool.
        /// And we force it to be executed.
        queue_task_handle->signalReadyToRun();
    }

    Poco::Event target_size_event;
    auto callback = [&target_size_event, queue_size] (size_t new_queue_size)
    {
        if (new_queue_size <= queue_size)
            target_size_event.set();
    };
    const auto handler = queue.addSubscriber(std::move(callback));

    while (!target_size_event.tryWait(50))
    {
        if (max_wait_milliseconds && watch.elapsedMilliseconds() > max_wait_milliseconds)
            return false;

        if (partial_shutdown_called)
            throw Exception("Shutdown is called for table", ErrorCodes::ABORTED);
    }

    return true;
}


bool StorageReplicatedMergeTree::dropPartsInPartition(
    zkutil::ZooKeeper & zookeeper, String & partition_id, StorageReplicatedMergeTree::LogEntry & entry, bool detach)
{
    MergeTreePartInfo drop_range_info;
    if (!getFakePartCoveringAllPartsInPartition(partition_id, drop_range_info))
    {
        LOG_INFO(log, "Will not drop partition {}, it is empty.", partition_id);
        return false;
    }

    clearBlocksInPartition(zookeeper, partition_id, drop_range_info.min_block, drop_range_info.max_block);

    /** Forbid to choose the parts to be deleted for merging.
      * Invariant: after the `DROP_RANGE` entry appears in the log, merge of deleted parts will not appear in the log.
      */
    String drop_range_fake_part_name = getPartNamePossiblyFake(format_version, drop_range_info);
    {
        std::lock_guard merge_selecting_lock(merge_selecting_mutex);
        queue.disableMergesInBlockRange(drop_range_fake_part_name);
    }

    LOG_DEBUG(log, "Disabled merges covered by range {}", drop_range_fake_part_name);

    /// Finally, having achieved the necessary invariants, you can put an entry in the log.
    entry.type = LogEntry::DROP_RANGE;
    entry.source_replica = replica_name;
    entry.new_part_name = drop_range_fake_part_name;
    entry.detach = detach;
    entry.create_time = time(nullptr);

    Coordination::Requests ops;
    ops.emplace_back(zkutil::makeCreateRequest(zookeeper_path + "/log/log-", entry.toString(), zkutil::CreateMode::PersistentSequential));
    ops.emplace_back(zkutil::makeSetRequest(zookeeper_path + "/log", "", -1));  /// Just update version.
    Coordination::Responses responses = zookeeper.multi(ops);

    String log_znode_path = dynamic_cast<const Coordination::CreateResponse &>(*responses.front()).path_created;
    entry.znode_name = log_znode_path.substr(log_znode_path.find_last_of('/') + 1);

    return true;
}


CheckResults StorageReplicatedMergeTree::checkData(const ASTPtr & query, const Context & context)
{
    CheckResults results;
    DataPartsVector data_parts;
    if (const auto & check_query = query->as<ASTCheckQuery &>(); check_query.partition)
    {
        String partition_id = getPartitionIDFromQuery(check_query.partition, context);
        data_parts = getDataPartsVectorInPartition(MergeTreeDataPartState::Committed, partition_id);
    }
    else
        data_parts = getDataPartsVector();

    for (auto & part : data_parts)
    {
        try
        {
            results.push_back(part_check_thread.checkPart(part->name));
        }
        catch (const Exception & ex)
        {
            results.emplace_back(part->name, false, "Check of part finished with error: '" + ex.message() + "'");
        }
    }
    return results;
}

bool StorageReplicatedMergeTree::canUseAdaptiveGranularity() const
{
    const auto storage_settings_ptr = getSettings();
    return storage_settings_ptr->index_granularity_bytes != 0 &&
        (storage_settings_ptr->enable_mixed_granularity_parts ||
            (!has_non_adaptive_index_granularity_parts && !other_replicas_fixed_granularity));
}


MutationCommands StorageReplicatedMergeTree::getFirtsAlterMutationCommandsForPart(const DataPartPtr & part) const
{
    return queue.getFirstAlterMutationCommandsForPart(part);
}
}<|MERGE_RESOLUTION|>--- conflicted
+++ resolved
@@ -3466,16 +3466,12 @@
 
 
 bool StorageReplicatedMergeTree::optimize(
-<<<<<<< HEAD
-    const ASTPtr & query,
+    const ASTPtr &,
     const StorageMetadataPtr & metadata_snapshot,
     const ASTPtr & partition,
     bool final,
     bool deduplicate,
     const Context & query_context)
-=======
-    const ASTPtr &, const ASTPtr & partition, bool final, bool deduplicate, const Context & query_context)
->>>>>>> 4cf1f841
 {
     assertNotReadonly();
 
@@ -3987,12 +3983,8 @@
 }
 
 
-<<<<<<< HEAD
 void StorageReplicatedMergeTree::truncate(
-    const ASTPtr & query, const StorageMetadataPtr &, const Context & query_context, TableExclusiveLockHolder & table_lock)
-=======
-void StorageReplicatedMergeTree::truncate(const ASTPtr &, const Context &, TableStructureWriteLockHolder & table_lock)
->>>>>>> 4cf1f841
+    const ASTPtr &, const StorageMetadataPtr &, const Context & query_context, TableExclusiveLockHolder & table_lock)
 {
     table_lock.release();   /// Truncate is done asynchronously.
 
