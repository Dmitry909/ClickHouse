--- conflicted
+++ resolved
@@ -141,15 +141,7 @@
     StorageInMemoryMetadata storage_metadata;
     if (columns_.empty())
     {
-<<<<<<< HEAD
         auto columns = Storage::getTableStructureFromData(object_storage, configuration, format_settings, context_);
-=======
-        ColumnsDescription columns;
-        if (configuration.format == "auto")
-            std::tie(columns, configuration.format) = StorageS3::getTableStructureAndFormatFromData(configuration, format_settings, context_);
-        else
-            columns = StorageS3::getTableStructureFromData(configuration, format_settings, context_);
->>>>>>> 4d6f167e
         storage_metadata.setColumns(columns);
     }
     else
