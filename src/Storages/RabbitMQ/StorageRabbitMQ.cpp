--- conflicted
+++ resolved
@@ -796,16 +796,6 @@
     auto column_names = block_io.out->getHeader().getNames();
     auto sample_block = metadata_snapshot->getSampleBlockForColumns(column_names, getVirtuals(), getStorageID());
 
-<<<<<<< HEAD
-=======
-    /* event_handler->connectionRunning() does not guarantee that connection is not closed in case loop was not running before, but
-     * need to anyway start the loop to activate error callbacks and update connection state, because even checking with
-     * connection->usable() will not give correct answer before callbacks are activated.
-     */
-    if (!event_handler->loopRunning() && event_handler->connectionRunning())
-        looping_task->activateAndSchedule();
-
->>>>>>> 0cb377da
     auto block_size = getMaxBlockSize();
 
     // Create a stream for each consumer and join them in a union stream
