#include <mutex>
#include "config.h"

#if USE_AVRO

#include <Common/logger_useful.h>
#include <Core/Settings.h>
#include <Columns/ColumnString.h>
#include <Columns/ColumnTuple.h>
#include <Columns/IColumn.h>
#include <DataTypes/DataTypeArray.h>
#include <DataTypes/DataTypeDate.h>
#include <DataTypes/DataTypeDateTime64.h>
#include <DataTypes/DataTypeFactory.h>
#include <DataTypes/DataTypeFixedString.h>
#include <DataTypes/DataTypeMap.h>
#include <DataTypes/DataTypeNullable.h>
#include <DataTypes/DataTypeString.h>
#include <DataTypes/DataTypeTuple.h>
#include <DataTypes/DataTypeUUID.h>
#include <DataTypes/DataTypesDecimal.h>
#include <DataTypes/DataTypesNumber.h>
#include <Formats/FormatFactory.h>
#include <IO/ReadBufferFromString.h>
#include <IO/ReadBufferFromFileBase.h>
#include <IO/ReadHelpers.h>
#include <Processors/Formats/Impl/AvroRowInputFormat.h>
#include <Storages/ObjectStorage/DataLakes/IcebergMetadata.h>
#include <Storages/ObjectStorage/DataLakes/Common.h>
#include <Storages/ObjectStorage/StorageObjectStorageSource.h>

#include <Poco/JSON/Array.h>
#include <Poco/JSON/Object.h>
#include <Poco/JSON/Parser.h>

#include <filesystem>
#include <sstream>

namespace DB
{
namespace Setting
{
    extern const SettingsBool iceberg_engine_ignore_schema_evolution;
}

namespace ErrorCodes
{
extern const int FILE_DOESNT_EXIST;
extern const int ILLEGAL_COLUMN;
extern const int BAD_ARGUMENTS;
extern const int UNSUPPORTED_METHOD;
extern const int LOGICAL_ERROR;
}

Int32 parseTableSchema(const Poco::JSON::Object::Ptr & metadata_object, IcebergSchemaProcessor & schema_processor)
{
    Int32 format_version = metadata_object->getValue<Int32>("format-version");
    if (format_version == 2)
    {
        auto fields = metadata_object->get("schemas").extract<Poco::JSON::Array::Ptr>();
        for (size_t i = 0; i != fields->size(); ++i)
        {
            auto field = fields->getObject(static_cast<UInt32>(i));
            schema_processor.addIcebergTableSchema(field);
        }
        return metadata_object->getValue<int>("current-schema-id");
    }
    else
    {
        auto schema = metadata_object->getObject("schema");
        schema_processor.addIcebergTableSchema(schema);
        return schema->getValue<Int32>("schema-id");
    }
}

IcebergMetadata::IcebergMetadata(
    ObjectStoragePtr object_storage_,
    ConfigurationObserverPtr configuration_,
    const DB::ContextPtr & context_,
    Int32 metadata_version_,
    Int32 format_version_,
    String manifest_list_file_,
    const Poco::JSON::Object::Ptr & object)
    : WithContext(context_)
    , object_storage(std::move(object_storage_))
    , configuration(std::move(configuration_))
    , metadata_version(metadata_version_)
    , format_version(format_version_)
    , manifest_list_file(std::move(manifest_list_file_))
    , schema_processor(IcebergSchemaProcessor())
    , log(getLogger("IcebergMetadata"))
{
    auto schema_id = parseTableSchema(object, schema_processor);
    schema = *(schema_processor.getClickhouseTableSchemaById(schema_id));
    current_schema_id = schema_id;
}

namespace
{

enum class ManifestEntryStatus : uint8_t
{
    EXISTING = 0,
    ADDED = 1,
    DELETED = 2,
};

enum class DataFileContent : uint8_t
{
    DATA = 0,
    POSITION_DELETES = 1,
    EQUALITY_DELETES = 2,
};

std::pair<size_t, size_t> parseDecimal(const String & type_name)
{
    ReadBufferFromString buf(std::string_view(type_name.begin() + 8, type_name.end() - 1));
    size_t precision;
    size_t scale;
    readIntText(precision, buf);
    skipWhitespaceIfAny(buf);
    assertChar(',', buf);
    skipWhitespaceIfAny(buf);
    tryReadIntText(scale, buf);
    return {precision, scale};
}

bool operator==(const Poco::JSON::Object & first, const Poco::JSON::Object & second)
{
    std::stringstream first_string_stream; // STYLE_CHECK_ALLOW_STD_STRING_STREAM
    std::stringstream second_string_stream; // STYLE_CHECK_ALLOW_STD_STRING_STREAM
    first.stringify(first_string_stream);
    if (!first_string_stream)
    {
        throw Exception(ErrorCodes::LOGICAL_ERROR, "JSON Parsing failed");
    }
    second.stringify(second_string_stream);
    if (!second_string_stream)
    {
        throw Exception(ErrorCodes::LOGICAL_ERROR, "JSON Parsing failed");
    }
    return first_string_stream.str() == second_string_stream.str();
}
}


DataTypePtr IcebergSchemaProcessor::getSimpleType(const String & type_name)
{
    if (type_name == "boolean")
        return DataTypeFactory::instance().get("Bool");
    if (type_name == "int")
        return std::make_shared<DataTypeInt32>();
    if (type_name == "long")
        return std::make_shared<DataTypeInt64>();
    if (type_name == "float")
        return std::make_shared<DataTypeFloat32>();
    if (type_name == "double")
        return std::make_shared<DataTypeFloat64>();
    if (type_name == "date")
        return std::make_shared<DataTypeDate>();
    if (type_name == "time")
        return std::make_shared<DataTypeInt64>();
    if (type_name == "timestamp")
        return std::make_shared<DataTypeDateTime64>(6);
    if (type_name == "timestamptz")
        return std::make_shared<DataTypeDateTime64>(6, "UTC");
    if (type_name == "string" || type_name == "binary")
        return std::make_shared<DataTypeString>();
    if (type_name == "uuid")
        return std::make_shared<DataTypeUUID>();

    if (type_name.starts_with("fixed[") && type_name.ends_with(']'))
    {
        ReadBufferFromString buf(std::string_view(type_name.begin() + 6, type_name.end() - 1));
        size_t n;
        readIntText(n, buf);
        return std::make_shared<DataTypeFixedString>(n);
    }

    if (type_name.starts_with("decimal(") && type_name.ends_with(')'))
    {
        ReadBufferFromString buf(std::string_view(type_name.begin() + 8, type_name.end() - 1));
        auto [precision, scale] = parseDecimal(type_name);
        return createDecimal<DataTypeDecimal>(precision, scale);
    }

    throw Exception(ErrorCodes::BAD_ARGUMENTS, "Unknown Iceberg type: {}", type_name);
}

DataTypePtr IcebergSchemaProcessor::getComplexTypeFromObject(const Poco::JSON::Object::Ptr & type)
{
    String type_name = type->getValue<String>("type");
    if (type_name == "list")
    {
        bool element_required = type->getValue<bool>("element-required");
        auto element_type = getFieldType(type, "element", element_required);
        return std::make_shared<DataTypeArray>(element_type);
    }

    if (type_name == "map")
    {
        auto key_type = getFieldType(type, "key", true);
        auto value_required = type->getValue<bool>("value-required");
        auto value_type = getFieldType(type, "value", value_required);
        return std::make_shared<DataTypeMap>(key_type, value_type);
    }

    if (type_name == "struct")
    {
        DataTypes element_types;
        Names element_names;
        auto fields = type->get("fields").extract<Poco::JSON::Array::Ptr>();
        element_types.reserve(fields->size());
        element_names.reserve(fields->size());
        for (size_t i = 0; i != fields->size(); ++i)
        {
            auto field = fields->getObject(static_cast<Int32>(i));
            element_names.push_back(field->getValue<String>("name"));
            auto required = field->getValue<bool>("required");
            element_types.push_back(getFieldType(field, "type", required));
        }

        return std::make_shared<DataTypeTuple>(element_types, element_names);
    }

    throw Exception(ErrorCodes::BAD_ARGUMENTS, "Unknown Iceberg type: {}", type_name);
}

DataTypePtr IcebergSchemaProcessor::getFieldType(const Poco::JSON::Object::Ptr & field, const String & type_key, bool required)
{
    if (field->isObject(type_key))
        return getComplexTypeFromObject(field->getObject(type_key));

    auto type = field->get(type_key);
    if (type.isString())
    {
        const String & type_name = type.extract<String>();
        auto data_type = getSimpleType(type_name);
        return required ? data_type : makeNullable(data_type);
    }

    throw Exception(ErrorCodes::BAD_ARGUMENTS, "Unexpected 'type' field: {}", type.toString());

}


/**
* Iceberg allows only three types of primitive type conversion:
* int -> long
* float -> double
* decimal(P, S) -> decimal(P', S) where P' > P
* This function checks if `old_type` and `new_type` satisfy to one of these conditions.
**/
bool IcebergSchemaProcessor::allowPrimitiveTypeConversion(const String & old_type, const String & new_type)
{
    bool allowed_type_conversion = (old_type == new_type);
    allowed_type_conversion |= (old_type == "int") && (new_type == "long");
    allowed_type_conversion |= (old_type == "float") && (new_type == "double");
    if (old_type.starts_with("decimal(") && old_type.ends_with(')') && new_type.starts_with("decimal(") && new_type.ends_with(")"))
    {
        auto [old_precision, old_scale] = parseDecimal(old_type);
        auto [new_precision, new_scale] = parseDecimal(new_type);
        allowed_type_conversion |= (old_precision <= new_precision) && (old_scale == new_scale);
    }
    return allowed_type_conversion;
}

std::shared_ptr<ActionsDAG>
IcebergSchemaProcessor::getSchemaTransformationDag(const Poco::JSON::Object::Ptr & old_schema, const Poco::JSON::Object::Ptr & new_schema)
{
    std::map<size_t, std::pair<Poco::JSON::Object::Ptr, const ActionsDAG::Node *>> old_schema_entries;
    auto old_schema_fields = old_schema->get("fields").extract<Poco::JSON::Array::Ptr>();
    std::shared_ptr<ActionsDAG> dag = std::make_shared<ActionsDAG>();
    auto & outputs = dag->getOutputs();
    for (size_t i = 0; i != old_schema_fields->size(); ++i)
    {
        auto field = old_schema_fields->getObject(static_cast<UInt32>(i));
        size_t id = field->getValue<size_t>("id");
        auto name = field->getValue<String>("name");
        bool required = field->getValue<bool>("required");
        old_schema_entries[id] = {field, &dag->addInput(name, getFieldType(field, "type", required))};
    }
    auto new_schema_fields = new_schema->get("fields").extract<Poco::JSON::Array::Ptr>();
    for (size_t i = 0; i != new_schema_fields->size(); ++i)
    {
        auto field = new_schema_fields->getObject(static_cast<UInt32>(i));
        size_t id = field->getValue<size_t>("id");
        auto name = field->getValue<String>("name");
        bool required = field->getValue<bool>("required");
        auto type = getFieldType(field, "type", required);
        if (old_schema_entries.contains(id))
        {
            auto [old_json, old_node] = old_schema_entries.find(id)->second;
            if (field->isObject("type"))
            {
                if (!(*old_json == *field))
                {
                    throw Exception(
                        ErrorCodes::UNSUPPORTED_METHOD,
                        "Schema evolution is not supported for complex types yet, field id is {}, old schema id is {}, new schema id is {}",
                        id,
                        current_old_id,
                        current_new_id);
                }
                else
                {
                    outputs.push_back(old_node);
                }
            }
            else
            {
                if (old_json->isObject("type"))
                {
                    throw Exception(
                        ErrorCodes::UNSUPPORTED_METHOD,
                        "Can't cast primitive type to the complex type, field id is {}, old schema id is {}, new schema id is {}",
                        id,
                        current_old_id,
                        current_new_id);
                }
                String old_type = old_json->getValue<String>("type");
                String new_type = field->getValue<String>("type");

                const ActionsDAG::Node * node = old_node;
                if (old_type == new_type)
                {
                    if (old_json->getValue<String>("name") != name)
                    {
                        node = &dag->addAlias(*old_node, name);
                    }
                }
                else if (allowPrimitiveTypeConversion(old_type, new_type))
                {
                    node = &dag->addCast(*old_node, getFieldType(field, "type", required), name);
                }
                outputs.push_back(node);
            }
        }
        else
        {
            if (field->isObject("type"))
            {
                throw Exception(
                    ErrorCodes::UNSUPPORTED_METHOD,
                    "Adding a default column with id {} and complex type is not supported yet, old schema id is {}, new schema id is {}",
                    id,
                    current_old_id,
                    current_new_id);
            }
            if (!type->isNullable())
            {
                throw Exception(
                    ErrorCodes::BAD_ARGUMENTS,
                    "Cannot add a column with id {} with required values to the table during schema evolution, old schema id is {}, new "
                    "schema id is {}",
                    id,
                    current_old_id,
                    current_new_id);
            }
            ColumnPtr default_type_column = type->createColumnConstWithDefaultValue(0);
            const auto & constant = dag->addColumn({default_type_column, type, name});
            outputs.push_back(&constant);
        }
    }
    return dag;
}

std::shared_ptr<const ActionsDAG> IcebergSchemaProcessor::getSchemaTransformationDagByIds(Int32 old_id, Int32 new_id)
{
    std::lock_guard lock(mutex);
    current_old_id = old_id;
    current_new_id = new_id;
    SCOPE_EXIT({
        current_old_id = -1;
        current_new_id = -1;
    });
    Poco::JSON::Object::Ptr old_schema, new_schema;
    auto required_transform_dag_it = transform_dags_by_ids.find({old_id, new_id});
    if (required_transform_dag_it != transform_dags_by_ids.end())
    {
        return required_transform_dag_it->second;
    }

    if (old_id == new_id)
    {
        return nullptr;
    }

    auto old_schema_it = iceberg_table_schemas_by_ids.find(old_id);
    if (old_schema_it == iceberg_table_schemas_by_ids.end())
    {
        throw Exception(ErrorCodes::BAD_ARGUMENTS, "Schema with schema-id {} is unknown", old_id);
    }
    auto new_schema_it = iceberg_table_schemas_by_ids.find(new_id);
    if (new_schema_it == iceberg_table_schemas_by_ids.end())
    {
        throw Exception(ErrorCodes::BAD_ARGUMENTS, "Schema with schema-id {} is unknown", new_id);
    }
    return transform_dags_by_ids[{old_id, new_id}] = getSchemaTransformationDag(old_schema_it->second, new_schema_it->second);
}

void IcebergSchemaProcessor::addIcebergTableSchema(Poco::JSON::Object::Ptr schema_ptr)
{
    Int32 schema_id = schema_ptr->getValue<Int32>("schema-id");
    if (iceberg_table_schemas_by_ids.contains(schema_id))
    {
        chassert(clickhouse_table_schemas_by_ids.contains(schema_id) > 0);
        chassert(*iceberg_table_schemas_by_ids.at(schema_id) == *schema_ptr);
    }
    else
    {
        iceberg_table_schemas_by_ids[schema_id] = schema_ptr;
        auto fields = schema_ptr->get("fields").extract<Poco::JSON::Array::Ptr>();
        auto clickhouse_schema = std::make_shared<NamesAndTypesList>();
        for (size_t i = 0; i != fields->size(); ++i)
        {
            auto field = fields->getObject(static_cast<UInt32>(i));
            auto name = field->getValue<String>("name");
            bool required = field->getValue<bool>("required");
            clickhouse_schema->push_back(NameAndTypePair{name, getFieldType(field, "type", required)});
        }
        clickhouse_table_schemas_by_ids[schema_id] = clickhouse_schema;
    }
}

std::shared_ptr<NamesAndTypesList> IcebergSchemaProcessor::getClickhouseTableSchemaById(Int32 id)
{
    auto it = clickhouse_table_schemas_by_ids.find(id);
    if (it == clickhouse_table_schemas_by_ids.end())
        throw Exception(ErrorCodes::BAD_ARGUMENTS, "Schema with id {} is unknown", id);
    return it->second;
}

MutableColumns parseAvro(avro::DataFileReaderBase & file_reader, const Block & header, const FormatSettings & settings)
{
    auto deserializer = std::make_unique<AvroDeserializer>(header, file_reader.dataSchema(), true, true, settings);
    MutableColumns columns = header.cloneEmptyColumns();

    file_reader.init();
    RowReadExtension ext;
    while (file_reader.hasMore())
    {
        file_reader.decr();
        deserializer->deserializeRow(columns, file_reader.decoder(), ext);
    }
    return columns;
}

/**
 * Each version of table metadata is stored in a `metadata` directory and
 * has one of 2 formats:
 *   1) v<V>.metadata.json, where V - metadata version.
 *   2) <V>-<random-uuid>.metadata.json, where V - metadata version
 */
std::pair<Int32, String>
getMetadataFileAndVersion(const ObjectStoragePtr & object_storage, const StorageObjectStorage::Configuration & configuration)
{
    const auto metadata_files = listFiles(*object_storage, configuration, "metadata", ".metadata.json");
    if (metadata_files.empty())
    {
        throw Exception(
            ErrorCodes::FILE_DOESNT_EXIST,
            "The metadata file for Iceberg table with path {} doesn't exist",
            configuration.getPath());
    }

    std::vector<std::pair<UInt32, String>> metadata_files_with_versions;
    metadata_files_with_versions.reserve(metadata_files.size());
    for (const auto & path : metadata_files)
    {
        String file_name(path.begin() + path.find_last_of('/') + 1, path.end());
        String version_str;
        /// v<V>.metadata.json
        if (file_name.starts_with('v'))
            version_str = String(file_name.begin() + 1, file_name.begin() + file_name.find_first_of('.'));
        /// <V>-<random-uuid>.metadata.json
        else
            version_str = String(file_name.begin(), file_name.begin() + file_name.find_first_of('-'));

        if (!std::all_of(version_str.begin(), version_str.end(), isdigit))
            throw Exception(ErrorCodes::BAD_ARGUMENTS, "Bad metadata file name: {}. Expected vN.metadata.json where N is a number", file_name);
        metadata_files_with_versions.emplace_back(std::stoi(version_str), path);
    }

    /// Get the latest version of metadata file: v<V>.metadata.json
    return *std::max_element(metadata_files_with_versions.begin(), metadata_files_with_versions.end());
}


DataLakeMetadataPtr IcebergMetadata::create(
    const ObjectStoragePtr & object_storage, const ConfigurationObserverPtr & configuration, const ContextPtr & local_context)
{
    auto configuration_ptr = configuration.lock();

    const auto [metadata_version, metadata_file_path] = getMetadataFileAndVersion(object_storage, *configuration_ptr);

    auto log = getLogger("IcebergMetadata");
    LOG_DEBUG(log, "Parse metadata {}", metadata_file_path);

    StorageObjectStorageSource::ObjectInfo object_info(metadata_file_path);
    auto buf = StorageObjectStorageSource::createReadBuffer(object_info, object_storage, local_context, log);

    String json_str;
    readJSONObjectPossiblyInvalid(json_str, *buf);

    Poco::JSON::Parser parser; /// For some reason base/base/JSON.h can not parse this json file
    Poco::Dynamic::Var json = parser.parse(json_str);
    const Poco::JSON::Object::Ptr & object = json.extract<Poco::JSON::Object::Ptr>();

    IcebergSchemaProcessor schema_processor;

    auto format_version = object->getValue<int>("format-version");

    auto snapshots = object->get("snapshots").extract<Poco::JSON::Array::Ptr>();

    String manifest_list_file;
    auto current_snapshot_id = object->getValue<Int64>("current-snapshot-id");

    for (size_t i = 0; i < snapshots->size(); ++i)
    {
        const auto snapshot = snapshots->getObject(static_cast<UInt32>(i));
        if (snapshot->getValue<Int64>("snapshot-id") == current_snapshot_id)
        {
            const auto path = snapshot->getValue<String>("manifest-list");
            manifest_list_file = std::filesystem::path(configuration_ptr->getPath()) / "metadata" / std::filesystem::path(path).filename();
            break;
        }
    }

    auto ptr = std::make_unique<IcebergMetadata>(
        object_storage, configuration_ptr, local_context, metadata_version, format_version, manifest_list_file, object);


    return ptr;
}

/**
 * Manifest file has the following format: '/iceberg_data/db/table_name/metadata/c87bfec7-d36c-4075-ad04-600b6b0f2020-m0.avro'
 *
 * `manifest file` is different in format version V1 and V2 and has the following contents:
 *                        v1     v2
 * status                 req    req
 * snapshot_id            req    opt
 * sequence_number               opt
 * file_sequence_number          opt
 * data_file              req    req
 * Example format version V1:
 * ┌─status─┬─────────snapshot_id─┬─data_file───────────────────────────────────────────────────────────────────────────────────────────────────────────────────────────────────────────────────────────────────────────────────────────────────────────────────────────────────────────────┐
 * │      1 │ 2819310504515118887 │ ('/iceberg_data/db/table_name/data/00000-1-3edca534-15a0-4f74-8a28-4733e0bf1270-00001.parquet','PARQUET',(),100,1070,67108864,[(1,233),(2,210)],[(1,100),(2,100)],[(1,0),(2,0)],[],[(1,'\0'),(2,'0')],[(1,'c'),(2,'99')],NULL,[4],0) │
 * └────────┴─────────────────────┴─────────────────────────────────────────────────────────────────────────────────────────────────────────────────────────────────────────────────────────────────────────────────────────────────────────────────────────────────────────────────────────┘
 * Example format version V2:
 * ┌─status─┬─────────snapshot_id─┬─sequence_number─┬─file_sequence_number─┬─data_file───────────────────────────────────────────────────────────────────────────────────────────────────────────────────────────────────────────────────────────────────────────────────────────────────────────────────────────────────────────┐
 * │      1 │ 5887006101709926452 │            ᴺᵁᴸᴸ │                 ᴺᵁᴸᴸ │ (0,'/iceberg_data/db/table_name/data/00000-1-c8045c90-8799-4eac-b957-79a0484e223c-00001.parquet','PARQUET',(),100,1070,[(1,233),(2,210)],[(1,100),(2,100)],[(1,0),(2,0)],[],[(1,'\0'),(2,'0')],[(1,'c'),(2,'99')],NULL,[4],[],0) │
 * └────────┴─────────────────────┴─────────────────┴──────────────────────┴─────────────────────────────────────────────────────────────────────────────────────────────────────────────────────────────────────────────────────────────────────────────────────────────────────────────────────────────────────────────────────┘
 * In case of partitioned data we'll have extra directory partition=value:
 * ─status─┬─────────snapshot_id─┬─data_file──────────────────────────────────────────────────────────────────────────────────────────────────────────────────────────────────────────────────────────────────────────────────────────────────────────────────────────────────────────────────┐
 * │      1 │ 2252246380142525104 │ ('/iceberg_data/db/table_name/data/a=0/00000-1-c9535a00-2f4f-405c-bcfa-6d4f9f477235-00001.parquet','PARQUET',(0),1,631,67108864,[(1,46),(2,48)],[(1,1),(2,1)],[(1,0),(2,0)],[],[(1,'\0\0\0\0\0\0\0\0'),(2,'1')],[(1,'\0\0\0\0\0\0\0\0'),(2,'1')],NULL,[4],0) │
 * │      1 │ 2252246380142525104 │ ('/iceberg_data/db/table_name/data/a=1/00000-1-c9535a00-2f4f-405c-bcfa-6d4f9f477235-00002.parquet','PARQUET',(1),1,631,67108864,[(1,46),(2,48)],[(1,1),(2,1)],[(1,0),(2,0)],[],[(1,'\0\0\0\0\0\0\0'),(2,'2')],[(1,'\0\0\0\0\0\0\0'),(2,'2')],NULL,[4],0) │
 * │      1 │ 2252246380142525104 │ ('/iceberg_data/db/table_name/data/a=2/00000-1-c9535a00-2f4f-405c-bcfa-6d4f9f477235-00003.parquet','PARQUET',(2),1,631,67108864,[(1,46),(2,48)],[(1,1),(2,1)],[(1,0),(2,0)],[],[(1,'\0\0\0\0\0\0\0'),(2,'3')],[(1,'\0\0\0\0\0\0\0'),(2,'3')],NULL,[4],0) │
 * └────────┴─────────────────────┴────────────────────────────────────────────────────────────────────────────────────────────────────────────────────────────────────────────────────────────────────────────────────────────────────────────────────────────────────────────────────────────┘
 */


Strings IcebergMetadata::getDataFiles() const
{
    std::lock_guard lock(get_data_files_mutex);
    if (!data_files.empty())
        return data_files;

    auto configuration_ptr = configuration.lock();
    Strings manifest_files;
    if (manifest_list_file.empty())
        return data_files;

    LOG_TEST(log, "Collect manifest files from manifest list {}", manifest_list_file);

    auto context = getContext();
    StorageObjectStorageSource::ObjectInfo object_info(manifest_list_file);
    auto manifest_list_buf = StorageObjectStorageSource::createReadBuffer(object_info, object_storage, context, log);
    auto manifest_list_file_reader = std::make_unique<avro::DataFileReaderBase>(std::make_unique<AvroInputStreamReadBufferAdapter>(*manifest_list_buf));

    auto data_type = AvroSchemaReader::avroNodeToDataType(manifest_list_file_reader->dataSchema().root()->leafAt(0));
    Block header{{data_type->createColumn(), data_type, "manifest_path"}};
    auto columns = parseAvro(*manifest_list_file_reader, header, getFormatSettings(context));
    auto & col = columns.at(0);

    if (col->getDataType() != TypeIndex::String)
    {
        throw Exception(
            ErrorCodes::ILLEGAL_COLUMN,
            "The parsed column from Avro file of `manifest_path` field should be String type, got {}",
            col->getFamilyName());
    }

    const auto * col_str = typeid_cast<ColumnString *>(col.get());
    for (size_t i = 0; i < col_str->size(); ++i)
    {
        const auto file_path = col_str->getDataAt(i).toView();
        const auto filename = std::filesystem::path(file_path).filename();
        manifest_files.emplace_back(std::filesystem::path(configuration_ptr->getPath()) / "metadata" / filename);
    }

    LOG_TEST(log, "Collect data files");
    for (const auto & manifest_file : manifest_files)
    {
        LOG_TEST(log, "Process manifest file {}", manifest_file);

        StorageObjectStorageSource::ObjectInfo manifest_object_info(manifest_file);
        auto buffer = StorageObjectStorageSource::createReadBuffer(manifest_object_info, object_storage, context, log);
        auto manifest_file_reader = std::make_unique<avro::DataFileReaderBase>(std::make_unique<AvroInputStreamReadBufferAdapter>(*buffer));

        /// Manifest file should always have table schema in avro file metadata. By now we don't support tables with evolved schema,
        /// so we should check if all manifest files have the same schema as in table metadata.
        auto avro_metadata = manifest_file_reader->metadata();
        std::vector<uint8_t> schema_json = avro_metadata["schema"];
        String schema_json_string = String(reinterpret_cast<char *>(schema_json.data()), schema_json.size());
        Poco::JSON::Parser parser;
        Poco::Dynamic::Var json = parser.parse(schema_json_string);
<<<<<<< HEAD
        Poco::JSON::Object::Ptr schema_object = json.extract<Poco::JSON::Object::Ptr>();
        Int32 schema_object_id = schema_object->getValue<int>("schema-id");
=======
        const Poco::JSON::Object::Ptr & schema_object = json.extract<Poco::JSON::Object::Ptr>();
        if (!context->getSettingsRef()[Setting::iceberg_engine_ignore_schema_evolution]
            && schema_object->getValue<int>("schema-id") != current_schema_id)
            throw Exception(
                ErrorCodes::UNSUPPORTED_METHOD,
                "Cannot read Iceberg table: the table schema has been changed at least 1 time, reading tables with evolved schema is not "
                "supported. If you want to ignore schema evolution and read all files using latest schema saved on table creation, enable setting "
                "iceberg_engine_ignore_schema_evolution (Note: enabling this setting can lead to incorrect result)");

>>>>>>> 288edbf3
        avro::NodePtr root_node = manifest_file_reader->dataSchema().root();
        size_t leaves_num = root_node->leaves();
        size_t expected_min_num = format_version == 1 ? 3 : 2;
        if (leaves_num < expected_min_num)
        {
            throw Exception(
                ErrorCodes::BAD_ARGUMENTS,
                "Unexpected number of columns {}. Expected at least {}",
                root_node->leaves(), expected_min_num);
        }

        avro::NodePtr status_node = root_node->leafAt(0);
        if (status_node->type() != avro::Type::AVRO_INT)
        {
            throw Exception(
                ErrorCodes::ILLEGAL_COLUMN,
                "The parsed column from Avro file of `status` field should be Int type, got {}",
                magic_enum::enum_name(status_node->type()));
        }

        avro::NodePtr data_file_node = root_node->leafAt(static_cast<int>(leaves_num) - 1);
        if (data_file_node->type() != avro::Type::AVRO_RECORD)
        {
            throw Exception(
                ErrorCodes::ILLEGAL_COLUMN,
                "The parsed column from Avro file of `data_file` field should be Tuple type, got {}",
                magic_enum::enum_name(data_file_node->type()));
        }

        auto status_col_data_type = AvroSchemaReader::avroNodeToDataType(status_node);
        auto data_col_data_type = AvroSchemaReader::avroNodeToDataType(data_file_node);
        Block manifest_file_header
            = {{status_col_data_type->createColumn(), status_col_data_type, "status"},
               {data_col_data_type->createColumn(), data_col_data_type, "data_file"}};

        columns = parseAvro(*manifest_file_reader, manifest_file_header, getFormatSettings(getContext()));
        if (columns.size() != 2)
            throw Exception(ErrorCodes::ILLEGAL_COLUMN, "Unexpected number of columns. Expected 2, got {}", columns.size());

        if (columns.at(0)->getDataType() != TypeIndex::Int32)
        {
            throw Exception(
                ErrorCodes::ILLEGAL_COLUMN,
                "The parsed column from Avro file of `status` field should be Int32 type, got {}",
                columns.at(0)->getFamilyName());
        }
        if (columns.at(1)->getDataType() != TypeIndex::Tuple)
        {
            throw Exception(
                ErrorCodes::ILLEGAL_COLUMN,
                "The parsed column from Avro file of `file_path` field should be Tuple type, got {}",
                columns.at(1)->getFamilyName());
        }

        const auto * status_int_column = assert_cast<ColumnInt32 *>(columns.at(0).get());
        const auto & data_file_tuple_type = assert_cast<const DataTypeTuple &>(*data_col_data_type.get());
        const auto * data_file_tuple_column = assert_cast<ColumnTuple *>(columns.at(1).get());

        if (status_int_column->size() != data_file_tuple_column->size())
        {
            throw Exception(
                ErrorCodes::ILLEGAL_COLUMN,
                "The parsed column from Avro file of `file_path` and `status` have different rows number: {} and {}",
                status_int_column->size(),
                data_file_tuple_column->size());
        }

        ColumnPtr file_path_column = data_file_tuple_column->getColumnPtr(data_file_tuple_type.getPositionByName("file_path"));

        if (file_path_column->getDataType() != TypeIndex::String)
        {
            throw Exception(
                ErrorCodes::ILLEGAL_COLUMN,
                "The parsed column from Avro file of `file_path` field should be String type, got {}",
                file_path_column->getFamilyName());
        }

        const auto * file_path_string_column = assert_cast<const ColumnString *>(file_path_column.get());

        ColumnPtr content_column;
        const ColumnInt32 * content_int_column = nullptr;
        if (format_version == 2)
        {
            content_column = data_file_tuple_column->getColumnPtr(data_file_tuple_type.getPositionByName("content"));
            if (content_column->getDataType() != TypeIndex::Int32)
            {
                throw Exception(
                    ErrorCodes::ILLEGAL_COLUMN,
                    "The parsed column from Avro file of `content` field should be Int type, got {}",
                    content_column->getFamilyName());
            }

            content_int_column = assert_cast<const ColumnInt32 *>(content_column.get());
        }

        for (size_t i = 0; i < data_file_tuple_column->size(); ++i)
        {
            if (format_version == 2)
            {
                Int32 content_type = content_int_column->getElement(i);
                if (DataFileContent(content_type) != DataFileContent::DATA)
                    throw Exception(ErrorCodes::UNSUPPORTED_METHOD, "Cannot read Iceberg table: positional and equality deletes are not supported");
            }

            const auto status = status_int_column->getInt(i);
            const auto data_path = std::string(file_path_string_column->getDataAt(i).toView());
            const auto pos = data_path.find(configuration_ptr->getPath());
            if (pos == std::string::npos)
                throw Exception(ErrorCodes::BAD_ARGUMENTS, "Expected to find {} in data path: {}", configuration_ptr->getPath(), data_path);

            const auto file_path = data_path.substr(pos);

            if (ManifestEntryStatus(status) == ManifestEntryStatus::DELETED)
            {
                LOG_TEST(log, "Processing delete file for path: {}", file_path);
                chassert(schema_id_by_data_file.contains(file_path) == 0);
            }
            else
            {
                LOG_TEST(log, "Processing data file for path: {}", file_path);
                schema_id_by_data_file[file_path] = schema_object_id;
            }
        }

        schema_processor.addIcebergTableSchema(schema_object);
    }

    for (const auto & [file_path, schema_object_id] : schema_id_by_data_file)
    {
        data_files.emplace_back(file_path);
    }
    return data_files;
}

}

#endif<|MERGE_RESOLUTION|>--- conflicted
+++ resolved
@@ -141,6 +141,11 @@
     }
     return first_string_stream.str() == second_string_stream.str();
 }
+
+bool operator!=(const Poco::JSON::Object & first, const Poco::JSON::Object & second)
+{
+    return !(first == second);
+}
 }
 
 
@@ -268,7 +273,7 @@
 std::shared_ptr<ActionsDAG>
 IcebergSchemaProcessor::getSchemaTransformationDag(const Poco::JSON::Object::Ptr & old_schema, const Poco::JSON::Object::Ptr & new_schema)
 {
-    std::map<size_t, std::pair<Poco::JSON::Object::Ptr, const ActionsDAG::Node *>> old_schema_entries;
+    std::unordered_map<size_t, std::pair<Poco::JSON::Object::Ptr, const ActionsDAG::Node *>> old_schema_entries;
     auto old_schema_fields = old_schema->get("fields").extract<Poco::JSON::Array::Ptr>();
     std::shared_ptr<ActionsDAG> dag = std::make_shared<ActionsDAG>();
     auto & outputs = dag->getOutputs();
@@ -288,12 +293,13 @@
         auto name = field->getValue<String>("name");
         bool required = field->getValue<bool>("required");
         auto type = getFieldType(field, "type", required);
-        if (old_schema_entries.contains(id))
-        {
-            auto [old_json, old_node] = old_schema_entries.find(id)->second;
+        auto old_node_it = old_schema_entries.find(id);
+        if (old_node_it != old_schema_entries.end())
+        {
+            auto [old_json, old_node] = old_node_it->second;
             if (field->isObject("type"))
             {
-                if (!(*old_json == *field))
+                if (*old_json != *field)
                 {
                     throw Exception(
                         ErrorCodes::UNSUPPORTED_METHOD,
@@ -312,7 +318,7 @@
                 if (old_json->isObject("type"))
                 {
                     throw Exception(
-                        ErrorCodes::UNSUPPORTED_METHOD,
+                        ErrorCodes::LOGICAL_ERROR,
                         "Can't cast primitive type to the complex type, field id is {}, old schema id is {}, new schema id is {}",
                         id,
                         current_old_id,
@@ -342,7 +348,7 @@
             {
                 throw Exception(
                     ErrorCodes::UNSUPPORTED_METHOD,
-                    "Adding a default column with id {} and complex type is not supported yet, old schema id is {}, new schema id is {}",
+                    "Adding a default column with id {} and complex type is not supported yet. Old schema id is {}, new schema id is {}",
                     id,
                     current_old_id,
                     current_new_id);
@@ -350,8 +356,8 @@
             if (!type->isNullable())
             {
                 throw Exception(
-                    ErrorCodes::BAD_ARGUMENTS,
-                    "Cannot add a column with id {} with required values to the table during schema evolution, old schema id is {}, new "
+                    ErrorCodes::LOGICAL_ERROR,
+                    "Cannot add a column with id {} with required values to the table during schema evolution. This is forbidden by Iceberg format specification. Old schema id is {}, new "
                     "schema id is {}",
                     id,
                     current_old_id,
@@ -404,7 +410,7 @@
     Int32 schema_id = schema_ptr->getValue<Int32>("schema-id");
     if (iceberg_table_schemas_by_ids.contains(schema_id))
     {
-        chassert(clickhouse_table_schemas_by_ids.contains(schema_id) > 0);
+        chassert(clickhouse_table_schemas_by_ids.contains(schema_id));
         chassert(*iceberg_table_schemas_by_ids.at(schema_id) == *schema_ptr);
     }
     else
@@ -616,20 +622,8 @@
         String schema_json_string = String(reinterpret_cast<char *>(schema_json.data()), schema_json.size());
         Poco::JSON::Parser parser;
         Poco::Dynamic::Var json = parser.parse(schema_json_string);
-<<<<<<< HEAD
-        Poco::JSON::Object::Ptr schema_object = json.extract<Poco::JSON::Object::Ptr>();
+        const Poco::JSON::Object::Ptr & schema_object = json.extract<Poco::JSON::Object::Ptr>();
         Int32 schema_object_id = schema_object->getValue<int>("schema-id");
-=======
-        const Poco::JSON::Object::Ptr & schema_object = json.extract<Poco::JSON::Object::Ptr>();
-        if (!context->getSettingsRef()[Setting::iceberg_engine_ignore_schema_evolution]
-            && schema_object->getValue<int>("schema-id") != current_schema_id)
-            throw Exception(
-                ErrorCodes::UNSUPPORTED_METHOD,
-                "Cannot read Iceberg table: the table schema has been changed at least 1 time, reading tables with evolved schema is not "
-                "supported. If you want to ignore schema evolution and read all files using latest schema saved on table creation, enable setting "
-                "iceberg_engine_ignore_schema_evolution (Note: enabling this setting can lead to incorrect result)");
-
->>>>>>> 288edbf3
         avro::NodePtr root_node = manifest_file_reader->dataSchema().root();
         size_t leaves_num = root_node->leaves();
         size_t expected_min_num = format_version == 1 ? 3 : 2;
