--- conflicted
+++ resolved
@@ -136,7 +136,8 @@
 {
     try
     {
-        finalize();
+        if (!canceled)
+            finalize();
     }
     catch (...)
     {
@@ -144,15 +145,5 @@
     }
 }
 
-<<<<<<< HEAD
-
-WriteBufferFromHDFS::~WriteBufferFromHDFS()
-{
-    if (!canceled)
-        finalize();
-}
-
-=======
->>>>>>> eec118b7
 }
 #endif