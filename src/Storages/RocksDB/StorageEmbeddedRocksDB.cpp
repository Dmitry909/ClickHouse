--- conflicted
+++ resolved
@@ -116,11 +116,7 @@
 
             if (ident->name() != primary_key)
                 return false;
-<<<<<<< HEAD
-            value = args.children.back().get();
-=======
-            value = args.children.at(1);
->>>>>>> 29273d2b
+            value = args.children.back();
 
             PreparedSetKey set_key;
             if ((value->as<ASTSubquery>() || value->as<ASTIdentifier>()))
@@ -144,17 +140,10 @@
         }
         else
         {
-<<<<<<< HEAD
             if ((ident = args.children.front()->as<ASTIdentifier>()))
-                value = args.children.back().get();
+                value = args.children.back();
             else if ((ident = args.children.back()->as<ASTIdentifier>()))
-                value = args.children.front().get();
-=======
-            if ((ident = args.children.at(0)->as<ASTIdentifier>()))
-                value = args.children.at(1);
-            else if ((ident = args.children.at(1)->as<ASTIdentifier>()))
-                value = args.children.at(0);
->>>>>>> 29273d2b
+                value = args.children.front();
             else
                 return false;
 
