--- conflicted
+++ resolved
@@ -99,13 +99,10 @@
     M(Bool, add_implicit_sign_column_constraint_for_collapsing_engine, false, "If true, add implicit constraint for sign column for CollapsingMergeTree engine.", 0) \
     M(Milliseconds, sleep_before_commit_local_part_in_replicated_table_ms, 0, "For testing. Do not change it.", 0) \
     M(Bool, optimize_row_order, false, "Allow reshuffling of rows during part inserts and merges to improve the compressibility of the new part", 0) \
-<<<<<<< HEAD
     M(UInt64, min_free_disk_bytes_to_throw_insert, 0, "Minimum free disk space bytes to throw an insert.", 0) \
     M(Double, min_free_disk_ratio_to_throw_insert, 0.0, "Minimum free disk space ratio to throw an insert.", 0) \
-=======
     M(Bool, use_adaptive_write_buffer_for_dynamic_subcolumns, true, "Allow to use adaptive writer buffers during writing dynamic subcolumns to reduce memory usage", 0) \
     M(UInt64, adaptive_write_buffer_initial_size, 16 * 1024, "Initial size of an adaptive write buffer", 0) \
->>>>>>> 8a700178
     \
     /* Part removal settings. */ \
     M(UInt64, simultaneous_parts_removal_limit, 0, "Maximum number of parts to remove during one CleanupThread iteration (0 means unlimited).", 0) \
