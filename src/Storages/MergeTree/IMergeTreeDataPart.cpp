--- conflicted
+++ resolved
@@ -2066,30 +2066,6 @@
     return info.partition_id + "_" + toString(hash_value.items[0]) + "_" + toString(hash_value.items[1]);
 }
 
-<<<<<<< HEAD
-IMergeTreeDataPart::uint128 IMergeTreeDataPart::getActualChecksumByFile(const String & file_name) const
-{
-    assert(use_metadata_cache);
-
-    const auto filenames_without_checksums = getFileNamesWithoutChecksums();
-    auto it = checksums.files.find(file_name);
-    if (!filenames_without_checksums.contains(file_name) && it != checksums.files.end())
-    {
-        return it->second.file_hash;
-    }
-
-    if (!getDataPartStorage().exists(file_name))
-    {
-        return {};
-    }
-    std::unique_ptr<ReadBufferFromFileBase> in_file = getDataPartStorage().readFile(file_name, {}, std::nullopt, std::nullopt);
-    HashingReadBuffer in_hash(*in_file);
-
-    String value;
-    readStringUntilEOF(value, in_hash);
-    return in_hash.getHash();
-}
-
 std::optional<String> IMergeTreeDataPart::getStreamNameOrHash(
     const String & stream_name,
     const Checksums & checksums_)
@@ -2157,13 +2133,6 @@
     return getStreamNameOrHash(stream_name, extension, storage_);
 }
 
-std::unordered_map<String, IMergeTreeDataPart::uint128> IMergeTreeDataPart::checkMetadata() const
-{
-    return metadata_manager->check();
-}
-
-=======
->>>>>>> c3a5d7db
 bool isCompactPart(const MergeTreeDataPartPtr & data_part)
 {
     return (data_part && data_part->getType() == MergeTreeDataPartType::Compact);
@@ -2185,8 +2154,6 @@
     {
         for (auto it = data_part_storage.iterate(); it->isValid(); it->next())
         {
-            const auto & extension = fs::path(it->name()).extension();
-            if (extension == getIndexExtension(true))
                 return extension;
         }
     }
