#include <Storages/MergeTree/MergeTreeData.h>

#include <AggregateFunctions/AggregateFunctionCount.h>
#include <Analyzer/QueryTreeBuilder.h>
#include <Analyzer/Utils.h>
#include <Backups/BackupEntriesCollector.h>
#include <Backups/BackupEntryFromSmallFile.h>
#include <Backups/BackupEntryWrappedWith.h>
#include <Backups/IBackup.h>
#include <Backups/RestorerFromBackup.h>
#include <Common/Config/ConfigHelper.h>
#include <Common/CurrentMetrics.h>
#include <Common/Increment.h>
#include <Common/ProfileEventsScope.h>
#include <Common/SimpleIncrement.h>
#include <Common/Stopwatch.h>
#include <Common/StringUtils/StringUtils.h>
#include <Common/ThreadFuzzer.h>
#include <Common/escapeForFileName.h>
#include <Common/getNumberOfPhysicalCPUCores.h>
#include <Common/noexcept_scope.h>
#include <Common/quoteString.h>
#include <Common/scope_guard_safe.h>
#include <Common/typeid_cast.h>
#include <Storages/MergeTree/RangesInDataPart.h>
#include <Compression/CompressedReadBuffer.h>
#include <Core/QueryProcessingStage.h>
#include <DataTypes/DataTypeEnum.h>
#include <DataTypes/DataTypeLowCardinality.h>
#include <DataTypes/DataTypeTuple.h>
#include <DataTypes/DataTypeUUID.h>
#include <DataTypes/NestedUtils.h>
#include <DataTypes/ObjectUtils.h>
#include <DataTypes/hasNullable.h>
#include <Disks/ObjectStorages/DiskObjectStorage.h>
#include <Disks/TemporaryFileOnDisk.h>
#include <Disks/createVolume.h>
#include <IO/Operators.h>
#include <IO/S3Common.h>
#include <IO/SharedThreadPools.h>
#include <IO/WriteBufferFromString.h>
#include <IO/WriteHelpers.h>
#include <Interpreters/Aggregator.h>
#include <Interpreters/Context.h>
#include <Interpreters/convertFieldToType.h>
#include <Interpreters/evaluateConstantExpression.h>
#include <Interpreters/ExpressionAnalyzer.h>
#include <Interpreters/InterpreterSelectQuery.h>
#include <Interpreters/MergeTreeTransaction.h>
#include <Interpreters/PartLog.h>
#include <Interpreters/TransactionLog.h>
#include <Interpreters/TreeRewriter.h>
#include <Interpreters/inplaceBlockConversions.h>
#include <Parsers/ASTExpressionList.h>
#include <Parsers/ASTIndexDeclaration.h>
#include <Parsers/ASTHelpers.h>
#include <Parsers/ASTFunction.h>
#include <Parsers/ASTLiteral.h>
#include <Parsers/ASTNameTypePair.h>
#include <Parsers/ASTPartition.h>
#include <Parsers/ASTSetQuery.h>
#include <Parsers/ASTTablesInSelectQuery.h>
#include <Parsers/parseQuery.h>
#include <Parsers/queryToString.h>
#include <Parsers/ASTAlterQuery.h>
#include <Processors/Formats/IInputFormat.h>
#include <Processors/QueryPlan/QueryIdHolder.h>
#include <Processors/QueryPlan/ReadFromMergeTree.h>
#include <Storages/AlterCommands.h>
#include <Storages/BlockNumberColumn.h>
#include <Storages/Freeze.h>
#include <Storages/MergeTree/DataPartStorageOnDiskFull.h>
#include <Storages/MergeTree/MergeTreeDataPartBuilder.h>
#include <Storages/MergeTree/MergeTreeDataPartCompact.h>
#include <Storages/MergeTree/MergeTreeDataPartInMemory.h>
#include <Storages/Statistics/Estimator.h>
#include <Storages/MergeTree/MergeTreeSelectProcessor.h>
#include <Storages/MergeTree/checkDataPart.h>
#include <Storages/MutationCommands.h>
#include <Storages/MergeTree/ActiveDataPartSet.h>
#include <Storages/StorageMergeTree.h>
#include <Storages/StorageReplicatedMergeTree.h>
#include <Storages/VirtualColumnUtils.h>

#include <boost/range/algorithm_ext/erase.hpp>
#include <boost/algorithm/string/join.hpp>

#include <base/insertAtEnd.h>
#include <base/interpolate.h>

#include <algorithm>
#include <atomic>
#include <chrono>
#include <limits>
#include <optional>
#include <ranges>
#include <set>
#include <thread>
#include <typeinfo>
#include <typeindex>
#include <unordered_set>
#include <filesystem>

#include <fmt/format.h>
#include <Poco/Logger.h>
#include <Poco/Net/NetException.h>

#if USE_AZURE_BLOB_STORAGE
#include <azure/core/http/http.hpp>
#endif

template <>
struct fmt::formatter<DB::DataPartPtr> : fmt::formatter<std::string>
{
    template <typename FormatCtx>
    auto format(const DB::DataPartPtr & part, FormatCtx & ctx) const
    {
        return fmt::formatter<std::string>::format(part->name, ctx);
    }
};


namespace fs = std::filesystem;

namespace ProfileEvents
{
    extern const Event RejectedInserts;
    extern const Event DelayedInserts;
    extern const Event DelayedInsertsMilliseconds;
    extern const Event InsertedWideParts;
    extern const Event InsertedCompactParts;
    extern const Event MergedIntoWideParts;
    extern const Event MergedIntoCompactParts;
    extern const Event RejectedMutations;
    extern const Event DelayedMutations;
    extern const Event DelayedMutationsMilliseconds;
    extern const Event PartsLockWaitMicroseconds;
    extern const Event PartsLockHoldMicroseconds;
}

namespace CurrentMetrics
{
    extern const Metric DelayedInserts;
}


namespace
{
    constexpr UInt64 RESERVATION_MIN_ESTIMATION_SIZE = 1u * 1024u * 1024u; /// 1MB
}


namespace DB
{

namespace ErrorCodes
{
    extern const int NO_SUCH_DATA_PART;
    extern const int NOT_IMPLEMENTED;
    extern const int DIRECTORY_ALREADY_EXISTS;
    extern const int TOO_MANY_UNEXPECTED_DATA_PARTS;
    extern const int DUPLICATE_DATA_PART;
    extern const int NO_SUCH_COLUMN_IN_TABLE;
    extern const int LOGICAL_ERROR;
    extern const int ILLEGAL_COLUMN;
    extern const int ILLEGAL_TYPE_OF_COLUMN_FOR_FILTER;
    extern const int CORRUPTED_DATA;
    extern const int BAD_TYPE_OF_FIELD;
    extern const int BAD_ARGUMENTS;
    extern const int INVALID_PARTITION_VALUE;
    extern const int METADATA_MISMATCH;
    extern const int PART_IS_TEMPORARILY_LOCKED;
    extern const int TOO_MANY_PARTS;
    extern const int INCOMPATIBLE_COLUMNS;
    extern const int BAD_TTL_EXPRESSION;
    extern const int INCORRECT_FILE_NAME;
    extern const int BAD_DATA_PART_NAME;
    extern const int READONLY_SETTING;
    extern const int ABORTED;
    extern const int UNKNOWN_DISK;
    extern const int NOT_ENOUGH_SPACE;
    extern const int ALTER_OF_COLUMN_IS_FORBIDDEN;
    extern const int SUPPORT_IS_DISABLED;
    extern const int TOO_MANY_SIMULTANEOUS_QUERIES;
    extern const int INCORRECT_QUERY;
    extern const int CANNOT_RESTORE_TABLE;
    extern const int ZERO_COPY_REPLICATION_ERROR;
    extern const int NOT_INITIALIZED;
    extern const int SERIALIZATION_ERROR;
    extern const int TOO_MANY_MUTATIONS;
    extern const int CANNOT_SCHEDULE_TASK;
    extern const int LIMIT_EXCEEDED;
}

static void checkSuspiciousIndices(const ASTFunction * index_function)
{
    std::unordered_set<UInt64> unique_index_expression_hashes;
    for (const auto & child : index_function->arguments->children)
    {
        const IAST::Hash hash = child->getTreeHash(/*ignore_aliases=*/ true);
        const auto & first_half_of_hash = hash.low64;

        if (!unique_index_expression_hashes.emplace(first_half_of_hash).second)
            throw Exception(ErrorCodes::BAD_ARGUMENTS,
                    "Primary key or secondary index contains a duplicate expression. To suppress this exception, rerun the command with setting 'allow_suspicious_indices = 1'");
    }
}

static void checkSampleExpression(const StorageInMemoryMetadata & metadata, bool allow_sampling_expression_not_in_primary_key, bool check_sample_column_is_correct)
{
    if (metadata.sampling_key.column_names.empty())
        throw Exception(ErrorCodes::INCORRECT_QUERY, "There are no columns in sampling expression");

    const auto & pk_sample_block = metadata.getPrimaryKey().sample_block;
    if (!pk_sample_block.has(metadata.sampling_key.column_names[0]) && !allow_sampling_expression_not_in_primary_key)
        throw Exception(ErrorCodes::BAD_ARGUMENTS, "Sampling expression must be present in the primary key");

    if (!check_sample_column_is_correct)
        return;

    const auto & sampling_key = metadata.getSamplingKey();
    DataTypePtr sampling_column_type = sampling_key.data_types[0];

    bool is_correct_sample_condition = false;
    if (sampling_key.data_types.size() == 1)
    {
        if (typeid_cast<const DataTypeUInt64 *>(sampling_column_type.get()))
            is_correct_sample_condition = true;
        else if (typeid_cast<const DataTypeUInt32 *>(sampling_column_type.get()))
            is_correct_sample_condition = true;
        else if (typeid_cast<const DataTypeUInt16 *>(sampling_column_type.get()))
            is_correct_sample_condition = true;
        else if (typeid_cast<const DataTypeUInt8 *>(sampling_column_type.get()))
            is_correct_sample_condition = true;
    }

    if (!is_correct_sample_condition)
        throw Exception(ErrorCodes::ILLEGAL_TYPE_OF_COLUMN_FOR_FILTER,
            "Invalid sampling column type in storage parameters: {}. Must be one unsigned integer type",
            sampling_column_type->getName());
}


void MergeTreeData::initializeDirectoriesAndFormatVersion(const std::string & relative_data_path_, bool attach, const std::string & date_column_name, bool need_create_directories)
{
    relative_data_path = relative_data_path_;

    MergeTreeDataFormatVersion min_format_version(0);
    if (date_column_name.empty())
        min_format_version = MERGE_TREE_DATA_MIN_FORMAT_VERSION_WITH_CUSTOM_PARTITIONING;

    if (relative_data_path.empty())
        throw Exception(ErrorCodes::INCORRECT_FILE_NAME, "MergeTree storages require data path");

    const auto format_version_path = fs::path(relative_data_path) / MergeTreeData::FORMAT_VERSION_FILE_NAME;
    std::optional<UInt32> read_format_version;

    for (const auto & disk : getDisks())
    {
        if (disk->isBroken())
            continue;

        if (need_create_directories)
        {
            disk->createDirectories(relative_data_path);
            disk->createDirectories(fs::path(relative_data_path) / MergeTreeData::DETACHED_DIR_NAME);
        }

        if (disk->exists(format_version_path))
        {
            auto buf = disk->readFile(format_version_path);
            UInt32 current_format_version{0};
            readIntText(current_format_version, *buf);
            if (!buf->eof())
                throw Exception(ErrorCodes::CORRUPTED_DATA, "Bad version file: {}", fullPath(disk, format_version_path));

            if (!read_format_version.has_value())
                read_format_version = current_format_version;
            else if (*read_format_version != current_format_version)
                throw Exception(ErrorCodes::CORRUPTED_DATA,
                                "Version file on {} contains version {} expected version is {}.",
                                fullPath(disk, format_version_path), current_format_version, *read_format_version);
        }
    }


    // When data path or file not exists, ignore the format_version check
    if (!attach || !read_format_version)
    {
        format_version = min_format_version;

        // try to write to first non-readonly disk
        for (const auto & disk : getStoragePolicy()->getDisks())
        {
            if (disk->isBroken())
               continue;

            /// Write once disk is almost the same as read-only for MergeTree,
            /// since it does not support move, that is required for any
            /// operation over MergeTree, so avoid writing format_version.txt
            /// into it as well, to avoid leaving it after DROP.
            if (!disk->isReadOnly() && !disk->isWriteOnce())
            {
                auto buf = disk->writeFile(format_version_path, DBMS_DEFAULT_BUFFER_SIZE, WriteMode::Rewrite, getContext()->getWriteSettings());
                writeIntText(format_version.toUnderType(), *buf);
                buf->finalize();
                if (getContext()->getSettingsRef().fsync_metadata)
                    buf->sync();
            }

            break;
        }
    }
    else
    {
        format_version = *read_format_version;
    }

    if (format_version < min_format_version)
    {
        if (min_format_version == MERGE_TREE_DATA_MIN_FORMAT_VERSION_WITH_CUSTOM_PARTITIONING.toUnderType())
            throw Exception(ErrorCodes::METADATA_MISMATCH, "MergeTree data format version on disk doesn't support custom partitioning");
    }
}
DataPartsLock::DataPartsLock(std::mutex & data_parts_mutex_)
    : wait_watch(Stopwatch(CLOCK_MONOTONIC))
    , lock(data_parts_mutex_)
    , lock_watch(Stopwatch(CLOCK_MONOTONIC))
{
    ProfileEvents::increment(ProfileEvents::PartsLockWaitMicroseconds, wait_watch->elapsedMicroseconds());
}


DataPartsLock::~DataPartsLock()
{
    if (lock_watch.has_value())
        ProfileEvents::increment(ProfileEvents::PartsLockHoldMicroseconds, lock_watch->elapsedMicroseconds());
}

MergeTreeData::MergeTreeData(
    const StorageID & table_id_,
    const StorageInMemoryMetadata & metadata_,
    ContextMutablePtr context_,
    const String & date_column_name,
    const MergingParams & merging_params_,
    std::unique_ptr<MergeTreeSettings> storage_settings_,
    bool require_part_metadata_,
    bool attach,
    BrokenPartCallback broken_part_callback_)
    : IStorage(table_id_)
    , WithMutableContext(context_->getGlobalContext())
    , format_version(date_column_name.empty() ? MERGE_TREE_DATA_MIN_FORMAT_VERSION_WITH_CUSTOM_PARTITIONING : MERGE_TREE_DATA_OLD_FORMAT_VERSION)
    , merging_params(merging_params_)
    , require_part_metadata(require_part_metadata_)
    , broken_part_callback(broken_part_callback_)
    , log(table_id_.getNameForLogs())
    , storage_settings(std::move(storage_settings_))
    , pinned_part_uuids(std::make_shared<PinnedPartUUIDs>())
    , data_parts_by_info(data_parts_indexes.get<TagByInfo>())
    , data_parts_by_state_and_info(data_parts_indexes.get<TagByStateAndInfo>())
    , parts_mover(this)
    , background_operations_assignee(*this, BackgroundJobsAssignee::Type::DataProcessing, getContext())
    , background_moves_assignee(*this, BackgroundJobsAssignee::Type::Moving, getContext())
{
    context_->getGlobalContext()->initializeBackgroundExecutorsIfNeeded();

    const auto settings = getSettings();

    allow_nullable_key = attach || settings->allow_nullable_key;

    /// Check sanity of MergeTreeSettings. Only when table is created.
    if (!attach)
        settings->sanityCheck(getContext()->getMergeMutateExecutor()->getMaxTasksCount());

    if (!date_column_name.empty())
    {
        try
        {
            checkPartitionKeyAndInitMinMax(metadata_.partition_key);
            setProperties(metadata_, metadata_, attach);
            if (minmax_idx_date_column_pos == -1)
                throw Exception(ErrorCodes::BAD_TYPE_OF_FIELD, "Could not find Date column");
        }
        catch (Exception & e)
        {
            /// Better error message.
            e.addMessage("(while initializing MergeTree partition key from date column " + backQuote(date_column_name) + ")");
            throw;
        }
    }
    else
    {
        is_custom_partitioned = true;
        checkPartitionKeyAndInitMinMax(metadata_.partition_key);
    }
    setProperties(metadata_, metadata_, attach);

    /// NOTE: using the same columns list as is read when performing actual merges.
    merging_params.check(metadata_);

    if (metadata_.sampling_key.definition_ast != nullptr)
    {
        /// This is for backward compatibility.
        checkSampleExpression(metadata_, attach || settings->compatibility_allow_sampling_expression_not_in_primary_key,
                              settings->check_sample_column_is_correct && !attach);
    }

    checkColumnFilenamesForCollision(metadata_.getColumns(), *settings, !attach);
    checkTTLExpressions(metadata_, metadata_);

    String reason;
    if (!canUsePolymorphicParts(*settings, reason) && !reason.empty())
        LOG_WARNING(log, "{} Settings 'min_rows_for_wide_part'and 'min_bytes_for_wide_part' will be ignored.", reason);

    common_assignee_trigger = [this] (bool delay) noexcept
    {
        if (delay)
            background_operations_assignee.postpone();
        else
            background_operations_assignee.trigger();
    };

    moves_assignee_trigger = [this] (bool delay) noexcept
    {
        if (delay)
            background_moves_assignee.postpone();
        else
            background_moves_assignee.trigger();
    };
}

StoragePolicyPtr MergeTreeData::getStoragePolicy() const
{
    auto settings = getSettings();
    const auto & context = getContext();

    StoragePolicyPtr storage_policy;

    if (settings->disk.changed)
        storage_policy = context->getStoragePolicyFromDisk(settings->disk);
    else
        storage_policy = context->getStoragePolicy(settings->storage_policy);

    return storage_policy;
}

ConditionEstimator MergeTreeData::getConditionEstimatorByPredicate(const SelectQueryInfo & query_info, const StorageSnapshotPtr & storage_snapshot, ContextPtr local_context) const
{
    if (!local_context->getSettings().allow_statistic_optimize)
        return {};

    const auto & parts = assert_cast<const MergeTreeData::SnapshotData &>(*storage_snapshot->data).parts;

    if (parts.empty())
    {
        return {};
    }

    ASTPtr expression_ast;

    ConditionEstimator result;
    PartitionPruner partition_pruner(storage_snapshot->metadata, query_info, local_context, true /* strict */);

    if (partition_pruner.isUseless())
    {
        /// Read all partitions.
        for (const auto & part : parts)
        {
            auto stats = part->loadStatistics();
            /// TODO: We only have one stats file for every part.
            for (const auto & stat : stats)
                result.merge(part->info.getPartNameV1(), part->rows_count, stat);
        }
    }
    else
    {
        for (const auto & part : parts)
        {
            if (!partition_pruner.canBePruned(*part))
            {
                auto stats = part->loadStatistics();
                for (const auto & stat : stats)
                    result.merge(part->info.getPartNameV1(), part->rows_count, stat);
            }
        }
    }

    return result;
}

bool MergeTreeData::supportsFinal() const
{
    return merging_params.mode == MergingParams::Collapsing
        || merging_params.mode == MergingParams::Summing
        || merging_params.mode == MergingParams::Aggregating
        || merging_params.mode == MergingParams::Replacing
        || merging_params.mode == MergingParams::Graphite
        || merging_params.mode == MergingParams::VersionedCollapsing;
}

static void checkKeyExpression(const ExpressionActions & expr, const Block & sample_block, const String & key_name, bool allow_nullable_key)
{
    if (expr.hasArrayJoin())
        throw Exception(ErrorCodes::ILLEGAL_COLUMN, "{} key cannot contain array joins", key_name);

    try
    {
        expr.assertDeterministic();
    }
    catch (Exception & e)
    {
        e.addMessage(fmt::format("for {} key", key_name));
        throw;
    }

    for (const ColumnWithTypeAndName & element : sample_block)
    {
        const ColumnPtr & column = element.column;
        if (column && (isColumnConst(*column) || column->isDummy()))
            throw Exception(ErrorCodes::ILLEGAL_COLUMN, "{} key cannot contain constants", key_name);

        if (!allow_nullable_key && hasNullable(element.type))
            throw Exception(
                            ErrorCodes::ILLEGAL_COLUMN,
                            "{} key contains nullable columns, "
                            "but merge tree setting `allow_nullable_key` is disabled", key_name);
    }
}

void MergeTreeData::checkProperties(
    const StorageInMemoryMetadata & new_metadata,
    const StorageInMemoryMetadata & old_metadata,
    bool attach,
    bool allow_empty_sorting_key,
    bool allow_nullable_key_,
    ContextPtr local_context) const
{
    if (!new_metadata.sorting_key.definition_ast && !allow_empty_sorting_key)
        throw Exception(ErrorCodes::BAD_ARGUMENTS, "ORDER BY cannot be empty");

    KeyDescription new_sorting_key = new_metadata.sorting_key;
    KeyDescription new_primary_key = new_metadata.primary_key;

    size_t sorting_key_size = new_sorting_key.column_names.size();
    size_t primary_key_size = new_primary_key.column_names.size();
    if (primary_key_size > sorting_key_size)
        throw Exception(ErrorCodes::BAD_ARGUMENTS, "Primary key must be a prefix of the sorting key, but its length: "
            "{} is greater than the sorting key length: {}", primary_key_size, sorting_key_size);

    bool allow_suspicious_indices = getSettings()->allow_suspicious_indices;
    if (local_context)
        allow_suspicious_indices = local_context->getSettingsRef().allow_suspicious_indices;

    if (!allow_suspicious_indices && !attach)
        if (const auto * index_function = typeid_cast<ASTFunction *>(new_sorting_key.definition_ast.get()))
            checkSuspiciousIndices(index_function);

    for (size_t i = 0; i < sorting_key_size; ++i)
    {
        const String & sorting_key_column = new_sorting_key.column_names[i];

        if (i < primary_key_size)
        {
            const String & pk_column = new_primary_key.column_names[i];
            if (pk_column != sorting_key_column)
                throw Exception(ErrorCodes::BAD_ARGUMENTS,
                                "Primary key must be a prefix of the sorting key, "
                                "but the column in the position {} is {}", i, sorting_key_column +", not " + pk_column);

        }
    }

    auto all_columns = new_metadata.columns.getAllPhysical();

    /// This is ALTER, not CREATE/ATTACH TABLE. Let us check that all new columns used in the sorting key
    /// expression have just been added (so that the sorting order is guaranteed to be valid with the new key).

    Names new_primary_key_columns = new_primary_key.column_names;
    Names new_sorting_key_columns = new_sorting_key.column_names;

    ASTPtr added_key_column_expr_list = std::make_shared<ASTExpressionList>();
    const auto & old_sorting_key_columns = old_metadata.getSortingKeyColumns();
    for (size_t new_i = 0, old_i = 0; new_i < sorting_key_size; ++new_i)
    {
        if (old_i < old_sorting_key_columns.size())
        {
            if (new_sorting_key_columns[new_i] != old_sorting_key_columns[old_i])
                added_key_column_expr_list->children.push_back(new_sorting_key.expression_list_ast->children[new_i]);
            else
                ++old_i;
        }
        else
            added_key_column_expr_list->children.push_back(new_sorting_key.expression_list_ast->children[new_i]);
    }

    if (!added_key_column_expr_list->children.empty())
    {
        auto syntax = TreeRewriter(getContext()).analyze(added_key_column_expr_list, all_columns);
        Names used_columns = syntax->requiredSourceColumns();

        NamesAndTypesList deleted_columns;
        NamesAndTypesList added_columns;
        old_metadata.getColumns().getAllPhysical().getDifference(all_columns, deleted_columns, added_columns);

        for (const String & col : used_columns)
        {
            if (!added_columns.contains(col) || deleted_columns.contains(col))
                throw Exception(ErrorCodes::BAD_ARGUMENTS,
                                "Existing column {} is used in the expression that was added to the sorting key. "
                                "You can add expressions that use only the newly added columns",
                                backQuoteIfNeed(col));

            if (new_metadata.columns.getDefaults().contains(col))
                throw Exception(ErrorCodes::BAD_ARGUMENTS,
                                "Newly added column {} has a default expression, so adding expressions that use "
                                "it to the sorting key is forbidden", backQuoteIfNeed(col));
        }
    }

    if (!new_metadata.secondary_indices.empty())
    {
        std::unordered_set<String> indices_names;

        for (const auto & index : new_metadata.secondary_indices)
        {
            if (!allow_suspicious_indices && !attach)
            {
                const auto * index_ast = typeid_cast<const ASTIndexDeclaration *>(index.definition_ast.get());
                if (const auto * index_function = typeid_cast<const ASTFunction *>(index_ast->expr))
                    checkSuspiciousIndices(index_function);
            }

            MergeTreeIndexFactory::instance().validate(index, attach);

            if (indices_names.find(index.name) != indices_names.end())
                throw Exception(ErrorCodes::LOGICAL_ERROR, "Index with name {} already exists", backQuote(index.name));

            indices_names.insert(index.name);
        }
    }

    if (!new_metadata.projections.empty())
    {
        std::unordered_set<String> projections_names;

        for (const auto & projection : new_metadata.projections)
        {
            if (projections_names.find(projection.name) != projections_names.end())
                throw Exception(ErrorCodes::LOGICAL_ERROR, "Projection with name {} already exists", backQuote(projection.name));

            const auto settings = getSettings();
            if (projections_names.size() >= settings->max_projections)
                throw Exception(ErrorCodes::LIMIT_EXCEEDED, "Maximum limit of {} projection(s) exceeded", settings->max_projections);

            /// We cannot alter a projection so far. So here we do not try to find a projection in old metadata.
            bool is_aggregate = projection.type == ProjectionDescription::Type::Aggregate;
            checkProperties(*projection.metadata, *projection.metadata, attach, is_aggregate, true /* allow_nullable_key */, local_context);
            projections_names.insert(projection.name);
        }
    }

    for (const auto & col : new_metadata.columns)
    {
        if (col.stat)
            MergeTreeStatisticsFactory::instance().validate(*col.stat, col.type);
    }

    checkKeyExpression(*new_sorting_key.expression, new_sorting_key.sample_block, "Sorting", allow_nullable_key_);
}

void MergeTreeData::setProperties(
    const StorageInMemoryMetadata & new_metadata,
    const StorageInMemoryMetadata & old_metadata,
    bool attach,
    ContextPtr local_context)
{
    checkProperties(new_metadata, old_metadata, attach, false, allow_nullable_key, local_context);
    setInMemoryMetadata(new_metadata);
}

namespace
{

ExpressionActionsPtr getCombinedIndicesExpression(
    const KeyDescription & key,
    const MergeTreeIndices & indices,
    const ColumnsDescription & columns,
    ContextPtr context)
{
    ASTPtr combined_expr_list = key.expression_list_ast->clone();

    for (const auto & index : indices)
        for (const auto & index_expr : index->index.expression_list_ast->children)
            combined_expr_list->children.push_back(index_expr->clone());

    auto syntax_result = TreeRewriter(context).analyze(combined_expr_list, columns.getAllPhysical());
    return ExpressionAnalyzer(combined_expr_list, syntax_result, context).getActions(false);
}

}

ExpressionActionsPtr MergeTreeData::getMinMaxExpr(const KeyDescription & partition_key, const ExpressionActionsSettings & settings)
{
    NamesAndTypesList partition_key_columns;
    if (!partition_key.column_names.empty())
        partition_key_columns = partition_key.expression->getRequiredColumnsWithTypes();

    return std::make_shared<ExpressionActions>(std::make_shared<ActionsDAG>(partition_key_columns), settings);
}

Names MergeTreeData::getMinMaxColumnsNames(const KeyDescription & partition_key)
{
    if (!partition_key.column_names.empty())
        return partition_key.expression->getRequiredColumns();
    return {};
}

DataTypes MergeTreeData::getMinMaxColumnsTypes(const KeyDescription & partition_key)
{
    if (!partition_key.column_names.empty())
        return partition_key.expression->getRequiredColumnsWithTypes().getTypes();
    return {};
}

ExpressionActionsPtr
MergeTreeData::getPrimaryKeyAndSkipIndicesExpression(const StorageMetadataPtr & metadata_snapshot, const MergeTreeIndices & indices) const
{
    return getCombinedIndicesExpression(metadata_snapshot->getPrimaryKey(), indices, metadata_snapshot->getColumns(), getContext());
}

ExpressionActionsPtr
MergeTreeData::getSortingKeyAndSkipIndicesExpression(const StorageMetadataPtr & metadata_snapshot, const MergeTreeIndices & indices) const
{
    return getCombinedIndicesExpression(metadata_snapshot->getSortingKey(), indices, metadata_snapshot->getColumns(), getContext());
}


void MergeTreeData::checkPartitionKeyAndInitMinMax(const KeyDescription & new_partition_key)
{
    if (new_partition_key.expression_list_ast->children.empty())
        return;

    checkKeyExpression(*new_partition_key.expression, new_partition_key.sample_block, "Partition", allow_nullable_key);

    /// Add all columns used in the partition key to the min-max index.
    DataTypes minmax_idx_columns_types = getMinMaxColumnsTypes(new_partition_key);

    /// Try to find the date column in columns used by the partition key (a common case).
    /// If there are no - DateTime or DateTime64 would also suffice.

    bool has_date_column = false;
    bool has_datetime_column = false;

    for (size_t i = 0; i < minmax_idx_columns_types.size(); ++i)
    {
        if (isDate(minmax_idx_columns_types[i]))
        {
            if (!has_date_column)
            {
                minmax_idx_date_column_pos = i;
                has_date_column = true;
            }
            else
            {
                /// There is more than one Date column in partition key and we don't know which one to choose.
                minmax_idx_date_column_pos = -1;
            }
        }
    }
    if (!has_date_column)
    {
        for (size_t i = 0; i < minmax_idx_columns_types.size(); ++i)
        {
            if (isDateTime(minmax_idx_columns_types[i])
                || isDateTime64(minmax_idx_columns_types[i])
            )
            {
                if (!has_datetime_column)
                {
                    minmax_idx_time_column_pos = i;
                    has_datetime_column = true;
                }
                else
                {
                    /// There is more than one DateTime column in partition key and we don't know which one to choose.
                    minmax_idx_time_column_pos = -1;
                }
            }
        }
    }
}


void MergeTreeData::checkTTLExpressions(const StorageInMemoryMetadata & new_metadata, const StorageInMemoryMetadata & old_metadata) const
{
    auto new_column_ttls = new_metadata.column_ttls_by_name;

    if (!new_column_ttls.empty())
    {
        NameSet columns_ttl_forbidden;

        if (old_metadata.hasPartitionKey())
            for (const auto & col : old_metadata.getColumnsRequiredForPartitionKey())
                columns_ttl_forbidden.insert(col);

        if (old_metadata.hasSortingKey())
            for (const auto & col : old_metadata.getColumnsRequiredForSortingKey())
                columns_ttl_forbidden.insert(col);

        for (const auto & [name, ttl_description] : new_column_ttls)
        {
            if (columns_ttl_forbidden.contains(name))
                throw Exception(ErrorCodes::ILLEGAL_COLUMN, "Trying to set TTL for key column {}", name);
        }
    }
    auto new_table_ttl = new_metadata.table_ttl;

    if (new_table_ttl.definition_ast)
    {
        for (const auto & move_ttl : new_table_ttl.move_ttl)
        {
            if (!move_ttl.if_exists && !getDestinationForMoveTTL(move_ttl))
            {
                if (move_ttl.destination_type == DataDestinationType::DISK)
                    throw Exception(ErrorCodes::BAD_TTL_EXPRESSION,
                                    "No such disk {} for given storage policy", backQuote(move_ttl.destination_name));
                else
                    throw Exception(ErrorCodes::BAD_TTL_EXPRESSION,
                                    "No such volume {} for given storage policy", backQuote(move_ttl.destination_name));
            }
        }
    }
}


void MergeTreeData::checkStoragePolicy(const StoragePolicyPtr & new_storage_policy) const
{
    const auto old_storage_policy = getStoragePolicy();
    old_storage_policy->checkCompatibleWith(new_storage_policy);
}


void MergeTreeData::MergingParams::check(const StorageInMemoryMetadata & metadata) const
{
    const auto columns = metadata.getColumns().getAllPhysical();

    if (!is_deleted_column.empty() && mode != MergingParams::Replacing)
        throw Exception(ErrorCodes::LOGICAL_ERROR,
                        "is_deleted column for MergeTree cannot be specified in modes except Replacing.");

    if (!sign_column.empty() && mode != MergingParams::Collapsing && mode != MergingParams::VersionedCollapsing)
        throw Exception(ErrorCodes::LOGICAL_ERROR,
                        "Sign column for MergeTree cannot be specified "
                        "in modes except Collapsing or VersionedCollapsing.");

    if (!version_column.empty() && mode != MergingParams::Replacing && mode != MergingParams::VersionedCollapsing)
        throw Exception(ErrorCodes::LOGICAL_ERROR,
                        "Version column for MergeTree cannot be specified "
                        "in modes except Replacing or VersionedCollapsing.");

    if (!columns_to_sum.empty() && mode != MergingParams::Summing)
        throw Exception(ErrorCodes::LOGICAL_ERROR, "List of columns to sum for MergeTree cannot be specified in all modes except Summing.");

    /// Check that if the sign column is needed, it exists and is of type Int8.
    auto check_sign_column = [this, & columns](bool is_optional, const std::string & storage)
    {
        if (sign_column.empty())
        {
            if (is_optional)
                return;

            throw Exception(ErrorCodes::LOGICAL_ERROR, "Logical error: Sign column for storage {} is empty", storage);
        }

        bool miss_column = true;
        for (const auto & column : columns)
        {
            if (column.name == sign_column)
            {
                if (!typeid_cast<const DataTypeInt8 *>(column.type.get()))
                    throw Exception(ErrorCodes::BAD_TYPE_OF_FIELD, "Sign column ({}) for storage {} must have type Int8. "
                            "Provided column of type {}.", sign_column, storage, column.type->getName());
                miss_column = false;
                break;
            }
        }
        if (miss_column)
            throw Exception(ErrorCodes::NO_SUCH_COLUMN_IN_TABLE, "Sign column {} does not exist in table declaration.", sign_column);
    };

    /// that if the version_column column is needed, it exists and is of unsigned integer type.
    auto check_version_column = [this, & columns](bool is_optional, const std::string & storage)
    {
        if (version_column.empty())
        {
            if (is_optional)
                return;

            throw Exception(ErrorCodes::LOGICAL_ERROR, "Logical error: Version column for storage {} is empty", storage);
        }

        bool miss_column = true;
        for (const auto & column : columns)
        {
            if (column.name == version_column)
            {
                if (!column.type->canBeUsedAsVersion())
                    throw Exception(ErrorCodes::BAD_TYPE_OF_FIELD,
                                    "The column {} cannot be used as a version column for storage {} because it is "
                                    "of type {} (must be of an integer type or of type Date/DateTime/DateTime64)",
                                    version_column, storage, column.type->getName());
                miss_column = false;
                break;
            }
        }
        if (miss_column)
            throw Exception(ErrorCodes::NO_SUCH_COLUMN_IN_TABLE, "Version column {} does not exist in table declaration.", version_column);
    };

    /// Check that if the is_deleted column is needed, it exists and is of type UInt8. If exist, version column must be defined too but version checks are not done here.
    auto check_is_deleted_column = [this, & columns](bool is_optional, const std::string & storage)
    {
        if (is_deleted_column.empty())
        {
            if (is_optional)
                return;

            throw Exception(ErrorCodes::LOGICAL_ERROR, "Logical error: is_deleted ({}) column for storage {} is empty", is_deleted_column, storage);
        }
        else
        {
            if (version_column.empty() && !is_optional)
                throw Exception(ErrorCodes::LOGICAL_ERROR, "Logical error: Version column ({}) for storage {} is empty while is_deleted ({}) is not.",
                                version_column, storage, is_deleted_column);

            bool miss_is_deleted_column = true;
            for (const auto & column : columns)
            {
                if (column.name == is_deleted_column)
                {
                    if (!typeid_cast<const DataTypeUInt8 *>(column.type.get()))
                        throw Exception(ErrorCodes::BAD_TYPE_OF_FIELD, "is_deleted column ({}) for storage {} must have type UInt8. Provided column of type {}.",
                                        is_deleted_column, storage, column.type->getName());
                    miss_is_deleted_column = false;
                    break;
                }
            }

            if (miss_is_deleted_column)
                throw Exception(ErrorCodes::NO_SUCH_COLUMN_IN_TABLE, "is_deleted column {} does not exist in table declaration.", is_deleted_column);
        }
    };


    if (mode == MergingParams::Collapsing)
        check_sign_column(false, "CollapsingMergeTree");

    if (mode == MergingParams::Summing)
    {
        /// If columns_to_sum are set, then check that such columns exist.
        for (const auto & column_to_sum : columns_to_sum)
        {
            auto check_column_to_sum_exists = [& column_to_sum](const NameAndTypePair & name_and_type)
            {
                return column_to_sum == Nested::extractTableName(name_and_type.name);
            };
            if (columns.end() == std::find_if(columns.begin(), columns.end(), check_column_to_sum_exists))
                throw Exception(ErrorCodes::NO_SUCH_COLUMN_IN_TABLE,
                                "Column {} listed in columns to sum does not exist in table declaration.",
                                column_to_sum);
        }

        /// Check that summing columns are not in partition key.
        if (metadata.isPartitionKeyDefined())
        {
            auto partition_key_columns = metadata.getPartitionKey().column_names;

            Names names_intersection;
            std::set_intersection(columns_to_sum.begin(), columns_to_sum.end(),
                                  partition_key_columns.begin(), partition_key_columns.end(),
                                  std::back_inserter(names_intersection));

            if (!names_intersection.empty())
                throw Exception(ErrorCodes::BAD_ARGUMENTS, "Columns: {} listed both in columns to sum and in partition key. "
                "That is not allowed.", boost::algorithm::join(names_intersection, ", "));
        }
    }

    if (mode == MergingParams::Replacing)
    {
        check_is_deleted_column(true, "ReplacingMergeTree");
        check_version_column(true, "ReplacingMergeTree");
    }

    if (mode == MergingParams::VersionedCollapsing)
    {
        check_sign_column(false, "VersionedCollapsingMergeTree");
        check_version_column(false, "VersionedCollapsingMergeTree");
    }

    /// TODO Checks for Graphite mode.
}


DataTypePtr MergeTreeData::getPartitionValueType() const
{
    DataTypePtr partition_value_type;
    auto partition_types = getInMemoryMetadataPtr()->partition_key.sample_block.getDataTypes();
    if (partition_types.empty())
        partition_value_type = std::make_shared<DataTypeUInt8>();
    else
        partition_value_type = std::make_shared<DataTypeTuple>(std::move(partition_types));
    return partition_value_type;
}


Block MergeTreeData::getSampleBlockWithVirtualColumns() const
{
    DataTypePtr partition_value_type = getPartitionValueType();
    return {
        ColumnWithTypeAndName(
            DataTypeLowCardinality{std::make_shared<DataTypeString>()}.createColumn(),
            std::make_shared<DataTypeLowCardinality>(std::make_shared<DataTypeString>()),
            "_part"),
        ColumnWithTypeAndName(
            DataTypeLowCardinality{std::make_shared<DataTypeString>()}.createColumn(),
            std::make_shared<DataTypeLowCardinality>(std::make_shared<DataTypeString>()),
            "_partition_id"),
        ColumnWithTypeAndName(ColumnUUID::create(), std::make_shared<DataTypeUUID>(), "_part_uuid"),
        ColumnWithTypeAndName(partition_value_type->createColumn(), partition_value_type, "_partition_value")};
}


Block MergeTreeData::getBlockWithVirtualPartColumns(const MergeTreeData::DataPartsVector & parts, bool one_part, bool ignore_empty) const
{
    auto block = getSampleBlockWithVirtualColumns();
    MutableColumns columns = block.mutateColumns();

    auto & part_column = columns[0];
    auto & partition_id_column = columns[1];
    auto & part_uuid_column = columns[2];
    auto & partition_value_column = columns[3];

    bool has_partition_value = typeid_cast<const ColumnTuple *>(partition_value_column.get());
    for (const auto & part_or_projection : parts)
    {
        if (ignore_empty && part_or_projection->isEmpty())
            continue;
        const auto * part = part_or_projection->isProjectionPart() ? part_or_projection->getParentPart() : part_or_projection.get();
        part_column->insert(part->name);
        partition_id_column->insert(part->info.partition_id);
        part_uuid_column->insert(part->uuid);
        Tuple tuple(part->partition.value.begin(), part->partition.value.end());
        if (has_partition_value)
            partition_value_column->insert(tuple);

        if (one_part)
        {
            part_column = ColumnConst::create(std::move(part_column), 1);
            partition_id_column = ColumnConst::create(std::move(partition_id_column), 1);
            part_uuid_column = ColumnConst::create(std::move(part_uuid_column), 1);
            if (has_partition_value)
                partition_value_column = ColumnConst::create(std::move(partition_value_column), 1);
            break;
        }
    }

    block.setColumns(std::move(columns));
    if (!has_partition_value)
        block.erase("_partition_value");
    return block;
}


std::optional<UInt64> MergeTreeData::totalRowsByPartitionPredicateImpl(
    const ActionsDAGPtr & filter_actions_dag, ContextPtr local_context, const DataPartsVector & parts) const
{
    if (parts.empty())
        return 0u;
    auto metadata_snapshot = getInMemoryMetadataPtr();
    Block virtual_columns_block = getBlockWithVirtualPartColumns(parts, true /* one_part */);

    auto filter_dag = VirtualColumnUtils::splitFilterDagForAllowedInputs(filter_actions_dag->getOutputs().at(0), nullptr);

    // Generate valid expressions for filtering
    bool valid = true;
    for (const auto * input : filter_dag->getInputs())
        if (!virtual_columns_block.has(input->result_name))
            valid = false;

    PartitionPruner partition_pruner(metadata_snapshot, filter_dag, local_context, true /* strict */);
    if (partition_pruner.isUseless() && !valid)
        return {};

    std::unordered_set<String> part_values;
    if (valid)
    {
        virtual_columns_block = getBlockWithVirtualPartColumns(parts, false /* one_part */);
        VirtualColumnUtils::filterBlockWithDAG(filter_dag, virtual_columns_block, local_context);
        part_values = VirtualColumnUtils::extractSingleValueFromBlock<String>(virtual_columns_block, "_part");
        if (part_values.empty())
            return 0;
    }
    // At this point, empty `part_values` means all parts.

    size_t res = 0;
    for (const auto & part : parts)
    {
        if ((part_values.empty() || part_values.find(part->name) != part_values.end()) && !partition_pruner.canBePruned(*part))
            res += part->rows_count;
    }
    return res;
}

String MergeTreeData::MergingParams::getModeName() const
{
    switch (mode)
    {
        case Ordinary:      return "";
        case Collapsing:    return "Collapsing";
        case Summing:       return "Summing";
        case Aggregating:   return "Aggregating";
        case Replacing:     return "Replacing";
        case Graphite:      return "Graphite";
        case VersionedCollapsing: return "VersionedCollapsing";
    }

    UNREACHABLE();
}

Int64 MergeTreeData::getMaxBlockNumber() const
{
    auto lock = lockParts();

    Int64 max_block_num = 0;
    for (const DataPartPtr & part : data_parts_by_info)
        max_block_num = std::max({max_block_num, part->info.max_block, part->info.mutation});

    return max_block_num;
}

void MergeTreeData::PartLoadingTree::add(const MergeTreePartInfo & info, const String & name, const DiskPtr & disk)
{
    auto & current_ptr = root_by_partition[info.partition_id];
    if (!current_ptr)
        current_ptr = std::make_shared<Node>(MergeTreePartInfo{}, "", disk);

    auto * current = current_ptr.get();
    while (true)
    {
        auto it = current->children.lower_bound(info);
        if (it != current->children.begin())
        {
            auto prev = std::prev(it);
            const auto & prev_info = prev->first;

            if (prev_info.contains(info))
            {
                current = prev->second.get();
                continue;
            }
            else if (!prev_info.isDisjoint(info))
            {
                throw Exception(ErrorCodes::LOGICAL_ERROR,
                    "Part {} intersects previous part {}. It is a bug or a result of manual intervention in the server or ZooKeeper data",
                    name, prev->second->name);
            }
        }

        if (it != current->children.end())
        {
            const auto & next_info = it->first;

            if (next_info.contains(info))
            {
                current = it->second.get();
                continue;
            }
            else if (!next_info.isDisjoint(info))
            {
                throw Exception(ErrorCodes::LOGICAL_ERROR,
                    "Part {} intersects next part {}.  It is a bug or a result of manual intervention in the server or ZooKeeper data",
                    name, it->second->name);
            }
        }

        current->children.emplace(info, std::make_shared<Node>(info, name, disk));
        break;
    }
}

template <typename Func>
void MergeTreeData::PartLoadingTree::traverse(bool recursive, Func && func)
{
    std::function<void(const NodePtr &)> traverse_impl = [&](const auto & node)
    {
        func(node);
        if (recursive)
            for (const auto & [_, child] : node->children)
                traverse_impl(child);
    };

    for (const auto & elem : root_by_partition)
        for (const auto & [_, node] : elem.second->children)
            traverse_impl(node);
}

MergeTreeData::PartLoadingTree
MergeTreeData::PartLoadingTree::build(PartLoadingInfos nodes)
{
    std::sort(nodes.begin(), nodes.end(), [](const auto & lhs, const auto & rhs)
    {
        return std::tie(lhs.info.level, lhs.info.mutation) > std::tie(rhs.info.level, rhs.info.mutation);
    });

    PartLoadingTree tree;
    for (const auto & [info, name, disk] : nodes)
        tree.add(info, name, disk);
    return tree;
}

static std::optional<size_t> calculatePartSizeSafe(
    const MergeTreeData::DataPartPtr & part, const LoggerPtr & log)
{
    try
    {
        return part->getDataPartStorage().calculateTotalSizeOnDisk();
    }
    catch (...)
    {
        tryLogCurrentException(log, fmt::format("while calculating part size {} on path {}",
            part->name, part->getDataPartStorage().getRelativePath()));
        return {};
    }
}

static void preparePartForRemoval(const MergeTreeMutableDataPartPtr & part)
{
    part->remove_time.store(part->modification_time, std::memory_order_relaxed);
    auto creation_csn = part->version.creation_csn.load(std::memory_order_relaxed);
    if (creation_csn != Tx::RolledBackCSN && creation_csn != Tx::PrehistoricCSN && !part->version.isRemovalTIDLocked())
    {
        /// It's possible that covering part was created without transaction,
        /// but if covered part was created with transaction (i.e. creation_tid is not prehistoric),
        /// then it must have removal tid in metadata file.
        throw Exception(ErrorCodes::LOGICAL_ERROR, "Data part {} is Outdated and has creation TID {} and CSN {}, "
                        "but does not have removal tid. It's a bug or a result of manual intervention.",
                        part->name, part->version.creation_tid, creation_csn);
    }

    /// Explicitly set removal_tid_lock for parts w/o transaction (i.e. w/o txn_version.txt)
    /// to avoid keeping part forever (see VersionMetadata::canBeRemoved())
    if (!part->version.isRemovalTIDLocked())
    {
        TransactionInfoContext transaction_context{part->storage.getStorageID(), part->name};
        part->version.lockRemovalTID(Tx::PrehistoricTID, transaction_context);
    }
}

static constexpr size_t loading_parts_initial_backoff_ms = 100;
static constexpr size_t loading_parts_max_backoff_ms = 5000;
static constexpr size_t loading_parts_max_tries = 3;

MergeTreeData::LoadPartResult MergeTreeData::loadDataPart(
    const MergeTreePartInfo & part_info,
    const String & part_name,
    const DiskPtr & part_disk_ptr,
    MergeTreeDataPartState to_state,
    std::mutex & part_loading_mutex)
{
    LOG_TRACE(log, "Loading {} part {} from disk {}", magic_enum::enum_name(to_state), part_name, part_disk_ptr->getName());

    LoadPartResult res;
    auto single_disk_volume = std::make_shared<SingleDiskVolume>("volume_" + part_name, part_disk_ptr, 0);
    auto data_part_storage = std::make_shared<DataPartStorageOnDiskFull>(single_disk_volume, relative_data_path, part_name);

    String part_path = fs::path(relative_data_path) / part_name;
    String marker_path = fs::path(part_path) / IMergeTreeDataPart::DELETE_ON_DESTROY_MARKER_FILE_NAME_DEPRECATED;

    /// Ignore broken parts that can appear as a result of hard server restart.
    auto mark_broken = [&]
    {
        if (!res.part)
        {
            /// Build a fake part and mark it as broken in case of filesystem error.
            /// If the error impacts part directory instead of single files,
            /// an exception will be thrown during detach and silently ignored.
            res.part = getDataPartBuilder(part_name, single_disk_volume, part_name)
                .withPartStorageType(MergeTreeDataPartStorageType::Full)
                .withPartType(MergeTreeDataPartType::Wide)
                .build();
        }

        res.is_broken = true;
        tryLogCurrentException(log, fmt::format("while loading part {} on path {}", part_name, part_path));

        res.size_of_part = calculatePartSizeSafe(res.part, log.load());
        auto part_size_str = res.size_of_part ? formatReadableSizeWithBinarySuffix(*res.size_of_part) : "failed to calculate size";

        LOG_ERROR(log,
            "Detaching broken part {} (size: {}). "
            "If it happened after update, it is likely because of backward incompatibility. "
            "You need to resolve this manually",
            fs::path(getFullPathOnDisk(part_disk_ptr)) / part_name, part_size_str);
    };

    try
    {
        res.part = getDataPartBuilder(part_name, single_disk_volume, part_name)
            .withPartInfo(part_info)
            .withPartFormatFromDisk()
            .build();
    }
    catch (...)
    {
        /// Don't count the part as broken if there was a retryalbe error
        /// during loading, such as "not enough memory" or network error.
        if (isRetryableException(std::current_exception()))
            throw;
        LOG_DEBUG(log, "Failed to load data part {}, unknown exception", part_name);
        mark_broken();
        return res;
    }

    if (part_disk_ptr->exists(marker_path))
    {
        /// NOTE: getBytesOnDisk() cannot be used here, since it may be zero if checksums.txt does not exist.
        res.size_of_part = calculatePartSizeSafe(res.part, log.load());
        res.is_broken = true;

        auto part_size_str = res.size_of_part ? formatReadableSizeWithBinarySuffix(*res.size_of_part) : "failed to calculate size";

        LOG_WARNING(log,
            "Detaching stale part {} (size: {}), which should have been deleted after a move. "
            "That can only happen after unclean restart of ClickHouse after move of a part having an operation blocking that stale copy of part.",
            res.part->getDataPartStorage().getFullPath(), part_size_str);

        return res;
    }

    try
    {
        res.part->loadColumnsChecksumsIndexes(require_part_metadata, true);
    }
    catch (...)
    {
        /// Don't count the part as broken if there was a retryalbe error
        /// during loading, such as "not enough memory" or network error.
        if (isRetryableException(std::current_exception()))
            throw;
        mark_broken();
        return res;
    }

    res.part->modification_time = part_disk_ptr->getLastModified(fs::path(relative_data_path) / part_name).epochTime();
    res.part->loadVersionMetadata();

    if (res.part->wasInvolvedInTransaction())
    {
        /// Check if CSNs were written after committing transaction, update and write if needed.
        bool version_updated = false;
        auto & version = res.part->version;
        chassert(!version.creation_tid.isEmpty());

        if (!res.part->version.creation_csn)
        {
            auto min = TransactionLog::getCSNAndAssert(res.part->version.creation_tid, res.part->version.creation_csn);
            if (!min)
            {
                /// Transaction that created this part was not committed. Remove part.
                min = Tx::RolledBackCSN;
            }

            LOG_TRACE(log, "Will fix version metadata of {} after unclean restart: part has creation_tid={}, setting creation_csn={}",
                        res.part->name, res.part->version.creation_tid, min);

            version.creation_csn = min;
            version_updated = true;
        }

        if (!version.removal_tid.isEmpty() && !version.removal_csn)
        {
            auto max = TransactionLog::getCSNAndAssert(version.removal_tid, version.removal_csn);
            if (max)
            {
                LOG_TRACE(log, "Will fix version metadata of {} after unclean restart: part has removal_tid={}, setting removal_csn={}",
                            res.part->name, version.removal_tid, max);
                version.removal_csn = max;
            }
            else
            {
                /// Transaction that tried to remove this part was not committed. Clear removal_tid.
                LOG_TRACE(log, "Will fix version metadata of {} after unclean restart: clearing removal_tid={}",
                            res.part->name, version.removal_tid);
                version.unlockRemovalTID(version.removal_tid, TransactionInfoContext{getStorageID(), res.part->name});
            }

            version_updated = true;
        }

        /// Sanity checks
        bool csn_order = !version.removal_csn || version.creation_csn <= version.removal_csn || version.removal_csn == Tx::PrehistoricCSN;
        bool min_start_csn_order = version.creation_tid.start_csn <= version.creation_csn;
        bool max_start_csn_order = version.removal_tid.start_csn <= version.removal_csn;
        bool creation_csn_known = version.creation_csn;
        if (!csn_order || !min_start_csn_order || !max_start_csn_order || !creation_csn_known)
            throw Exception(ErrorCodes::LOGICAL_ERROR, "Part {} has invalid version metadata: {}", res.part->name, version.toString());

        if (version_updated)
            res.part->storeVersionMetadata(/* force */ true);

        /// Deactivate part if creation was not committed or if removal was.
        if (version.creation_csn == Tx::RolledBackCSN || version.removal_csn)
        {
            preparePartForRemoval(res.part);
            to_state = DataPartState::Outdated;
        }
    }

    res.part->setState(to_state);

    DataPartIteratorByInfo it;
    bool inserted;

    {
        std::lock_guard lock(part_loading_mutex);
        LOG_TEST(log, "loadDataPart: inserting {} into data_parts_indexes", res.part->getNameWithState());
        std::tie(it, inserted) = data_parts_indexes.insert(res.part);
    }

    /// Remove duplicate parts with the same checksum.
    if (!inserted)
    {
        if ((*it)->checksums.getTotalChecksumHex() == res.part->checksums.getTotalChecksumHex())
        {
            LOG_ERROR(log, "Remove duplicate part {}", data_part_storage->getFullPath());
            res.part->is_duplicate = true;
            return res;
        }
        else
            throw Exception(ErrorCodes::DUPLICATE_DATA_PART, "Part {} already exists but with different checksums", res.part->name);
    }

    if (to_state == DataPartState::Active)
        addPartContributionToDataVolume(res.part);

    if (res.part->hasLightweightDelete())
        has_lightweight_delete_parts.store(true);

    LOG_TRACE(log, "Finished loading {} part {} on disk {}", magic_enum::enum_name(to_state), part_name, part_disk_ptr->getName());
    return res;
}

MergeTreeData::LoadPartResult MergeTreeData::loadDataPartWithRetries(
    const MergeTreePartInfo & part_info,
    const String & part_name,
    const DiskPtr & part_disk_ptr,
    MergeTreeDataPartState to_state,
    std::mutex & part_loading_mutex,
    size_t initial_backoff_ms,
    size_t max_backoff_ms,
    size_t max_tries)
{
    auto handle_exception = [&, this](std::exception_ptr exception_ptr, size_t try_no)
    {
        if (try_no + 1 == max_tries)
            throw;

        String exception_message;
        try
        {
            rethrow_exception(exception_ptr);
        }
        catch (const Exception & e)
        {
            exception_message = e.message();
        }
        #if USE_AZURE_BLOB_STORAGE
        catch (const Azure::Core::RequestFailedException & e)
        {
             exception_message = e.Message;
        }
        #endif


        LOG_DEBUG(log, "Failed to load data part {} at try {} with retryable error: {}. Will retry in {} ms",
                  part_name, try_no, exception_message, initial_backoff_ms);

        std::this_thread::sleep_for(std::chrono::milliseconds(initial_backoff_ms));
        initial_backoff_ms = std::min(initial_backoff_ms * 2, max_backoff_ms);
    };

    for (size_t try_no = 0; try_no < max_tries; ++try_no)
    {
        try
        {
            return loadDataPart(part_info, part_name, part_disk_ptr, to_state, part_loading_mutex);
        }
        catch (...)
        {
            if (isRetryableException(std::current_exception()))
                handle_exception(std::current_exception(),try_no);
            else
                throw;
        }
    }
    UNREACHABLE();
}

/// Wait for all tasks to finish and rethrow the first exception if any.
/// The tasks access local variables of the caller function, so we can't just rethrow the first exception until all other tasks are finished.
void waitForAllToFinishAndRethrowFirstError(std::vector<std::future<void>> & futures)
{
    /// First wait for all tasks to finish.
    for (auto & future : futures)
        future.wait();

    /// Now rethrow the first exception if any.
    for (auto & future : futures)
        future.get();

    futures.clear();
}

std::vector<MergeTreeData::LoadPartResult> MergeTreeData::loadDataPartsFromDisk(PartLoadingTreeNodes & parts_to_load)
{
    const size_t num_parts = parts_to_load.size();

    LOG_TRACE(log, "Will load {} parts using up to {} threads", num_parts, getActivePartsLoadingThreadPool().get().getMaxThreads());

    /// Shuffle all the parts randomly to possible speed up loading them from JBOD.
    std::shuffle(parts_to_load.begin(), parts_to_load.end(), thread_local_rng);

    auto runner = threadPoolCallbackRunner<void>(getActivePartsLoadingThreadPool().get(), "ActiveParts");
    std::vector<std::future<void>> parts_futures;

    std::mutex part_select_mutex;
    std::mutex part_loading_mutex;

    std::vector<LoadPartResult> loaded_parts;

    try
    {
        while (true)
        {
            bool are_parts_to_load_empty = false;
            {
                std::lock_guard lock(part_select_mutex);
                are_parts_to_load_empty = parts_to_load.empty();
            }

            if (are_parts_to_load_empty)
            {
                /// Wait for all scheduled tasks.
                waitForAllToFinishAndRethrowFirstError(parts_futures);

                /// At this point it is possible, that some other parts appeared in the queue for processing (parts_to_load),
                /// because we added them from inside the pool.
                /// So we need to recheck it.
            }

            PartLoadingTree::NodePtr current_part;
            {
                std::lock_guard lock(part_select_mutex);
                if (parts_to_load.empty())
                    break;

                current_part = parts_to_load.back();
                parts_to_load.pop_back();
            }

            parts_futures.push_back(runner(
                [&, part = std::move(current_part)]()
                {
                    /// Pass a separate mutex to guard the set of parts, because this lambda
                    /// is called concurrently but with already locked @data_parts_mutex.
                    auto res = loadDataPartWithRetries(
                        part->info, part->name, part->disk,
                        DataPartState::Active, part_loading_mutex, loading_parts_initial_backoff_ms,
                        loading_parts_max_backoff_ms, loading_parts_max_tries);

                    part->is_loaded = true;
                    bool is_active_part = res.part->getState() == DataPartState::Active;

                    /// If part is broken or duplicate or should be removed according to transaction
                    /// and it has any covered parts then try to load them to replace this part.
                    if (!is_active_part && !part->children.empty())
                    {
                        std::lock_guard lock{part_select_mutex};
                        for (const auto & [_, node] : part->children)
                            parts_to_load.push_back(node);
                    }

                    {
                        std::lock_guard lock(part_loading_mutex);
                        loaded_parts.push_back(std::move(res));
                    }
                }, Priority{0}));
        }
    }
    catch (...)
    {
        /// Wait for all scheduled tasks
        /// A future becomes invalid after .get() call
        /// + .wait() method is used not to throw any exception here.
        for (auto & future: parts_futures)
            if (future.valid())
                future.wait();

        throw;
    }

    return loaded_parts;
}


void MergeTreeData::loadDataParts(bool skip_sanity_checks, std::optional<std::unordered_set<std::string>> expected_parts)
{
    LOG_DEBUG(log, "Loading data parts");

    auto metadata_snapshot = getInMemoryMetadataPtr();
    const auto settings = getSettings();
    Strings part_file_names;

    auto disks = getStoragePolicy()->getDisks();

    /// Only check if user did touch storage configuration for this table.
    if (!getStoragePolicy()->isDefaultPolicy() && !skip_sanity_checks)
    {
        /// Check extra parts at different disks, in order to not allow to miss data parts at undefined disks.
        std::unordered_set<String> defined_disk_names;

        for (const auto & disk_ptr : disks)
        {
            defined_disk_names.insert(disk_ptr->getName());
        }

        /// In case of delegate disks it is not enough to traverse `disks`,
        /// because for example cache or encrypted disk which wrap s3 disk and s3 disk itself can be put into different storage policies.
        /// But disk->exists returns the same thing for both disks.
        for (const auto & [disk_name, disk] : getContext()->getDisksMap())
        {
            /// As encrypted disk can use the same path of its nested disk,
            /// we need to take it into account here.
            const auto & delegate = disk->getDelegateDiskIfExists();
            if (delegate && disk->getPath() == delegate->getPath())
                defined_disk_names.insert(delegate->getName());

            if (disk->supportsCache())
            {
                /// As cache is implemented on object storage layer, not on disk level, e.g.
                /// we have such structure:
                /// DiskObjectStorage(CachedObjectStorage(...(CachedObjectStored(ObjectStorage)...)))
                /// and disk_ptr->getName() here is the name of last delegate - ObjectStorage.
                /// So now we need to add cache layers to defined disk names.
                auto caches = disk->getCacheLayersNames();
                defined_disk_names.insert(caches.begin(), caches.end());
            }
        }

        std::unordered_set<String> skip_check_disks;
        for (const auto & [disk_name, disk] : getContext()->getDisksMap())
        {
            if (disk->isBroken() || disk->isCustomDisk())
            {
                skip_check_disks.insert(disk_name);
                continue;
            }

            bool is_disk_defined = defined_disk_names.contains(disk_name);

            if (!is_disk_defined && disk->exists(relative_data_path))
            {
                /// There still a chance that underlying disk is defined in storage policy
                const auto & delegate = disk->getDelegateDiskIfExists();
                is_disk_defined = delegate && !delegate->isBroken() && !delegate->isCustomDisk()
                               && delegate->getPath() == disk->getPath()
                               && defined_disk_names.contains(delegate->getName());
            }

            if (!is_disk_defined && disk->exists(relative_data_path))
            {
                for (const auto it = disk->iterateDirectory(relative_data_path); it->isValid(); it->next())
                {
                    if (!MergeTreePartInfo::tryParsePartName(it->name(), format_version))
                        continue; /// Cannot parse part name, some garbage on disk, just ignore it.
                    /// But we can't ignore valid part name on undefined disk.
                    throw Exception(
                        ErrorCodes::UNKNOWN_DISK,
                        "Part '{}' ({}) was found on disk '{}' which is not defined in the storage policy '{}' or broken"
                        " (defined disks: [{}], skipped disks: [{}])",
                        it->name(), it->path(), disk_name, getStoragePolicy()->getName(),
                        fmt::join(defined_disk_names, ", "), fmt::join(skip_check_disks, ", "));
                }
            }
        }
    }

    auto runner = threadPoolCallbackRunner<void>(getActivePartsLoadingThreadPool().get(), "ActiveParts");
    std::vector<PartLoadingTree::PartLoadingInfos> parts_to_load_by_disk(disks.size());

    std::vector<std::future<void>> disks_futures;
    disks_futures.reserve(disks.size());

    for (size_t i = 0; i < disks.size(); ++i)
    {
        const auto & disk_ptr = disks[i];
        if (disk_ptr->isBroken())
            continue;

        auto & disk_parts = parts_to_load_by_disk[i];

        disks_futures.push_back(runner([&, disk_ptr]()
        {
            for (auto it = disk_ptr->iterateDirectory(relative_data_path); it->isValid(); it->next())
            {
                /// Skip temporary directories, file 'format_version.txt' and directory 'detached'.
                if (startsWith(it->name(), "tmp") || it->name() == MergeTreeData::FORMAT_VERSION_FILE_NAME
                    || it->name() == MergeTreeData::DETACHED_DIR_NAME
                    || startsWith(it->name(), MergeTreeWriteAheadLog::WAL_FILE_NAME))
                    continue;

                if (auto part_info = MergeTreePartInfo::tryParsePartName(it->name(), format_version))
                    disk_parts.emplace_back(*part_info, it->name(), disk_ptr);
            }
        }, Priority{0}));
    }

    /// For iteration to be completed
    waitForAllToFinishAndRethrowFirstError(disks_futures);

    PartLoadingTree::PartLoadingInfos parts_to_load;
    for (auto & disk_parts : parts_to_load_by_disk)
        std::move(disk_parts.begin(), disk_parts.end(), std::back_inserter(parts_to_load));

    auto loading_tree = PartLoadingTree::build(std::move(parts_to_load));

    size_t num_parts = 0;
    PartLoadingTreeNodes active_parts;

    /// Collect only "the most covering" parts from the top level of the tree.
    loading_tree.traverse(/*recursive=*/ false, [&](const auto & node)
    {
        active_parts.emplace_back(node);
    });

    num_parts += active_parts.size();

    auto part_lock = lockParts();
    LOG_TEST(log, "loadDataParts: clearing data_parts_indexes (had {} parts)", data_parts_indexes.size());
    data_parts_indexes.clear();

    MutableDataPartsVector broken_parts_to_detach;
    MutableDataPartsVector duplicate_parts_to_remove;

    size_t suspicious_broken_parts = 0;
    size_t suspicious_broken_parts_bytes = 0;
    size_t suspicious_broken_unexpected_parts = 0;
    size_t suspicious_broken_unexpected_parts_bytes = 0;
    bool have_adaptive_parts = false;
    bool have_non_adaptive_parts = false;
    bool have_lightweight_in_parts = false;
    bool have_parts_with_version_metadata = false;

    bool is_static_storage = isStaticStorage();

    if (num_parts > 0)
    {
        auto loaded_parts = loadDataPartsFromDisk(active_parts);

        for (const auto & res : loaded_parts)
        {
            if (res.is_broken)
            {
                broken_parts_to_detach.push_back(res.part);
                bool unexpected = expected_parts != std::nullopt && !expected_parts->contains(res.part->name);
                if (unexpected)
                {
                    LOG_DEBUG(log, "loadDataParts: Part {} is broken, but it's not expected to be in parts set, "
                              " will not count it as suspicious broken part", res.part->name);
                    ++suspicious_broken_unexpected_parts;
                }
                else
                    ++suspicious_broken_parts;

                if (res.size_of_part)
                {
                    if (unexpected)
                        suspicious_broken_unexpected_parts_bytes += *res.size_of_part;
                    else
                        suspicious_broken_parts_bytes += *res.size_of_part;
                }
            }
            else if (res.part->is_duplicate)
            {
                if (!is_static_storage)
                    res.part->remove();
            }
            else
            {
                bool is_adaptive = res.part->index_granularity_info.mark_type.adaptive;
                have_adaptive_parts |= is_adaptive;
                have_non_adaptive_parts |= !is_adaptive;
                have_lightweight_in_parts |= res.part->hasLightweightDelete();
                have_parts_with_version_metadata |= res.part->wasInvolvedInTransaction();
            }
        }
    }

    if (num_parts == 0)
    {
        resetObjectColumnsFromActiveParts(part_lock);
        LOG_DEBUG(log, "There are no data parts");
        return;
    }

    if (have_non_adaptive_parts && have_adaptive_parts && !settings->enable_mixed_granularity_parts)
        throw Exception(ErrorCodes::LOGICAL_ERROR,
                        "Table contains parts with adaptive and non adaptive marks, "
                        "but `setting enable_mixed_granularity_parts` is disabled");

    has_non_adaptive_index_granularity_parts = have_non_adaptive_parts;
    has_lightweight_delete_parts = have_lightweight_in_parts;
    transactions_enabled = have_parts_with_version_metadata;

    if (!skip_sanity_checks)
    {
        if (suspicious_broken_parts > settings->max_suspicious_broken_parts)
            throw Exception(
                ErrorCodes::TOO_MANY_UNEXPECTED_DATA_PARTS,
                "Suspiciously many ({} parts, {} in total) broken parts "
                "to remove while maximum allowed broken parts count is {}. You can change the maximum value "
                "with merge tree setting 'max_suspicious_broken_parts' in <merge_tree> configuration section or in table settings in .sql file "
                "(don't forget to return setting back to default value)",
                suspicious_broken_parts,
                formatReadableSizeWithBinarySuffix(suspicious_broken_parts_bytes),
                settings->max_suspicious_broken_parts);

        if (suspicious_broken_parts_bytes > settings->max_suspicious_broken_parts_bytes)
            throw Exception(
                ErrorCodes::TOO_MANY_UNEXPECTED_DATA_PARTS,
                "Suspiciously big size ({} parts, {} in total) of all broken "
                "parts to remove while maximum allowed broken parts size is {}. "
                "You can change the maximum value with merge tree setting 'max_suspicious_broken_parts_bytes' in <merge_tree> configuration "
                "section or in table settings in .sql file (don't forget to return setting back to default value)",
                suspicious_broken_parts,
                formatReadableSizeWithBinarySuffix(suspicious_broken_parts_bytes),
                formatReadableSizeWithBinarySuffix(settings->max_suspicious_broken_parts_bytes));
    }

    if (suspicious_broken_unexpected_parts != 0)
        LOG_WARNING(log, "Found suspicious broken unexpected parts {} with total rows count {}", suspicious_broken_unexpected_parts, suspicious_broken_unexpected_parts_bytes);


    if (!is_static_storage)
        for (auto & part : broken_parts_to_detach)
            part->renameToDetached("broken-on-start"); /// detached parts must not have '_' in prefixes

    resetObjectColumnsFromActiveParts(part_lock);
    calculateColumnAndSecondaryIndexSizesImpl();

    PartLoadingTreeNodes unloaded_parts;
    loading_tree.traverse(/*recursive=*/ true, [&](const auto & node)
    {
        if (!node->is_loaded)
            unloaded_parts.push_back(node);
    });

    if (!unloaded_parts.empty())
    {
        LOG_DEBUG(log, "Found {} outdated data parts. They will be loaded asynchronously", unloaded_parts.size());

        {
            std::lock_guard lock(outdated_data_parts_mutex);
            outdated_unloaded_data_parts = std::move(unloaded_parts);
            outdated_data_parts_loading_finished = false;
        }

        outdated_data_parts_loading_task = getContext()->getSchedulePool().createTask(
            "MergeTreeData::loadOutdatedDataParts",
            [this] { loadOutdatedDataParts(/*is_async=*/ true); });
    }

    LOG_DEBUG(log, "Loaded data parts ({} items)", data_parts_indexes.size());
    data_parts_loading_finished = true;
}

void MergeTreeData::loadOutdatedDataParts(bool is_async)
try
{
    {
        std::lock_guard lock(outdated_data_parts_mutex);
        if (outdated_unloaded_data_parts.empty())
        {
            outdated_data_parts_loading_finished = true;
            outdated_data_parts_cv.notify_all();
            return;
        }

        LOG_DEBUG(log, "Loading {} outdated data parts {}",
            outdated_unloaded_data_parts.size(),
            is_async ? "asynchronously" : "synchronously");
    }

    std::this_thread::sleep_for(std::chrono::milliseconds(static_cast<size_t>(getSettings()->sleep_before_loading_outdated_parts_ms)));
    ThreadFuzzer::maybeInjectSleep();

    /// Acquire shared lock because 'relative_data_path' is used while loading parts.
    TableLockHolder shared_lock;
    if (is_async)
        shared_lock = lockForShare(RWLockImpl::NO_QUERY, getSettings()->lock_acquire_timeout_for_background_operations);

    std::atomic_size_t num_loaded_parts = 0;

    auto runner = threadPoolCallbackRunner<void>(getOutdatedPartsLoadingThreadPool().get(), "OutdatedParts");
    std::vector<std::future<void>> parts_futures;

    while (true)
    {
        ThreadFuzzer::maybeInjectSleep();
        PartLoadingTree::NodePtr part;

        {
            std::lock_guard lock(outdated_data_parts_mutex);

            if (is_async && outdated_data_parts_loading_canceled)
            {
                /// Wait for every scheduled task
                /// In case of any exception it will be re-thrown and server will be terminated.
                waitForAllToFinishAndRethrowFirstError(parts_futures);

                LOG_DEBUG(log,
                    "Stopped loading outdated data parts because task was canceled. "
                    "Loaded {} parts, {} left unloaded", num_loaded_parts, outdated_unloaded_data_parts.size());
                return;
            }

            if (outdated_unloaded_data_parts.empty())
                break;

            part = outdated_unloaded_data_parts.back();
            outdated_unloaded_data_parts.pop_back();
        }

        parts_futures.push_back(runner([&, my_part = part]()
        {
            auto res = loadDataPartWithRetries(
            my_part->info, my_part->name, my_part->disk,
            DataPartState::Outdated, data_parts_mutex, loading_parts_initial_backoff_ms,
            loading_parts_max_backoff_ms, loading_parts_max_tries);

            ++num_loaded_parts;
            if (res.is_broken)
            {
                forcefullyRemoveBrokenOutdatedPartFromZooKeeperBeforeDetaching(res.part->name);
                res.part->renameToDetached("broken-on-start"); /// detached parts must not have '_' in prefixes
            }
            else if (res.part->is_duplicate)
                res.part->remove();
            else
                preparePartForRemoval(res.part);
        }, Priority{}));
    }

    /// Wait for every scheduled task
    for (auto & future : parts_futures)
        future.get();

    LOG_DEBUG(log, "Loaded {} outdated data parts {}",
        num_loaded_parts, is_async ? "asynchronously" : "synchronously");

    {
        std::lock_guard lock(outdated_data_parts_mutex);
        outdated_data_parts_loading_finished = true;
        outdated_data_parts_cv.notify_all();
    }
}
catch (...)
{
    LOG_ERROR(log, "Loading of outdated parts failed. "
        "Will terminate to avoid undefined behaviour due to inconsistent set of parts. "
        "Exception: {}", getCurrentExceptionMessage(true));
    std::terminate();
}

/// No TSA because of std::unique_lock and std::condition_variable.
void MergeTreeData::waitForOutdatedPartsToBeLoaded() const TSA_NO_THREAD_SAFETY_ANALYSIS
{
    /// Background tasks are not run if storage is static.
    if (isStaticStorage())
        return;

    /// We need to load parts as fast as possible
    getOutdatedPartsLoadingThreadPool().enableTurboMode();
    SCOPE_EXIT({
        /// Let's lower the number of threads e.g. for later ATTACH queries to behave as usual
        getOutdatedPartsLoadingThreadPool().disableTurboMode();
    });

    LOG_TRACE(log, "Will wait for outdated data parts to be loaded");

    std::unique_lock lock(outdated_data_parts_mutex);

    outdated_data_parts_cv.wait(lock, [this]() TSA_NO_THREAD_SAFETY_ANALYSIS
    {
        return outdated_data_parts_loading_finished || outdated_data_parts_loading_canceled;
    });

    if (outdated_data_parts_loading_canceled)
        throw Exception(ErrorCodes::NOT_INITIALIZED, "Loading of outdated data parts was canceled");

    LOG_TRACE(log, "Finished waiting for outdated data parts to be loaded");
}

void MergeTreeData::startOutdatedDataPartsLoadingTask()
{
    if (outdated_data_parts_loading_task)
        outdated_data_parts_loading_task->activateAndSchedule();
}

void MergeTreeData::stopOutdatedDataPartsLoadingTask()
{
    if (!outdated_data_parts_loading_task)
        return;

    {
        std::lock_guard lock(outdated_data_parts_mutex);
        outdated_data_parts_loading_canceled = true;
    }

    outdated_data_parts_loading_task->deactivate();
    outdated_data_parts_cv.notify_all();
}

/// Is the part directory old.
/// True if its modification time and the modification time of all files inside it is less then threshold.
/// (Only files on the first level of nesting are considered).
static bool isOldPartDirectory(const DiskPtr & disk, const String & directory_path, time_t threshold)
{
    if (!disk->isDirectory(directory_path) || disk->getLastModified(directory_path).epochTime() > threshold)
        return false;

    for (auto it = disk->iterateDirectory(directory_path); it->isValid(); it->next())
        if (disk->getLastModified(it->path()).epochTime() > threshold)
            return false;

    return true;
}


size_t MergeTreeData::clearOldTemporaryDirectories(size_t custom_directories_lifetime_seconds, const NameSet & valid_prefixes)
{
    size_t cleared_count = 0;

    cleared_count += clearOldTemporaryDirectories(relative_data_path, custom_directories_lifetime_seconds, valid_prefixes);

    if (allowRemoveStaleMovingParts())
    {
        /// Clear _all_ parts from the `moving` directory
        cleared_count += clearOldTemporaryDirectories(fs::path(relative_data_path) / "moving", custom_directories_lifetime_seconds, {""});
    }

    return cleared_count;
}

size_t MergeTreeData::clearOldTemporaryDirectories(const String & root_path, size_t custom_directories_lifetime_seconds, const NameSet & valid_prefixes)
{
    /// If the method is already called from another thread, then we don't need to do anything.
    std::unique_lock lock(clear_old_temporary_directories_mutex, std::defer_lock);
    if (!lock.try_lock())
        return 0;

    const auto settings = getSettings();
    time_t current_time = time(nullptr);
    ssize_t deadline = current_time - custom_directories_lifetime_seconds;

    size_t cleared_count = 0;

    /// Delete temporary directories older than a the specified age.
    for (const auto & disk : getDisks())
    {
        if (disk->isBroken())
            continue;

        if (!disk->exists(root_path))
            continue;

        for (auto it = disk->iterateDirectory(root_path); it->isValid(); it->next())
        {
            const std::string & basename = it->name();
            bool start_with_valid_prefix = false;
            for (const auto & prefix : valid_prefixes)
            {
                if (startsWith(basename, prefix))
                {
                    start_with_valid_prefix = true;
                    break;
                }
            }

            if (!start_with_valid_prefix)
                continue;

            const std::string & full_path = fullPath(disk, it->path());

            try
            {
                if (isOldPartDirectory(disk, it->path(), deadline))
                {
                    ThreadFuzzer::maybeInjectSleep();
                    if (temporary_parts.contains(basename))
                    {
                        /// Actually we don't rely on temporary_directories_lifetime when removing old temporaries directories,
                        /// it's just an extra level of protection just in case we have a bug.
                        LOG_INFO(LogFrequencyLimiter(log.load(), 10), "{} is in use (by merge/mutation/INSERT) (consider increasing temporary_directories_lifetime setting)", full_path);
                        continue;
                    }
                    else if (!disk->exists(it->path()))
                    {
                        /// We should recheck that the dir exists, otherwise we can get "No such file or directory"
                        /// due to a race condition with "Renaming temporary part" (temporary part holder could be already released, so the check above is not enough)
                        LOG_WARNING(log, "Temporary directory {} suddenly disappeared while iterating, assuming it was concurrently renamed to persistent", it->path());
                        continue;
                    }
                    else
                    {
                        LOG_WARNING(log, "Removing temporary directory {}", full_path);

                        /// Even if it's a temporary part it could be downloaded with zero copy replication and this function
                        /// is executed as a callback.
                        ///
                        /// We don't control the amount of refs for temporary parts so we cannot decide can we remove blobs
                        /// or not. So we are not doing it
                        bool keep_shared = false;
                        if (disk->supportZeroCopyReplication() && settings->allow_remote_fs_zero_copy_replication)
                        {
                            LOG_WARNING(log, "Since zero-copy replication is enabled we are not going to remove blobs from shared storage for {}", full_path);
                            keep_shared = true;
                        }

                        disk->removeSharedRecursive(it->path(), keep_shared, {});
                        ++cleared_count;
                    }
                }
            }
            catch (const fs::filesystem_error & e)
            {
                if (e.code() == std::errc::no_such_file_or_directory)
                {
                    /// If the file is already deleted, do nothing.
                }
                else
                    throw;
            }
        }
    }

    return cleared_count;
}

scope_guard MergeTreeData::getTemporaryPartDirectoryHolder(const String & part_dir_name) const
{
    temporary_parts.add(part_dir_name);
    return [this, part_dir_name]() { temporary_parts.remove(part_dir_name); };
}

MergeTreeData::MutableDataPartPtr MergeTreeData::asMutableDeletingPart(const DataPartPtr & part)
{
    auto state = part->getState();
    if (state != DataPartState::Deleting && state != DataPartState::DeleteOnDestroy)
        throw Exception(ErrorCodes::LOGICAL_ERROR,
            "Cannot remove part {}, because it has state: {}", part->name, magic_enum::enum_name(state));

    return std::const_pointer_cast<IMergeTreeDataPart>(part);
}

MergeTreeData::DataPartsVector MergeTreeData::grabOldParts(bool force)
{
    DataPartsVector res;

    /// If the method is already called from another thread, then we don't need to do anything.
    std::unique_lock lock(grab_old_parts_mutex, std::defer_lock);
    if (!lock.try_lock())
        return res;

    /// Concurrent parts removal is disabled for "zero-copy replication" (a non-production feature),
    /// because parts removal involves hard links and concurrent hard link operations don't work correctly
    /// in the "zero-copy replication" (because it is a non-production feature).
    /// Please don't use "zero-copy replication" (a non-production feature) in production.
    /// It is not ready for production usage. Don't use it.

    bool need_remove_parts_in_order = supportsReplication() && getSettings()->allow_remote_fs_zero_copy_replication;

    if (need_remove_parts_in_order)
    {
        bool has_zero_copy_disk = false;
        for (const auto & disk : getDisks())
        {
            if (disk->supportZeroCopyReplication())
            {
                has_zero_copy_disk = true;
                break;
            }
        }
        need_remove_parts_in_order = has_zero_copy_disk;
    }

    std::vector<DataPartIteratorByStateAndInfo> parts_to_delete;
    std::vector<MergeTreePartInfo> skipped_parts;

    auto has_skipped_mutation_parent = [&skipped_parts, need_remove_parts_in_order] (const DataPartPtr & part)
    {
        if (!need_remove_parts_in_order)
            return false;

        for (const auto & part_info : skipped_parts)
            if (part->info.isMutationChildOf(part_info))
                return true;

        return false;
    };

    auto time_now = time(nullptr);

    {
        auto removal_limit = getSettings()->simultaneous_parts_removal_limit;
        size_t current_removal_limit = removal_limit == 0 ? std::numeric_limits<size_t>::max() : static_cast<size_t>(removal_limit);

        auto parts_lock = lockParts();

        auto outdated_parts_range = getDataPartsStateRange(DataPartState::Outdated);
        for (auto it = outdated_parts_range.begin(); it != outdated_parts_range.end(); ++it)
        {
            if (parts_to_delete.size() == current_removal_limit)
            {
                LOG_TRACE(log, "Found {} parts to remove and reached the limit for one removal iteration", current_removal_limit);
                break;
            }

            const DataPartPtr & part = *it;

            part->last_removal_attempt_time.store(time_now, std::memory_order_relaxed);

            /// Do not remove outdated part if it may be visible for some transaction
            if (!part->version.canBeRemoved())
            {
                part->removal_state.store(DataPartRemovalState::VISIBLE_TO_TRANSACTIONS, std::memory_order_relaxed);
                skipped_parts.push_back(part->info);
                continue;
            }

            /// Grab only parts that are not used by anyone (SELECTs for example).
            if (!part.unique())
            {
                part->removal_state.store(DataPartRemovalState::NON_UNIQUE_OWNERSHIP, std::memory_order_relaxed);
                skipped_parts.push_back(part->info);
                continue;
            }

            /// First remove all covered parts, then remove covering empty part
            /// Avoids resurrection of old parts for MergeTree and issues with unexpected parts for Replicated
            if (part->rows_count == 0 && !getCoveredOutdatedParts(part, parts_lock).empty())
            {
                part->removal_state.store(DataPartRemovalState::EMPTY_PART_COVERS_OTHER_PARTS, std::memory_order_relaxed);
                skipped_parts.push_back(part->info);
                continue;
            }

            auto part_remove_time = part->remove_time.load(std::memory_order_relaxed);
            bool reached_removal_time = part_remove_time <= time_now && time_now - part_remove_time >= getSettings()->old_parts_lifetime.totalSeconds();
            if ((reached_removal_time && !has_skipped_mutation_parent(part))
                || force
                || isInMemoryPart(part)     /// Remove in-memory parts immediately to not store excessive data in RAM
                || (part->version.creation_csn == Tx::RolledBackCSN && getSettings()->remove_rolled_back_parts_immediately))
            {
                part->removal_state.store(DataPartRemovalState::REMOVED, std::memory_order_relaxed);
                parts_to_delete.emplace_back(it);
            }
            else
            {
                if (!reached_removal_time)
                    part->removal_state.store(DataPartRemovalState::NOT_REACHED_REMOVAL_TIME, std::memory_order_relaxed);
                else
                    part->removal_state.store(DataPartRemovalState::HAS_SKIPPED_MUTATION_PARENT, std::memory_order_relaxed);
                skipped_parts.push_back(part->info);
                continue;
            }
        }

        res.reserve(parts_to_delete.size());
        for (const auto & it_to_delete : parts_to_delete)
        {
            res.emplace_back(*it_to_delete);
            modifyPartState(it_to_delete, DataPartState::Deleting);
        }
    }

    if (!res.empty())
        LOG_TRACE(log, "Found {} old parts to remove. Parts: [{}]",
                  res.size(), fmt::join(getPartsNames(res), ", "));

    return res;
}


void MergeTreeData::rollbackDeletingParts(const MergeTreeData::DataPartsVector & parts)
{
    auto lock = lockParts();
    for (const auto & part : parts)
    {
        /// We should modify it under data_parts_mutex
        part->assertState({DataPartState::Deleting});
        modifyPartState(part, DataPartState::Outdated);
    }
}

void MergeTreeData::removePartsFinally(const MergeTreeData::DataPartsVector & parts)
{
    if (parts.empty())
        return;

    {
        auto lock = lockParts();

        /// TODO: use data_parts iterators instead of pointers
        for (const auto & part : parts)
        {
            /// Temporary does not present in data_parts_by_info.
            if (part->getState() == DataPartState::Temporary)
                continue;

            auto it = data_parts_by_info.find(part->info);
            if (it == data_parts_by_info.end())
                throw Exception(ErrorCodes::LOGICAL_ERROR, "Deleting data part {} doesn't exist", part->name);

            (*it)->assertState({DataPartState::Deleting});

            LOG_TEST(log, "removePartsFinally: removing {} from data_parts_indexes", (*it)->getNameWithState());
            data_parts_indexes.erase(it);
        }
    }

    LOG_DEBUG(log, "Removing {} parts from memory: Parts: [{}]", parts.size(), fmt::join(parts, ", "));

    /// Data parts is still alive (since DataPartsVector holds shared_ptrs) and contain useful metainformation for logging
    /// NOTE: There is no need to log parts deletion somewhere else, all deleting parts pass through this function and pass away

    auto table_id = getStorageID();
    if (auto part_log = getContext()->getPartLog(table_id.database_name))
    {
        PartLogElement part_log_elem;

        part_log_elem.event_type = PartLogElement::REMOVE_PART;

        const auto time_now = std::chrono::system_clock::now();
        part_log_elem.event_time = timeInSeconds(time_now);
        part_log_elem.event_time_microseconds = timeInMicroseconds(time_now);

        part_log_elem.duration_ms = 0;

        part_log_elem.database_name = table_id.database_name;
        part_log_elem.table_name = table_id.table_name;
        part_log_elem.table_uuid = table_id.uuid;

        for (const auto & part : parts)
        {
            part_log_elem.partition_id = part->info.partition_id;
            part_log_elem.part_name = part->name;
            part_log_elem.bytes_compressed_on_disk = part->getBytesOnDisk();
            part_log_elem.bytes_uncompressed = part->getBytesUncompressedOnDisk();
            part_log_elem.rows = part->rows_count;
            part_log_elem.part_type = part->getType();

            part_log->add(part_log_elem);
        }
    }
}

size_t MergeTreeData::clearOldPartsFromFilesystem(bool force)
{
    DataPartsVector parts_to_remove = grabOldParts(force);
    if (parts_to_remove.empty())
        return 0;

    clearPartsFromFilesystem(parts_to_remove);
    removePartsFinally(parts_to_remove);
    /// This is needed to close files to avoid they reside on disk after being deleted.
    /// NOTE: we can drop files from cache more selectively but this is good enough.
    getContext()->clearMMappedFileCache();

    return parts_to_remove.size();
}


void MergeTreeData::clearPartsFromFilesystem(const DataPartsVector & parts, bool throw_on_error, NameSet * parts_failed_to_delete)
{
    NameSet part_names_succeed;

    auto get_failed_parts = [&part_names_succeed, &parts_failed_to_delete, &parts] ()
    {
        if (part_names_succeed.size() == parts.size())
            return;

        if (parts_failed_to_delete)
        {
            for (const auto & part : parts)
            {
                if (!part_names_succeed.contains(part->name))
                    parts_failed_to_delete->insert(part->name);
            }
        }
    };

    try
    {
        clearPartsFromFilesystemImpl(parts, &part_names_succeed);
        get_failed_parts();
    }
    catch (...)
    {
        get_failed_parts();

        LOG_DEBUG(log, "Failed to remove all parts, all count {}, removed {}", parts.size(), part_names_succeed.size());

        if (throw_on_error)
            throw;
    }
}

void MergeTreeData::clearPartsFromFilesystemImpl(const DataPartsVector & parts_to_remove, NameSet * part_names_succeed)
{
    if (parts_to_remove.empty())
        return;

    const auto settings = getSettings();

    auto remove_single_thread = [this, &parts_to_remove, part_names_succeed]()
    {
        LOG_DEBUG(
            log, "Removing {} parts from filesystem (serially): Parts: [{}]", parts_to_remove.size(), fmt::join(parts_to_remove, ", "));
        for (const DataPartPtr & part : parts_to_remove)
        {
            asMutableDeletingPart(part)->remove();
            if (part_names_succeed)
                part_names_succeed->insert(part->name);
        }
    };

    if (parts_to_remove.size() <= settings->concurrent_part_removal_threshold)
    {
        remove_single_thread();
        return;
    }

    /// Parallel parts removal.
    std::mutex part_names_mutex;
    auto runner = threadPoolCallbackRunner<void>(getPartsCleaningThreadPool().get(), "PartsCleaning");

    /// This flag disallow straightforward concurrent parts removal. It's required only in case
    /// when we have parts on zero-copy disk + at least some of them were mutated.
    bool remove_parts_in_order = false;
    if (settings->allow_remote_fs_zero_copy_replication && dynamic_cast<StorageReplicatedMergeTree *>(this) != nullptr)
    {
        remove_parts_in_order = std::any_of(
            parts_to_remove.begin(), parts_to_remove.end(),
            [] (const auto & data_part) { return data_part->isStoredOnRemoteDiskWithZeroCopySupport() && data_part->info.getMutationVersion() > 0; }
        );
    }


    if (!remove_parts_in_order)
    {
        /// NOTE: Under heavy system load you may get "Cannot schedule a task" from ThreadPool.
        LOG_DEBUG(
            log, "Removing {} parts from filesystem (concurrently): Parts: [{}]", parts_to_remove.size(), fmt::join(parts_to_remove, ", "));

        std::vector<std::future<void>> parts_to_remove_futures;
        parts_to_remove_futures.reserve(parts_to_remove.size());

        for (const DataPartPtr & part : parts_to_remove)
        {
            parts_to_remove_futures.push_back(runner([&part, &part_names_mutex, part_names_succeed, thread_group = CurrentThread::getGroup()]
            {
                asMutableDeletingPart(part)->remove();
                if (part_names_succeed)
                {
                    std::lock_guard lock(part_names_mutex);
                    part_names_succeed->insert(part->name);
                }
            }, Priority{0}));
        }

        waitForAllToFinishAndRethrowFirstError(parts_to_remove_futures);

        return;
    }

    if (format_version < MERGE_TREE_DATA_MIN_FORMAT_VERSION_WITH_CUSTOM_PARTITIONING)
    {
        remove_single_thread();
        return;
    }

    /// NOTE: Under heavy system load you may get "Cannot schedule a task" from ThreadPool.
    LOG_DEBUG(
        log, "Removing {} parts from filesystem (concurrently): Parts: [{}]", parts_to_remove.size(), fmt::join(parts_to_remove, ", "));

    /// We have "zero copy replication" parts and we are going to remove them in parallel.
    /// The problem is that all parts in a mutation chain must be removed sequentially to avoid "key does not exits" issues.
    /// We remove disjoint subsets of parts in parallel.
    /// The problem is that it's not trivial to divide Outdated parts into disjoint subsets,
    /// because Outdated parts legally can be intersecting (but intersecting parts must be separated by a DROP_RANGE).
    /// So we ignore level and version and use block numbers only (they cannot intersect by block numbers unless we have a bug).

    struct RemovalRanges
    {
        std::vector<MergeTreePartInfo> infos;
        std::vector<DataPartsVector> parts;
        std::vector<UInt64> split_times;
    };

    auto split_into_independent_ranges = [this](const DataPartsVector & parts_to_remove_, size_t split_times) -> RemovalRanges
    {
        if (parts_to_remove_.empty())
            return {};

        ActiveDataPartSet independent_ranges_set(format_version);
        for (const auto & part : parts_to_remove_)
        {
            MergeTreePartInfo range_info = part->info;
            range_info.level = static_cast<UInt32>(range_info.max_block - range_info.min_block);
            range_info.mutation = 0;
            independent_ranges_set.add(range_info, range_info.getPartNameV1());
        }

        RemovalRanges independent_ranges;
        independent_ranges.infos = independent_ranges_set.getPartInfos();
        size_t num_ranges = independent_ranges.infos.size();
        independent_ranges.parts.resize(num_ranges);
        independent_ranges.split_times.resize(num_ranges, split_times);
        size_t avg_range_size = parts_to_remove_.size() / num_ranges;

        size_t sum_of_ranges = 0;
        for (size_t i = 0; i < num_ranges; ++i)
        {
            MergeTreePartInfo & range = independent_ranges.infos[i];
            DataPartsVector & parts_in_range = independent_ranges.parts[i];
            range.level = MergeTreePartInfo::MAX_LEVEL;
            range.mutation = MergeTreePartInfo::MAX_BLOCK_NUMBER;

            parts_in_range.reserve(avg_range_size * 2);
            for (const auto & part : parts_to_remove_)
                if (range.contains(part->info))
                    parts_in_range.push_back(part);
            sum_of_ranges += parts_in_range.size();
        }

        if (parts_to_remove_.size() != sum_of_ranges)
            throw Exception(ErrorCodes::LOGICAL_ERROR, "Number of removed parts is not equal to number of parts in independent ranges "
                                                       "({} != {}), it's a bug", parts_to_remove_.size(), sum_of_ranges);

        return independent_ranges;
    };

    std::vector<std::future<void>> part_removal_futures;

    auto schedule_parts_removal = [this, &runner, &part_names_mutex, part_names_succeed, &part_removal_futures](
        const MergeTreePartInfo & range, DataPartsVector && parts_in_range)
    {
        /// Below, range should be captured by copy to avoid use-after-scope on exception from pool
        part_removal_futures.push_back(runner(
            [this, range, &part_names_mutex, part_names_succeed, batch = std::move(parts_in_range)]
        {
            LOG_TRACE(log, "Removing {} parts in blocks range {}", batch.size(), range.getPartNameForLogs());

            for (const auto & part : batch)
            {
                asMutableDeletingPart(part)->remove();
                if (part_names_succeed)
                {
                    std::lock_guard lock(part_names_mutex);
                    part_names_succeed->insert(part->name);
                }
            }
        }, Priority{0}));
    };

    RemovalRanges independent_ranges = split_into_independent_ranges(parts_to_remove, /* split_times */ 0);
    DataPartsVector excluded_parts;
    size_t num_ranges = independent_ranges.infos.size();
    size_t sum_of_ranges = 0;
    for (size_t i = 0; i < num_ranges; ++i)
    {
        MergeTreePartInfo & range = independent_ranges.infos[i];
        DataPartsVector & parts_in_range = independent_ranges.parts[i];
        UInt64 split_times = independent_ranges.split_times[i];

        /// It may happen that we have a huge part covering thousands small parts.
        /// In this case, we will get a huge range that will be process by only one thread causing really long tail latency.
        /// Let's try to exclude such parts in order to get smaller tasks for thread pool and more uniform distribution.
        if (settings->concurrent_part_removal_threshold < parts_in_range.size() &&
            split_times < settings->zero_copy_concurrent_part_removal_max_split_times)
        {
            auto smaller_parts_pred = [&range](const DataPartPtr & part)
            {
                return !(part->info.min_block == range.min_block && part->info.max_block == range.max_block);
            };

            size_t covered_parts_count = std::count_if(parts_in_range.begin(), parts_in_range.end(), smaller_parts_pred);
            size_t top_level_count = parts_in_range.size() - covered_parts_count;
            chassert(top_level_count);
            Float32 parts_to_exclude_ratio = static_cast<Float32>(top_level_count) / parts_in_range.size();
            if (settings->zero_copy_concurrent_part_removal_max_postpone_ratio < parts_to_exclude_ratio)
            {
                /// Most likely we have a long mutations chain here
                LOG_DEBUG(log, "Block range {} contains {} parts including {} top-level parts, will not try to split it",
                          range.getPartNameForLogs(), parts_in_range.size(), top_level_count);
            }
            else
            {
                auto new_end_it = std::partition(parts_in_range.begin(), parts_in_range.end(), smaller_parts_pred);
                std::move(new_end_it, parts_in_range.end(), std::back_inserter(excluded_parts));
                parts_in_range.erase(new_end_it, parts_in_range.end());

                RemovalRanges subranges = split_into_independent_ranges(parts_in_range, split_times + 1);

                LOG_DEBUG(log, "Block range {} contained {} parts, it was split into {} independent subranges after excluding {} top-level parts",
                          range.getPartNameForLogs(), parts_in_range.size() + top_level_count, subranges.infos.size(), top_level_count);

                std::move(subranges.infos.begin(), subranges.infos.end(), std::back_inserter(independent_ranges.infos));
                std::move(subranges.parts.begin(), subranges.parts.end(), std::back_inserter(independent_ranges.parts));
                std::move(subranges.split_times.begin(), subranges.split_times.end(), std::back_inserter(independent_ranges.split_times));
                num_ranges += subranges.infos.size();
                continue;
            }
        }

        sum_of_ranges += parts_in_range.size();

        schedule_parts_removal(range, std::move(parts_in_range));
    }

    /// Remove excluded parts as well. They were reordered, so sort them again
    std::sort(excluded_parts.begin(), excluded_parts.end(), [](const auto & x, const auto & y) { return x->info < y->info; });
    LOG_TRACE(log, "Will remove {} big parts separately: {}", excluded_parts.size(), fmt::join(excluded_parts, ", "));

    independent_ranges = split_into_independent_ranges(excluded_parts, /* split_times */ 0);

    waitForAllToFinishAndRethrowFirstError(part_removal_futures);

    for (size_t i = 0; i < independent_ranges.infos.size(); ++i)
    {
        MergeTreePartInfo & range = independent_ranges.infos[i];
        DataPartsVector & parts_in_range = independent_ranges.parts[i];
        schedule_parts_removal(range, std::move(parts_in_range));
    }

    waitForAllToFinishAndRethrowFirstError(part_removal_futures);

    if (parts_to_remove.size() != sum_of_ranges + excluded_parts.size())
        throw Exception(ErrorCodes::LOGICAL_ERROR,
                        "Number of parts to remove was not equal to number of parts in independent ranges and excluded parts"
                        "({} != {} + {}), it's a bug", parts_to_remove.size(), sum_of_ranges, excluded_parts.size());
}


size_t MergeTreeData::clearEmptyParts()
{
    if (!getSettings()->remove_empty_parts)
        return 0;

    std::vector<std::string> parts_names_to_drop;

    {
        /// Need to destroy parts vector before clearing them from filesystem.
        auto parts = getDataPartsVectorForInternalUsage();
        for (const auto & part : parts)
        {
            if (part->rows_count != 0)
                continue;

            /// Do not try to drop uncommitted parts. If the newest tx doesn't see it then it probably hasn't been committed yet
            if (!part->version.getCreationTID().isPrehistoric() && !part->version.isVisible(TransactionLog::instance().getLatestSnapshot()))
                continue;

            parts_names_to_drop.emplace_back(part->name);
        }
    }

    for (auto & name : parts_names_to_drop)
    {
        LOG_INFO(log, "Will drop empty part {}", name);
        dropPartNoWaitNoThrow(name);
    }

    return parts_names_to_drop.size();
}

void MergeTreeData::rename(const String & new_table_path, const StorageID & new_table_id)
{
    LOG_INFO(log, "Renaming table to path {} with ID {}", new_table_path, new_table_id.getFullTableName());

    auto disks = getStoragePolicy()->getDisks();

    for (const auto & disk : disks)
    {
        if (disk->exists(new_table_path))
            throw Exception(ErrorCodes::DIRECTORY_ALREADY_EXISTS, "Target path already exists: {}", fullPath(disk, new_table_path));
    }

    for (const auto & disk : disks)
    {
        auto new_table_path_parent = parentPath(new_table_path);
        disk->createDirectories(new_table_path_parent);
        disk->moveDirectory(relative_data_path, new_table_path);
    }

    if (!getStorageID().hasUUID())
        getContext()->clearCaches();

    /// TODO: remove const_cast
    for (const auto & part : data_parts_by_info)
    {
        auto & part_mutable = const_cast<IMergeTreeDataPart &>(*part);
        part_mutable.getDataPartStorage().changeRootPath(relative_data_path, new_table_path);
    }

    relative_data_path = new_table_path;
    renameInMemory(new_table_id);
}

void MergeTreeData::renameInMemory(const StorageID & new_table_id)
{
    IStorage::renameInMemory(new_table_id);
    log.store(new_table_id.getNameForLogs());
}

void MergeTreeData::dropAllData()
{
    /// In case there is read-only/write-once disk we cannot allow to call dropAllData(), but dropping tables is allowed.
    ///
    /// Note, that one may think that drop on write-once disk should be
    /// supported, since it is pretty trivial to implement
    /// MetadataStorageFromPlainObjectStorageTransaction::removeDirectory(),
    /// however removing part requires moveDirectory() as well.
    if (isStaticStorage())
        return;

    LOG_TRACE(log, "dropAllData: waiting for locks.");
    auto settings_ptr = getSettings();

    auto lock = lockParts();

    DataPartsVector all_parts;
    for (auto it = data_parts_by_info.begin(); it != data_parts_by_info.end(); ++it)
    {
        modifyPartState(it, DataPartState::Deleting);
        all_parts.push_back(*it);
    }

    /// Tables in atomic databases have UUID and stored in persistent locations.
    /// No need to clear caches (that are keyed by filesystem path) because collision is not possible.
    if (!getStorageID().hasUUID())
        getContext()->clearCaches();

    /// Removing of each data part before recursive removal of directory is to speed-up removal, because there will be less number of syscalls.
    NameSet part_names_failed;
    try
    {
        LOG_TRACE(log, "dropAllData: removing data parts (count {}) from filesystem.", all_parts.size());
        clearPartsFromFilesystem(all_parts, true, &part_names_failed);

        LOG_TRACE(log, "dropAllData: removing all data parts from memory.");
        data_parts_indexes.clear();
        all_data_dropped = true;
    }
    catch (...)
    {
        /// Removing from memory only successfully removed parts from disk
        /// Parts removal process can be important and on the next try it's better to try to remove
        /// them instead of remove recursive call.
        LOG_WARNING(log, "dropAllData: got exception removing parts from disk, removing successfully removed parts from memory.");
        for (const auto & part : all_parts)
        {
            if (!part_names_failed.contains(part->name))
                data_parts_indexes.erase(part->info);
        }

        throw;
    }

    LOG_INFO(log, "dropAllData: clearing temporary directories");
    clearOldTemporaryDirectories(0, {"tmp_", "delete_tmp_", "tmp-fetch_"});

    column_sizes.clear();

    auto detached_parts = getDetachedParts();
    for (const auto & part : detached_parts)
    {
        bool is_zero_copy = supportsReplication() && part.disk->supportZeroCopyReplication()
            && settings_ptr->allow_remote_fs_zero_copy_replication;
        try
        {
            bool keep_shared = removeDetachedPart(part.disk, fs::path(relative_data_path) / "detached" / part.dir_name / "", part.dir_name);
            LOG_DEBUG(log, "Dropped detached part {}, keep shared data: {}", part.dir_name, keep_shared);
        }
        catch (...)
        {
            /// Without zero-copy-replication we will simply remove it recursively, but with zero-copy it will leave garbage on s3
            if (is_zero_copy && isRetryableException(std::current_exception()))
                throw;
            tryLogCurrentException(log);
        }
    }

    for (const auto & disk : getDisks())
    {
        if (disk->isBroken())
            continue;

        /// It can naturally happen if we cannot drop table from the first time
        /// i.e. get exceptions after remove recursive
        if (!disk->exists(relative_data_path))
        {
            LOG_INFO(log, "dropAllData: path {} is already removed from disk {}", relative_data_path, disk->getName());
            continue;
        }

        LOG_INFO(log, "dropAllData: remove format_version.txt, detached, moving and write ahead logs");
        disk->removeFileIfExists(fs::path(relative_data_path) / FORMAT_VERSION_FILE_NAME);

        if (disk->exists(fs::path(relative_data_path) / DETACHED_DIR_NAME))
            disk->removeSharedRecursive(fs::path(relative_data_path) / DETACHED_DIR_NAME, /*keep_all_shared_data*/ true, {});

        if (disk->exists(fs::path(relative_data_path) / MOVING_DIR_NAME))
            disk->removeRecursive(fs::path(relative_data_path) / MOVING_DIR_NAME);

        try
        {
            if (!disk->isDirectoryEmpty(relative_data_path) &&
                supportsReplication() && disk->supportZeroCopyReplication()
                && settings_ptr->allow_remote_fs_zero_copy_replication)
            {
                std::vector<std::string> files_left;
                disk->listFiles(relative_data_path, files_left);

                throw Exception(
                                ErrorCodes::ZERO_COPY_REPLICATION_ERROR,
                                "Directory {} with table {} not empty (files [{}]) after drop. Will not drop.",
                                relative_data_path, getStorageID().getNameForLogs(), fmt::join(files_left, ", "));
            }

            LOG_INFO(log, "dropAllData: removing table directory recursive to cleanup garbage");
            disk->removeRecursive(relative_data_path);
        }
        catch (const fs::filesystem_error & e)
        {
            if (e.code() == std::errc::no_such_file_or_directory)
            {
                /// If the file is already deleted, log the error message and do nothing.
                tryLogCurrentException(__PRETTY_FUNCTION__);
            }
            else
                throw;
        }
    }

    setDataVolume(0, 0, 0);

    LOG_TRACE(log, "dropAllData: done.");
}

void MergeTreeData::dropIfEmpty()
{
    auto lock = lockParts();

    if (!data_parts_by_info.empty())
        return;

    try
    {
        for (const auto & disk : getDisks())
        {
            if (disk->isBroken())
                continue;
            /// Non recursive, exception is thrown if there are more files.
            disk->removeFileIfExists(fs::path(relative_data_path) / MergeTreeData::FORMAT_VERSION_FILE_NAME);
            disk->removeDirectory(fs::path(relative_data_path) / MergeTreeData::DETACHED_DIR_NAME);
            disk->removeDirectory(relative_data_path);
        }
    }
    catch (...)
    {
        // On unsuccessful creation of ReplicatedMergeTree table with multidisk configuration some files may not exist.
        tryLogCurrentException(__PRETTY_FUNCTION__);
    }
}

namespace
{

/// Conversion that is allowed for serializable key (primary key, sorting key).
/// Key should be serialized in the same way after conversion.
/// NOTE: The list is not complete.
bool isSafeForKeyConversion(const IDataType * from, const IDataType * to)
{
    if (from->getName() == to->getName())
        return true;

    /// Enums are serialized in partition key as numbers - so conversion from Enum to number is Ok.
    /// But only for types of identical width because they are serialized as binary in minmax index.
    /// But not from number to Enum because Enum does not necessarily represents all numbers.

    if (const auto * from_enum8 = typeid_cast<const DataTypeEnum8 *>(from))
    {
        if (const auto * to_enum8 = typeid_cast<const DataTypeEnum8 *>(to))
            return to_enum8->contains(*from_enum8);
        if (typeid_cast<const DataTypeInt8 *>(to))
            return true;    // NOLINT
        return false;
    }

    if (const auto * from_enum16 = typeid_cast<const DataTypeEnum16 *>(from))
    {
        if (const auto * to_enum16 = typeid_cast<const DataTypeEnum16 *>(to))
            return to_enum16->contains(*from_enum16);
        if (typeid_cast<const DataTypeInt16 *>(to))
            return true;    // NOLINT
        return false;
    }

    if (const auto * from_lc = typeid_cast<const DataTypeLowCardinality *>(from))
        return from_lc->getDictionaryType()->equals(*to);

    if (const auto * to_lc = typeid_cast<const DataTypeLowCardinality *>(to))
        return to_lc->getDictionaryType()->equals(*from);

    return false;
}

/// Special check for alters of VersionedCollapsingMergeTree version column
void checkVersionColumnTypesConversion(const IDataType * old_type, const IDataType * new_type, const String column_name)
{
    /// Check new type can be used as version
    if (!new_type->canBeUsedAsVersion())
        throw Exception(ErrorCodes::ALTER_OF_COLUMN_IS_FORBIDDEN,
                        "Cannot alter version column {} to type {} because version column must be "
                        "of an integer type or of type Date or DateTime" , backQuoteIfNeed(column_name),
                        new_type->getName());

    auto which_new_type = WhichDataType(new_type);
    auto which_old_type = WhichDataType(old_type);

    /// Check alter to different sign or float -> int and so on
    if ((which_old_type.isInt() && !which_new_type.isInt())
        || (which_old_type.isUInt() && !which_new_type.isUInt())
        || (which_old_type.isDate() && !which_new_type.isDate())
        || (which_old_type.isDate32() && !which_new_type.isDate32())
        || (which_old_type.isDateTime() && !which_new_type.isDateTime())
        || (which_old_type.isFloat() && !which_new_type.isFloat()))
    {
        throw Exception(ErrorCodes::ALTER_OF_COLUMN_IS_FORBIDDEN, "Cannot alter version column {} from type {} to type {} "
                        "because new type will change sort order of version column. "
                        "The only possible conversion is expansion of the number of bytes of the current type.",
                        backQuoteIfNeed(column_name), old_type->getName(), new_type->getName());
    }

    /// Check alter to smaller size: UInt64 -> UInt32 and so on
    if (new_type->getSizeOfValueInMemory() < old_type->getSizeOfValueInMemory())
    {
        throw Exception(ErrorCodes::ALTER_OF_COLUMN_IS_FORBIDDEN, "Cannot alter version column {} from type {} to type {} "
                        "because new type is smaller than current in the number of bytes. "
                        "The only possible conversion is expansion of the number of bytes of the current type.",
                        backQuoteIfNeed(column_name), old_type->getName(), new_type->getName());
    }
}

}

void MergeTreeData::checkAlterIsPossible(const AlterCommands & commands, ContextPtr local_context) const
{
    /// Check that needed transformations can be applied to the list of columns without considering type conversions.
    StorageInMemoryMetadata new_metadata = getInMemoryMetadata();
    StorageInMemoryMetadata old_metadata = getInMemoryMetadata();

    const auto & settings = local_context->getSettingsRef();
    const auto & settings_from_storage = getSettings();

    if (!settings.allow_non_metadata_alters)
    {
        auto mutation_commands = commands.getMutationCommands(new_metadata, settings.materialize_ttl_after_modify, local_context);

        if (!mutation_commands.empty())
            throw Exception(ErrorCodes::ALTER_OF_COLUMN_IS_FORBIDDEN,
                            "The following alter commands: '{}' will modify data on disk, "
                            "but setting `allow_non_metadata_alters` is disabled",
                            queryToString(mutation_commands.ast()));
    }

    commands.apply(new_metadata, local_context);

    if (commands.hasInvertedIndex(new_metadata) && !settings.allow_experimental_inverted_index)
        throw Exception(ErrorCodes::SUPPORT_IS_DISABLED,
                "Experimental Inverted Index feature is not enabled (turn on setting 'allow_experimental_inverted_index')");

    /// Set of columns that shouldn't be altered.
    NameSet columns_alter_type_forbidden;

    /// Primary key columns can be ALTERed only if they are used in the key as-is
    /// (and not as a part of some expression) and if the ALTER only affects column metadata.
    NameSet columns_alter_type_metadata_only;

    /// Columns to check that the type change is safe for partition key.
    NameSet columns_alter_type_check_safe_for_partition;

    if (old_metadata.hasPartitionKey())
    {
        /// Forbid altering columns inside partition key expressions because it can change partition ID format.
        auto partition_key_expr = old_metadata.getPartitionKey().expression;
        for (const auto & action : partition_key_expr->getActions())
        {
            for (const auto * child : action.node->children)
                columns_alter_type_forbidden.insert(child->result_name);
        }

        /// But allow to alter columns without expressions under certain condition.
        for (const String & col : partition_key_expr->getRequiredColumns())
            columns_alter_type_check_safe_for_partition.insert(col);
    }

    if (old_metadata.hasSortingKey())
    {
        auto sorting_key_expr = old_metadata.getSortingKey().expression;
        for (const auto & action : sorting_key_expr->getActions())
        {
            for (const auto * child : action.node->children)
                columns_alter_type_forbidden.insert(child->result_name);
        }
        for (const String & col : sorting_key_expr->getRequiredColumns())
            columns_alter_type_metadata_only.insert(col);

        /// We don't process sample_by_ast separately because it must be among the primary key columns
        /// and we don't process primary_key_expr separately because it is a prefix of sorting_key_expr.
    }
    if (!merging_params.sign_column.empty())
        columns_alter_type_forbidden.insert(merging_params.sign_column);

    /// All of the above.
    NameSet columns_in_keys;
    columns_in_keys.insert(columns_alter_type_forbidden.begin(), columns_alter_type_forbidden.end());
    columns_in_keys.insert(columns_alter_type_metadata_only.begin(), columns_alter_type_metadata_only.end());
    columns_in_keys.insert(columns_alter_type_check_safe_for_partition.begin(), columns_alter_type_check_safe_for_partition.end());

    std::unordered_map<String, String> columns_in_indices;
    for (const auto & index : old_metadata.getSecondaryIndices())
    {
        for (const String & col : index.expression->getRequiredColumns())
            columns_in_indices.emplace(col, index.name);
    }

    std::unordered_map<String, String> columns_in_projections;
    for (const auto & projection : old_metadata.getProjections())
    {
        for (const String & col : projection.getRequiredColumns())
            columns_in_projections.emplace(col, projection.name);
    }

    NameSet dropped_columns;

    std::map<String, const IDataType *> old_types;
    for (const auto & column : old_metadata.getColumns().getAllPhysical())
        old_types.emplace(column.name, column.type.get());

    NamesAndTypesList columns_to_check_conversion;

    auto unfinished_mutations = getUnfinishedMutationCommands();
    std::optional<NameDependencies> name_deps{};
    for (const AlterCommand & command : commands)
    {
        checkDropCommandDoesntAffectInProgressMutations(command, unfinished_mutations, local_context);
        /// Just validate partition expression
        if (command.partition)
        {
            getPartitionIDFromQuery(command.partition, local_context);
        }

        if (command.column_name == merging_params.version_column)
        {
            /// Some type changes for version column is allowed despite it's a part of sorting key
            if (command.type == AlterCommand::MODIFY_COLUMN)
            {
                const IDataType * new_type = command.data_type.get();
                const IDataType * old_type = old_types[command.column_name];

                if (new_type)
                    checkVersionColumnTypesConversion(old_type, new_type, command.column_name);

                /// No other checks required
                continue;
            }
            else if (command.type == AlterCommand::DROP_COLUMN)
            {
                throw Exception(ErrorCodes::ALTER_OF_COLUMN_IS_FORBIDDEN,
                    "Trying to ALTER DROP version {} column", backQuoteIfNeed(command.column_name));
            }
            else if (command.type == AlterCommand::RENAME_COLUMN)
            {
                throw Exception(ErrorCodes::ALTER_OF_COLUMN_IS_FORBIDDEN,
                    "Trying to ALTER RENAME version {} column", backQuoteIfNeed(command.column_name));
            }
        }

        if (command.type == AlterCommand::MODIFY_QUERY)
            throw Exception(ErrorCodes::NOT_IMPLEMENTED,
                            "ALTER MODIFY QUERY is not supported by MergeTree engines family");
        if (command.type == AlterCommand::MODIFY_REFRESH)
            throw Exception(ErrorCodes::NOT_IMPLEMENTED,
                            "ALTER MODIFY REFRESH is not supported by MergeTree engines family");

        if (command.type == AlterCommand::MODIFY_ORDER_BY && !is_custom_partitioned)
        {
            throw Exception(ErrorCodes::BAD_ARGUMENTS,
                            "ALTER MODIFY ORDER BY is not supported for default-partitioned tables created with the old syntax");
        }
        if (command.type == AlterCommand::MODIFY_TTL && !is_custom_partitioned)
        {
            throw Exception(ErrorCodes::BAD_ARGUMENTS,
                            "ALTER MODIFY TTL is not supported for default-partitioned tables created with the old syntax");
        }
        if (command.type == AlterCommand::MODIFY_SAMPLE_BY)
        {
            if (!is_custom_partitioned)
                throw Exception(ErrorCodes::BAD_ARGUMENTS,
                                "ALTER MODIFY SAMPLE BY is not supported for default-partitioned tables created with the old syntax");

            checkSampleExpression(new_metadata, getSettings()->compatibility_allow_sampling_expression_not_in_primary_key,
                                  getSettings()->check_sample_column_is_correct);
        }
        if (command.type == AlterCommand::ADD_INDEX && !is_custom_partitioned)
        {
            throw Exception(ErrorCodes::BAD_ARGUMENTS, "ALTER ADD INDEX is not supported for tables with the old syntax");
        }
        if (command.type == AlterCommand::ADD_PROJECTION)
        {
            if (!is_custom_partitioned)
                throw Exception(ErrorCodes::BAD_ARGUMENTS, "ALTER ADD PROJECTION is not supported for tables with the old syntax");
        }
        if (command.type == AlterCommand::RENAME_COLUMN)
        {
            if (columns_in_keys.contains(command.column_name))
            {
                throw Exception(ErrorCodes::ALTER_OF_COLUMN_IS_FORBIDDEN,
                                "Trying to ALTER RENAME key {} column which is a part of key expression",
                                backQuoteIfNeed(command.column_name));
            }

            /// Don't check columns in indices here. RENAME works fine with index columns.

            if (auto it = columns_in_projections.find(command.column_name); it != columns_in_projections.end())
            {
                throw Exception(
                    ErrorCodes::ALTER_OF_COLUMN_IS_FORBIDDEN,
                    "Trying to ALTER RENAME {} column which is a part of projection {}",
                    backQuoteIfNeed(command.column_name),
                    it->second);
            }
        }
        else if (command.type == AlterCommand::DROP_COLUMN)
        {
            if (columns_in_keys.contains(command.column_name))
            {
                throw Exception(ErrorCodes::ALTER_OF_COLUMN_IS_FORBIDDEN,
                    "Trying to ALTER DROP key {} column which is a part of key expression", backQuoteIfNeed(command.column_name));
            }

            /// Don't check columns in indices or projections here. If required columns of indices
            /// or projections get dropped, it will be checked later in AlterCommands::apply. This
            /// allows projections with * to drop columns. One example can be found in
            /// 02691_drop_column_with_projections_replicated.sql.

            if (!command.clear)
            {
                if (!name_deps)
                    name_deps = getDependentViewsByColumn(local_context);
                const auto & deps_mv = name_deps.value()[command.column_name];
                if (!deps_mv.empty())
                {
                    throw Exception(ErrorCodes::ALTER_OF_COLUMN_IS_FORBIDDEN,
                        "Trying to ALTER DROP column {} which is referenced by materialized view {}",
                        backQuoteIfNeed(command.column_name), toString(deps_mv));
                }
            }

            if (old_metadata.columns.has(command.column_name))
            {
                dropped_columns.emplace(command.column_name);
            }
            else
            {
                const auto & nested = old_metadata.columns.getNested(command.column_name);
                for (const auto & nested_column : nested)
                    dropped_columns.emplace(nested_column.name);
            }

        }
        else if (command.type == AlterCommand::RESET_SETTING)
        {
            for (const auto & reset_setting : command.settings_resets)
            {
                if (!settings_from_storage->has(reset_setting))
                    throw Exception(ErrorCodes::BAD_ARGUMENTS,
                                    "Cannot reset setting '{}' because it doesn't exist for MergeTree engines family",
                                    reset_setting);
            }
        }
        else if (command.isRequireMutationStage(getInMemoryMetadata()))
        {
            /// This alter will override data on disk. Let's check that it doesn't
            /// modify immutable column.
            if (columns_alter_type_forbidden.contains(command.column_name))
                throw Exception(ErrorCodes::ALTER_OF_COLUMN_IS_FORBIDDEN, "ALTER of key column {} is forbidden",
                    backQuoteIfNeed(command.column_name));

            if (auto it = columns_in_indices.find(command.column_name); it != columns_in_indices.end())
            {
                throw Exception(
                    ErrorCodes::ALTER_OF_COLUMN_IS_FORBIDDEN,
                    "Trying to ALTER {} column which is a part of index {}",
                    backQuoteIfNeed(command.column_name),
                    it->second);
            }

            /// Don't check columns in projections here. If required columns of projections get
            /// modified, it will be checked later in AlterCommands::apply.

            if (command.type == AlterCommand::MODIFY_COLUMN)
            {
                if (columns_alter_type_check_safe_for_partition.contains(command.column_name))
                {
                    auto it = old_types.find(command.column_name);

                    assert(it != old_types.end());
                    if (!isSafeForKeyConversion(it->second, command.data_type.get()))
                        throw Exception(ErrorCodes::ALTER_OF_COLUMN_IS_FORBIDDEN,
                                        "ALTER of partition key column {} from type {} "
                                        "to type {} is not safe because it can change the representation "
                                        "of partition key", backQuoteIfNeed(command.column_name),
                                        it->second->getName(), command.data_type->getName());
                }

                if (columns_alter_type_metadata_only.contains(command.column_name))
                {
                    auto it = old_types.find(command.column_name);
                    assert(it != old_types.end());
                    if (!isSafeForKeyConversion(it->second, command.data_type.get()))
                        throw Exception(ErrorCodes::ALTER_OF_COLUMN_IS_FORBIDDEN,
                                        "ALTER of key column {} from type {} "
                                        "to type {} is not safe because it can change the representation "
                                        "of primary key", backQuoteIfNeed(command.column_name),
                                        it->second->getName(), command.data_type->getName());
                }

                if (old_metadata.getColumns().has(command.column_name))
                {
                    columns_to_check_conversion.push_back(
                        new_metadata.getColumns().getPhysical(command.column_name));

                    const auto & old_column = old_metadata.getColumns().get(command.column_name);
                    if (old_column.stat)
                    {
                        const auto & new_column = new_metadata.getColumns().get(command.column_name);
                        if (!old_column.type->equals(*new_column.type))
                            throw Exception(ErrorCodes::ALTER_OF_COLUMN_IS_FORBIDDEN,
                                            "ALTER types of column {} with statistic is not not safe "
                                            "because it can change the representation of statistic",
                                            backQuoteIfNeed(command.column_name));
                    }
                }
            }
        }
    }

    checkColumnFilenamesForCollision(new_metadata, /*throw_on_error=*/ true);
    checkProperties(new_metadata, old_metadata, false, false, allow_nullable_key, local_context);
    checkTTLExpressions(new_metadata, old_metadata);

    if (!columns_to_check_conversion.empty())
    {
        auto old_header = old_metadata.getSampleBlock();
        performRequiredConversions(old_header, columns_to_check_conversion, local_context);
    }

    if (old_metadata.hasSettingsChanges())
    {
        const auto current_changes = old_metadata.getSettingsChanges()->as<const ASTSetQuery &>().changes;
        const auto & new_changes = new_metadata.settings_changes->as<const ASTSetQuery &>().changes;
        local_context->checkMergeTreeSettingsConstraints(*settings_from_storage, new_changes);

        for (const auto & changed_setting : new_changes)
        {
            const auto & setting_name = changed_setting.name;
            const auto & new_value = changed_setting.value;
            MergeTreeSettings::checkCanSet(setting_name, new_value);
            const Field * current_value = current_changes.tryGet(setting_name);

            if ((!current_value || *current_value != new_value)
                && MergeTreeSettings::isReadonlySetting(setting_name))
            {
                throw Exception(ErrorCodes::READONLY_SETTING, "Setting '{}' is readonly for storage '{}'", setting_name, getName());
            }

            if (!current_value && MergeTreeSettings::isPartFormatSetting(setting_name))
            {
                MergeTreeSettings copy = *getSettings();
                copy.applyChange(changed_setting);
                String reason;
                if (!canUsePolymorphicParts(copy, reason) && !reason.empty())
                    throw Exception(ErrorCodes::NOT_IMPLEMENTED, "Can't change settings. Reason: {}", reason);
            }

            if (setting_name == "storage_policy")
                checkStoragePolicy(local_context->getStoragePolicy(new_value.safeGet<String>()));
        }

        /// Check if it is safe to reset the settings
        for (const auto & current_setting : current_changes)
        {
            const auto & setting_name = current_setting.name;
            const Field * new_value = new_changes.tryGet(setting_name);
            /// Prevent unsetting readonly setting
            if (MergeTreeSettings::isReadonlySetting(setting_name) && !new_value)
            {
                throw Exception(ErrorCodes::READONLY_SETTING, "Setting '{}' is readonly for storage '{}'", setting_name, getName());
            }

            if (MergeTreeSettings::isPartFormatSetting(setting_name) && !new_value)
            {
                /// Use default settings + new and check if doesn't affect part format settings
                auto copy = getDefaultSettings();
                copy->applyChanges(new_changes);
                String reason;
                if (!canUsePolymorphicParts(*copy, reason) && !reason.empty())
                    throw Exception(ErrorCodes::NOT_IMPLEMENTED, "Can't change settings. Reason: {}", reason);
            }

        }
    }

    for (const auto & part : getDataPartsVectorForInternalUsage())
    {
        bool at_least_one_column_rest = false;
        for (const auto & column : part->getColumns())
        {
            if (!dropped_columns.contains(column.name))
            {
                at_least_one_column_rest = true;
                break;
            }
        }
        if (!at_least_one_column_rest)
        {
            std::string postfix;
            if (dropped_columns.size() > 1)
                postfix = "s";
            throw Exception(ErrorCodes::BAD_ARGUMENTS,
                            "Cannot drop or clear column{} '{}', because all columns "
                            "in part '{}' will be removed from disk. Empty parts are not allowed",
                            postfix, boost::algorithm::join(dropped_columns, ", "), part->name);
        }
    }
}


void MergeTreeData::checkMutationIsPossible(const MutationCommands & /*commands*/, const Settings & /*settings*/) const
{
    /// Some validation will be added
}

MergeTreeDataPartFormat MergeTreeData::choosePartFormat(size_t bytes_uncompressed, size_t rows_count) const
{
    using PartType = MergeTreeDataPartType;
    using PartStorageType = MergeTreeDataPartStorageType;

    String out_reason;
    const auto settings = getSettings();
    if (!canUsePolymorphicParts(*settings, out_reason))
        return {PartType::Wide, PartStorageType::Full};

    auto satisfies = [&](const auto & min_bytes_for, const auto & min_rows_for)
    {
        return bytes_uncompressed < min_bytes_for || rows_count < min_rows_for;
    };

    auto part_type = PartType::Wide;
    if (satisfies(settings->min_bytes_for_wide_part, settings->min_rows_for_wide_part))
        part_type = PartType::Compact;

    return {part_type, PartStorageType::Full};
}

MergeTreeDataPartFormat MergeTreeData::choosePartFormatOnDisk(size_t bytes_uncompressed, size_t rows_count) const
{
    return choosePartFormat(bytes_uncompressed, rows_count);
}

MergeTreeDataPartBuilder MergeTreeData::getDataPartBuilder(
    const String & name, const VolumePtr & volume, const String & part_dir) const
{
    return MergeTreeDataPartBuilder(*this, name, volume, relative_data_path, part_dir);
}

void MergeTreeData::changeSettings(
        const ASTPtr & new_settings,
        AlterLockHolder & /* table_lock_holder */)
{
    if (new_settings)
    {
        bool has_storage_policy_changed = false;

        const auto & new_changes = new_settings->as<const ASTSetQuery &>().changes;

        for (const auto & change : new_changes)
        {
            if (change.name == "storage_policy")
            {
                StoragePolicyPtr new_storage_policy = getContext()->getStoragePolicy(change.value.safeGet<String>());
                StoragePolicyPtr old_storage_policy = getStoragePolicy();

                /// StoragePolicy of different version or name is guaranteed to have different pointer
                if (new_storage_policy != old_storage_policy)
                {
                    checkStoragePolicy(new_storage_policy);

                    std::unordered_set<String> all_diff_disk_names;
                    for (const auto & disk : new_storage_policy->getDisks())
                        all_diff_disk_names.insert(disk->getName());
                    for (const auto & disk : old_storage_policy->getDisks())
                        all_diff_disk_names.erase(disk->getName());

                    for (const String & disk_name : all_diff_disk_names)
                    {
                        auto disk = new_storage_policy->getDiskByName(disk_name);
                        if (disk->exists(relative_data_path))
                            throw Exception(ErrorCodes::LOGICAL_ERROR, "New storage policy contain disks which already contain data of a table with the same name");
                    }

                    for (const String & disk_name : all_diff_disk_names)
                    {
                        auto disk = new_storage_policy->getDiskByName(disk_name);
                        disk->createDirectories(relative_data_path);
                        disk->createDirectories(fs::path(relative_data_path) / MergeTreeData::DETACHED_DIR_NAME);
                    }
                    /// FIXME how would that be done while reloading configuration???

                    has_storage_policy_changed = true;
                }
            }
        }

        /// Reset to default settings before applying existing.
        auto copy = getDefaultSettings();
        copy->applyChanges(new_changes);
        copy->sanityCheck(getContext()->getMergeMutateExecutor()->getMaxTasksCount());

        storage_settings.set(std::move(copy));
        StorageInMemoryMetadata new_metadata = getInMemoryMetadata();
        new_metadata.setSettingsChanges(new_settings);
        setInMemoryMetadata(new_metadata);

        if (has_storage_policy_changed)
            startBackgroundMovesIfNeeded();
    }
}

void MergeTreeData::PartsTemporaryRename::addPart(const String & old_name, const String & new_name, const DiskPtr & disk)
{
    old_and_new_names.push_back({old_name, new_name, disk});
}

void MergeTreeData::PartsTemporaryRename::tryRenameAll()
{
    renamed = true;
    for (size_t i = 0; i < old_and_new_names.size(); ++i)
    {
        try
        {
            const auto & [old_name, new_name, disk] = old_and_new_names[i];
            if (old_name.empty() || new_name.empty())
                throw DB::Exception(ErrorCodes::LOGICAL_ERROR, "Empty part name. Most likely it's a bug.");
            const auto full_path = fs::path(storage.relative_data_path) / source_dir;
            disk->moveFile(fs::path(full_path) / old_name, fs::path(full_path) / new_name);
        }
        catch (...)
        {
            old_and_new_names.resize(i);
            LOG_WARNING(storage.log, "Cannot rename parts to perform operation on them: {}", getCurrentExceptionMessage(false));
            throw;
        }
    }
}

MergeTreeData::PartsTemporaryRename::~PartsTemporaryRename()
{
    // TODO what if server had crashed before this destructor was called?
    if (!renamed)
        return;
    for (const auto & [old_name, new_name, disk] : old_and_new_names)
    {
        if (old_name.empty())
            continue;

        try
        {
            const String full_path = fs::path(storage.relative_data_path) / source_dir;
            disk->moveFile(fs::path(full_path) / new_name, fs::path(full_path) / old_name);
        }
        catch (...)
        {
            tryLogCurrentException(__PRETTY_FUNCTION__);
        }
    }
}

MergeTreeData::PartHierarchy MergeTreeData::getPartHierarchy(
    const MergeTreePartInfo & part_info,
    DataPartState state,
    DataPartsLock & /* data_parts_lock */) const
{
    PartHierarchy result;

    /// Parts contained in the part are consecutive in data_parts, intersecting the insertion place for the part itself.
    auto it_middle = data_parts_by_state_and_info.lower_bound(DataPartStateAndInfo{state, part_info});
    auto committed_parts_range = getDataPartsStateRange(state);

    /// Go to the left.
    DataPartIteratorByStateAndInfo begin = it_middle;
    while (begin != committed_parts_range.begin())
    {
        auto prev = std::prev(begin);

        if (!part_info.contains((*prev)->info))
        {
            if ((*prev)->info.contains(part_info))
            {
                result.covering_parts.push_back(*prev);
            }
            else if (!part_info.isDisjoint((*prev)->info))
            {
                result.intersected_parts.push_back(*prev);
            }

            break;
        }

        begin = prev;
    }

    std::reverse(result.covering_parts.begin(), result.covering_parts.end());

    /// Go to the right.
    DataPartIteratorByStateAndInfo end = it_middle;
    while (end != committed_parts_range.end())
    {
        if ((*end)->info == part_info)
        {
            result.duplicate_part = *end;
        }

        if (!part_info.contains((*end)->info))
        {
            if ((*end)->info.contains(part_info))
            {
                result.covering_parts.push_back(*end);
            }
            else if (!part_info.isDisjoint((*end)->info))
            {
                result.intersected_parts.push_back(*end);
            }

            break;
        }

        ++end;
    }

    if (begin != committed_parts_range.end() && (*begin)->info == part_info)
        ++begin;

    result.covered_parts.insert(result.covered_parts.end(), begin, end);

    return result;
}

MergeTreeData::DataPartsVector MergeTreeData::getCoveredOutdatedParts(
    const DataPartPtr & part,
    DataPartsLock & data_parts_lock) const
{
    part->assertState({DataPartState::Active, DataPartState::PreActive, DataPartState::Outdated});
    bool is_outdated_part = part->getState() == DataPartState::Outdated;
    PartHierarchy hierarchy = getPartHierarchy(part->info, DataPartState::Outdated, data_parts_lock);

    if (hierarchy.duplicate_part && !is_outdated_part)
        throw Exception(ErrorCodes::LOGICAL_ERROR, "Unexpected duplicate part {}. It is a bug.", hierarchy.duplicate_part->getNameWithState());

    return hierarchy.covered_parts;
}

MergeTreeData::DataPartsVector MergeTreeData::getActivePartsToReplace(
    const MergeTreePartInfo & new_part_info,
    const String & new_part_name,
    DataPartPtr & out_covering_part,
    DataPartsLock & data_parts_lock) const
{
    PartHierarchy hierarchy = getPartHierarchy(new_part_info, DataPartState::Active, data_parts_lock);

    if (!hierarchy.intersected_parts.empty())
        throw Exception(ErrorCodes::LOGICAL_ERROR, "Part {} intersects part {}. It is a bug.",
                        new_part_name, hierarchy.intersected_parts.back()->getNameWithState());

    if (hierarchy.duplicate_part)
        throw Exception(ErrorCodes::LOGICAL_ERROR, "Unexpected duplicate part {}. It is a bug.", hierarchy.duplicate_part->getNameWithState());

    if (!hierarchy.covering_parts.empty())
        out_covering_part = std::move(hierarchy.covering_parts.back());

    return std::move(hierarchy.covered_parts);
}

void MergeTreeData::checkPartPartition(MutableDataPartPtr & part, DataPartsLock & lock) const
{
    if (DataPartPtr existing_part_in_partition = getAnyPartInPartition(part->info.partition_id, lock))
    {
        if (part->partition.value != existing_part_in_partition->partition.value)
            throw Exception(ErrorCodes::CORRUPTED_DATA, "Partition value mismatch between two parts with the same partition ID. "
                "Existing part: {}, newly added part: {}", existing_part_in_partition->name, part->name);
    }
}

void MergeTreeData::checkPartDuplicate(MutableDataPartPtr & part, Transaction & transaction, DataPartsLock & /*lock*/) const
{
    auto it_duplicate = data_parts_by_info.find(part->info);

    if (it_duplicate != data_parts_by_info.end())
    {
        if ((*it_duplicate)->checkState({DataPartState::Outdated, DataPartState::Deleting}))
            throw Exception(ErrorCodes::PART_IS_TEMPORARILY_LOCKED, "Part {} already exists, but it will be deleted soon",
                            (*it_duplicate)->getNameWithState());

        if (transaction.txn)
            throw Exception(ErrorCodes::SERIALIZATION_ERROR, "Part {} already exists", (*it_duplicate)->getNameWithState());

        throw Exception(ErrorCodes::DUPLICATE_DATA_PART, "Part {} already exists", (*it_duplicate)->getNameWithState());
    }
}

void MergeTreeData::checkPartDynamicColumns(MutableDataPartPtr & part, DataPartsLock & /*lock*/) const
{
    auto metadata_snapshot = getInMemoryMetadataPtr();
    const auto & columns = metadata_snapshot->getColumns();

    if (!hasDynamicSubcolumns(columns))
        return;

    const auto & part_columns = part->getColumns();
    for (const auto & part_column : part_columns)
    {
        if (part_column.name == LightweightDeleteDescription::FILTER_COLUMN.name || part_column.name == BlockNumberColumn::name)
            continue;

        auto storage_column = columns.getPhysical(part_column.name);
        if (!storage_column.type->hasDynamicSubcolumns())
            continue;

        auto concrete_storage_column = object_columns.getPhysical(part_column.name);

        /// It will throw if types are incompatible.
        getLeastCommonTypeForDynamicColumns(storage_column.type, {concrete_storage_column.type, part_column.type}, true);
    }
}

void MergeTreeData::preparePartForCommit(MutableDataPartPtr & part, Transaction & out_transaction, bool need_rename)
{
    part->is_temp = false;
    part->setState(DataPartState::PreActive);

    assert([&]()
           {
               String dir_name = fs::path(part->getDataPartStorage().getRelativePath()).filename();
               bool may_be_cleaned_up = dir_name.starts_with("tmp_") || dir_name.starts_with("tmp-fetch_");
               return !may_be_cleaned_up || temporary_parts.contains(dir_name);
           }());

    if (need_rename)
        part->renameTo(part->name, true);

    LOG_TEST(log, "preparePartForCommit: inserting {} into data_parts_indexes", part->getNameWithState());
    data_parts_indexes.insert(part);
    out_transaction.addPart(part);
}

bool MergeTreeData::addTempPart(
    MutableDataPartPtr & part,
    Transaction & out_transaction,
    DataPartsLock & lock,
    DataPartsVector * out_covered_parts)
{
    LOG_TRACE(log, "Adding temporary part from directory {} with name {}.", part->getDataPartStorage().getPartDirectory(), part->name);
    if (&out_transaction.data != this)
        throw Exception(ErrorCodes::LOGICAL_ERROR, "MergeTreeData::Transaction for one table cannot be used with another. It is a bug.");

    if (part->hasLightweightDelete())
        has_lightweight_delete_parts.store(true);

    checkPartPartition(part, lock);
    checkPartDuplicate(part, out_transaction, lock);
    checkPartDynamicColumns(part, lock);

    DataPartPtr covering_part;
    DataPartsVector covered_parts = getActivePartsToReplace(part->info, part->name, covering_part, lock);

    if (covering_part)
    {
        LOG_WARNING(log, "Tried to add obsolete part {} covered by {}", part->name, covering_part->getNameWithState());
        return false;
    }

    /// All checks are passed. Now we can rename the part on disk.
    /// So, we maintain invariant: if a non-temporary part in filesystem then it is in data_parts
    preparePartForCommit(part, out_transaction, /* need_rename = */false);

    if (out_covered_parts)
    {
        out_covered_parts->reserve(covered_parts.size());

        for (DataPartPtr & covered_part : covered_parts)
            out_covered_parts->emplace_back(std::move(covered_part));
    }

    return true;
}


bool MergeTreeData::renameTempPartAndReplaceImpl(
    MutableDataPartPtr & part,
    Transaction & out_transaction,
    DataPartsLock & lock,
    DataPartsVector * out_covered_parts)
{
    LOG_TRACE(log, "Renaming temporary part {} to {} with tid {}.", part->getDataPartStorage().getPartDirectory(), part->name, out_transaction.getTID());

    if (&out_transaction.data != this)
        throw Exception(ErrorCodes::LOGICAL_ERROR, "MergeTreeData::Transaction for one table cannot be used with another. It is a bug.");

    part->assertState({DataPartState::Temporary});
    checkPartPartition(part, lock);
    checkPartDuplicate(part, out_transaction, lock);
    checkPartDynamicColumns(part, lock);

    PartHierarchy hierarchy = getPartHierarchy(part->info, DataPartState::Active, lock);

    if (!hierarchy.intersected_parts.empty())
    {
        // Drop part|partition operation inside some transactions sees some stale snapshot from the time when transactions has been started.
        // So such operation may attempt to delete already outdated part. In this case, this outdated part is most likely covered by the other part and intersection may occur.
        // Part mayght be outdated due to merge|mutation|update|optimization operations.
        if (part->isEmpty() || (hierarchy.intersected_parts.size() == 1 && hierarchy.intersected_parts.back()->isEmpty()))
        {
            throw Exception(ErrorCodes::SERIALIZATION_ERROR, "Part {} intersects part {}. One of them is empty part. "
                            "That is a race between drop operation under transaction and a merge/mutation.",
                            part->name, hierarchy.intersected_parts.back()->getNameWithState());
        }

        throw Exception(ErrorCodes::LOGICAL_ERROR, "Part {} intersects part {}. There are {} intersected parts. It is a bug.",
                        part->name, hierarchy.intersected_parts.back()->getNameWithState(), hierarchy.intersected_parts.size());
    }

    if (hierarchy.duplicate_part)
        throw Exception(ErrorCodes::LOGICAL_ERROR, "Unexpected duplicate part {}. It is a bug.", hierarchy.duplicate_part->getNameWithState());


    if (part->hasLightweightDelete())
        has_lightweight_delete_parts.store(true);

    /// All checks are passed. Now we can rename the part on disk.
    /// So, we maintain invariant: if a non-temporary part in filesystem then it is in data_parts
    preparePartForCommit(part, out_transaction, /* need_rename */ true);

    if (out_covered_parts)
    {
        out_covered_parts->reserve(out_covered_parts->size() + hierarchy.covered_parts.size());
        std::move(hierarchy.covered_parts.begin(), hierarchy.covered_parts.end(), std::back_inserter(*out_covered_parts));
    }

    return true;
}

bool MergeTreeData::renameTempPartAndReplaceUnlocked(
    MutableDataPartPtr & part,
    Transaction & out_transaction,
    DataPartsLock & lock,
    DataPartsVector * out_covered_parts)
{
    return renameTempPartAndReplaceImpl(part, out_transaction, lock, out_covered_parts);
}

MergeTreeData::DataPartsVector MergeTreeData::renameTempPartAndReplace(
    MutableDataPartPtr & part,
    Transaction & out_transaction)
{
    auto part_lock = lockParts();
    DataPartsVector covered_parts;
    renameTempPartAndReplaceImpl(part, out_transaction, part_lock, &covered_parts);
    return covered_parts;
}

bool MergeTreeData::renameTempPartAndAdd(
    MutableDataPartPtr & part,
    Transaction & out_transaction,
    DataPartsLock & lock)
{
    DataPartsVector covered_parts;

    if (!renameTempPartAndReplaceImpl(part, out_transaction, lock, &covered_parts))
        return false;

    if (!covered_parts.empty())
        throw Exception(ErrorCodes::LOGICAL_ERROR, "Added part {} covers {} existing part(s) (including {})",
            part->name, covered_parts.size(), covered_parts[0]->name);

    return true;
}

void MergeTreeData::removePartsFromWorkingSet(MergeTreeTransaction * txn, const MergeTreeData::DataPartsVector & remove, bool clear_without_timeout, DataPartsLock & acquired_lock)
{
    if (txn)
        transactions_enabled.store(true);

    auto remove_time = clear_without_timeout ? 0 : time(nullptr);
    bool removed_active_part = false;

    for (const DataPartPtr & part : remove)
    {
        if (part->version.creation_csn != Tx::RolledBackCSN)
            MergeTreeTransaction::removeOldPart(shared_from_this(), part, txn);

        if (part->getState() == MergeTreeDataPartState::Active)
        {
            removePartContributionToColumnAndSecondaryIndexSizes(part);
            removePartContributionToDataVolume(part);
            removed_active_part = true;
        }

        if (part->getState() == MergeTreeDataPartState::Active || clear_without_timeout)
            part->remove_time.store(remove_time, std::memory_order_relaxed);

        if (part->getState() != MergeTreeDataPartState::Outdated)
            modifyPartState(part, MergeTreeDataPartState::Outdated);
    }

    if (removed_active_part)
        resetObjectColumnsFromActiveParts(acquired_lock);
}

void MergeTreeData::removePartsFromWorkingSetImmediatelyAndSetTemporaryState(const DataPartsVector & remove)
{
    auto lock = lockParts();

    for (const auto & part : remove)
    {
        auto it_part = data_parts_by_info.find(part->info);
        if (it_part == data_parts_by_info.end())
            throw Exception(ErrorCodes::LOGICAL_ERROR, "Part {} not found in data_parts", part->getNameWithState());

        assert(part->getState() == MergeTreeDataPartState::PreActive);

        modifyPartState(part, MergeTreeDataPartState::Temporary);
        /// Erase immediately
        LOG_TEST(log, "removePartsFromWorkingSetImmediatelyAndSetTemporaryState: removing {} from data_parts_indexes", part->getNameWithState());
        data_parts_indexes.erase(it_part);
    }
}

void MergeTreeData::removePartsFromWorkingSet(
        MergeTreeTransaction * txn, const DataPartsVector & remove, bool clear_without_timeout, DataPartsLock * acquired_lock)
{
    auto lock = (acquired_lock) ? DataPartsLock() : lockParts();

    for (const auto & part : remove)
    {
        if (!data_parts_by_info.count(part->info))
            throw Exception(ErrorCodes::LOGICAL_ERROR, "Part {} not found in data_parts", part->getNameWithState());

        part->assertState({DataPartState::PreActive, DataPartState::Active, DataPartState::Outdated});
    }

    removePartsFromWorkingSet(txn, remove, clear_without_timeout, lock);
}


void MergeTreeData::removePartsInRangeFromWorkingSet(MergeTreeTransaction * txn, const MergeTreePartInfo & drop_range, DataPartsLock & lock)
{
    removePartsInRangeFromWorkingSetAndGetPartsToRemoveFromZooKeeper(txn, drop_range, lock, /*create_empty_part*/ false);
}

DataPartsVector MergeTreeData::grabActivePartsToRemoveForDropRange(
    MergeTreeTransaction * txn, const MergeTreePartInfo & drop_range, DataPartsLock & lock)
{
    DataPartsVector parts_to_remove;

    if (drop_range.min_block > drop_range.max_block)
        throw Exception(ErrorCodes::LOGICAL_ERROR, "Invalid drop range: {}", drop_range.getPartNameForLogs());

    auto partition_range = getVisibleDataPartsVectorInPartition(txn, drop_range.partition_id, &lock);

    for (const DataPartPtr & part : partition_range)
    {
        if (part->info.partition_id != drop_range.partition_id)
            throw Exception(ErrorCodes::LOGICAL_ERROR, "Unexpected partition_id of part {}. This is a bug.", part->name);

        /// It's a DROP PART and it's already executed by fetching some covering part
        bool is_drop_part = !drop_range.isFakeDropRangePart() && drop_range.min_block;

        if (is_drop_part && (part->info.min_block != drop_range.min_block || part->info.max_block != drop_range.max_block || part->info.getMutationVersion() != drop_range.getMutationVersion()))
        {
            /// Why we check only min and max blocks here without checking merge
            /// level? It's a tricky situation which can happen on a stale
            /// replica. For example, we have parts all_1_1_0, all_2_2_0 and
            /// all_3_3_0. Fast replica assign some merges (OPTIMIZE FINAL or
            /// TTL) all_2_2_0 -> all_2_2_1 -> all_2_2_2. So it has set of parts
            /// all_1_1_0, all_2_2_2 and all_3_3_0. After that it decides to
            /// drop part all_2_2_2. Now set of parts is all_1_1_0 and
            /// all_3_3_0. Now fast replica assign merge all_1_1_0 + all_3_3_0
            /// to all_1_3_1 and finishes it. Slow replica pulls the queue and
            /// have two contradictory tasks -- drop all_2_2_2 and merge/fetch
            /// all_1_3_1. If this replica will fetch all_1_3_1 first and then tries
            /// to drop all_2_2_2 after that it will receive the LOGICAL ERROR.
            /// So here we just check that all_1_3_1 covers blocks from drop
            /// all_2_2_2.
            ///
            bool is_covered_by_min_max_block = part->info.min_block <= drop_range.min_block && part->info.max_block >= drop_range.max_block && part->info.getMutationVersion() >= drop_range.getMutationVersion();
            if (is_covered_by_min_max_block)
            {
                LOG_INFO(log, "Skipping drop range for part {} because covering part {} already exists", drop_range.getPartNameForLogs(), part->name);
                return {};
            }
        }

        if (part->info.min_block < drop_range.min_block)
        {
            if (drop_range.min_block <= part->info.max_block)
            {
                /// Intersect left border
                throw Exception(ErrorCodes::LOGICAL_ERROR, "Unexpected merged part {} intersecting drop range {}",
                                part->name, drop_range.getPartNameForLogs());
            }

            continue;
        }

        /// Stop on new parts
        if (part->info.min_block > drop_range.max_block)
            break;

        if (part->info.min_block <= drop_range.max_block && drop_range.max_block < part->info.max_block)
        {
            /// Intersect right border
            throw Exception(ErrorCodes::LOGICAL_ERROR, "Unexpected merged part {} intersecting drop range {}",
                            part->name, drop_range.getPartNameForLogs());
        }

        parts_to_remove.emplace_back(part);
    }
    return parts_to_remove;
}

MergeTreeData::PartsToRemoveFromZooKeeper MergeTreeData::removePartsInRangeFromWorkingSetAndGetPartsToRemoveFromZooKeeper(
        MergeTreeTransaction * txn, const MergeTreePartInfo & drop_range, DataPartsLock & lock, bool create_empty_part)
{
#ifndef NDEBUG
    {
        /// All parts (including outdated) must be loaded at this moment.
        std::lock_guard outdated_parts_lock(outdated_data_parts_mutex);
        assert(outdated_unloaded_data_parts.empty());
    }
#endif

    auto parts_to_remove = grabActivePartsToRemoveForDropRange(txn, drop_range, lock);

    bool clear_without_timeout = true;
    /// We a going to remove active parts covered by drop_range without timeout.
    /// Let's also reset timeout for inactive parts
    /// and add these parts to list of parts to remove from ZooKeeper
    auto inactive_parts_to_remove_immediately = getDataPartsVectorInPartitionForInternalUsage({DataPartState::Outdated, DataPartState::Deleting}, drop_range.partition_id, &lock);

    /// FIXME refactor removePartsFromWorkingSet(...), do not remove parts twice
    removePartsFromWorkingSet(txn, parts_to_remove, clear_without_timeout, lock);

    /// We can only create a covering part for a blocks range that starts with 0 (otherwise we may get "intersecting parts"
    /// if we remove a range from the middle when dropping a part).
    /// Maybe we could do it by incrementing mutation version to get a name for the empty covering part,
    /// but it's okay to simply avoid creating it for DROP PART (for a part in the middle).
    /// NOTE: Block numbers in ReplicatedMergeTree start from 0. For MergeTree, is_new_syntax is always false.
    assert(!create_empty_part || supportsReplication());
    bool range_in_the_middle = drop_range.min_block;
    bool is_new_syntax = format_version >= MERGE_TREE_DATA_MIN_FORMAT_VERSION_WITH_CUSTOM_PARTITIONING;
    if (create_empty_part && !parts_to_remove.empty() && is_new_syntax && !range_in_the_middle)
    {
        /// We are going to remove a lot of parts from zookeeper just after returning from this function.
        /// And we will remove parts from disk later (because some queries may use them).
        /// But if the server restarts in-between, then it will notice a lot of unexpected parts,
        /// so it may refuse to start. Let's create an empty part that covers them.
        /// We don't need to commit it to zk, and don't even need to activate it.

        MergeTreePartInfo empty_info = drop_range;
        empty_info.level = empty_info.mutation = 0;
        empty_info.min_block = MergeTreePartInfo::MAX_BLOCK_NUMBER;
        for (const auto & part : parts_to_remove)
        {
            /// We still have to take min_block into account to avoid creating multiple covering ranges
            /// that intersect each other
            empty_info.min_block = std::min(empty_info.min_block, part->info.min_block);
            empty_info.level = std::max(empty_info.level, part->info.level);
            empty_info.mutation = std::max(empty_info.mutation, part->info.mutation);
        }
        empty_info.level += 1;

        const auto & partition = parts_to_remove.front()->partition;
        String empty_part_name = empty_info.getPartNameAndCheckFormat(format_version);
        auto [new_data_part, tmp_dir_holder] = createEmptyPart(empty_info, partition, empty_part_name, NO_TRANSACTION_PTR);

        MergeTreeData::Transaction transaction(*this, NO_TRANSACTION_RAW);
        renameTempPartAndAdd(new_data_part, transaction, lock);     /// All covered parts must be already removed

        /// It will add the empty part to the set of Outdated parts without making it Active (exactly what we need)
        transaction.rollback(&lock);
        new_data_part->remove_time.store(0, std::memory_order_relaxed);
        /// Such parts are always local, they don't participate in replication, they don't have shared blobs.
        /// So we don't have locks for shared data in zk for them, and can just remove blobs (this avoids leaving garbage in S3)
        new_data_part->remove_tmp_policy = IMergeTreeDataPart::BlobsRemovalPolicyForTemporaryParts::REMOVE_BLOBS_OF_NOT_TEMPORARY;
    }

    /// Since we can return parts in Deleting state, we have to use a wrapper that restricts access to such parts.
    PartsToRemoveFromZooKeeper parts_to_remove_from_zookeeper;
    for (auto & part : parts_to_remove)
        parts_to_remove_from_zookeeper.emplace_back(std::move(part));

    for (auto & part : inactive_parts_to_remove_immediately)
    {
        if (!drop_range.contains(part->info))
            continue;
        part->remove_time.store(0, std::memory_order_relaxed);
        parts_to_remove_from_zookeeper.emplace_back(std::move(part), /* was_active */ false);
    }

    return parts_to_remove_from_zookeeper;
}

void MergeTreeData::restoreAndActivatePart(const DataPartPtr & part, DataPartsLock * acquired_lock)
{
    auto lock = (acquired_lock) ? DataPartsLock() : lockParts();
    if (part->getState() == DataPartState::Active)
        return;
    addPartContributionToColumnAndSecondaryIndexSizes(part);
    addPartContributionToDataVolume(part);
    modifyPartState(part, DataPartState::Active);
}


void MergeTreeData::outdateUnexpectedPartAndCloneToDetached(const DataPartPtr & part_to_detach)
{
    LOG_INFO(log, "Cloning part {} to unexpected_{} and making it obsolete.", part_to_detach->getDataPartStorage().getPartDirectory(), part_to_detach->name);
    part_to_detach->makeCloneInDetached("unexpected", getInMemoryMetadataPtr(), /*disk_transaction*/ {});

    DataPartsLock lock = lockParts();
    part_to_detach->is_unexpected_local_part = true;
    if (part_to_detach->getState() == DataPartState::Active)
        removePartsFromWorkingSet(NO_TRANSACTION_RAW, {part_to_detach}, true, &lock);
}

void MergeTreeData::forcefullyMovePartToDetachedAndRemoveFromMemory(const MergeTreeData::DataPartPtr & part_to_detach, const String & prefix, bool restore_covered)
{
    if (prefix.empty())
        LOG_INFO(log, "Renaming {} to {} and forgetting it.", part_to_detach->getDataPartStorage().getPartDirectory(), part_to_detach->name);
    else
        LOG_INFO(log, "Renaming {} to {}_{} and forgetting it.", part_to_detach->getDataPartStorage().getPartDirectory(), prefix, part_to_detach->name);

    if (restore_covered)
        waitForOutdatedPartsToBeLoaded();

    auto lock = lockParts();
    bool removed_active_part = false;
    bool restored_active_part = false;

    auto it_part = data_parts_by_info.find(part_to_detach->info);
    if (it_part == data_parts_by_info.end())
        throw Exception(ErrorCodes::NO_SUCH_DATA_PART, "No such data part {}", part_to_detach->getNameWithState());

    /// What if part_to_detach is a reference to *it_part? Make a new owner just in case.
    /// Important to own part pointer here (not const reference), because it will be removed from data_parts_indexes
    /// few lines below.
    DataPartPtr part = *it_part; // NOLINT

    if (part->getState() == DataPartState::Active)
    {
        removePartContributionToDataVolume(part);
        removePartContributionToColumnAndSecondaryIndexSizes(part);
        removed_active_part = true;
    }

    modifyPartState(it_part, DataPartState::Deleting);
    asMutableDeletingPart(part)->renameToDetached(prefix);
    LOG_TEST(log, "forcefullyMovePartToDetachedAndRemoveFromMemory: removing {} from data_parts_indexes", part->getNameWithState());
    data_parts_indexes.erase(it_part);

    if (restore_covered && part->info.level == 0 && part->info.mutation == 0)
    {
        LOG_WARNING(log, "Will not recover parts covered by zero-level part {}", part->name);
        return;
    }

    /// Let's restore some parts covered by unexpected to avoid partial data
    if (restore_covered)
    {
        Strings restored;
        Strings error_parts;

        auto is_appropriate_state = [] (const DataPartPtr & part_)
        {
            /// In rare cases, we may have a chain of unexpected parts that cover common source parts, e.g. all_1_2_3, all_1_3_4
            /// It may happen as a result of interrupted cloneReplica
            bool already_active = part_->getState() == DataPartState::Active;
            if (!already_active && part_->getState() != DataPartState::Outdated)
                throw Exception(ErrorCodes::LOGICAL_ERROR, "Trying to restore a part {} from unexpected state: {}", part_->name, part_->getState());
            return !already_active;
        };

        auto activate_part = [this, &restored_active_part](auto it)
        {
            /// It's not clear what to do if we try to activate part that was removed in transaction.
            /// It may happen only in ReplicatedMergeTree, so let's simply throw LOGICAL_ERROR for now.
            chassert((*it)->version.isRemovalTIDLocked());
            if ((*it)->version.removal_tid_lock == Tx::PrehistoricTID.getHash())
                (*it)->version.unlockRemovalTID(Tx::PrehistoricTID, TransactionInfoContext{getStorageID(), (*it)->name});
            else
                throw Exception(ErrorCodes::LOGICAL_ERROR, "Cannot activate part {} that was removed by transaction ({})",
                                (*it)->name, (*it)->version.removal_tid_lock);

            addPartContributionToColumnAndSecondaryIndexSizes(*it);
            addPartContributionToDataVolume(*it);
            modifyPartState(it, DataPartState::Active); /// iterator is not invalidated here
            restored_active_part = true;
        };

        /// ActiveDataPartSet allows to restore most top-level parts instead of unexpected.
        /// It can be important in case of assigned merges. If unexpected part is result of some
        /// finished, but not committed merge then we should restore (at least try to restore)
        /// closest ancestors for the unexpected part to be able to execute it.
        /// However it's not guaranteed because outdated parts can intersect
        ActiveDataPartSet parts_for_replacement(format_version);
        auto range = getDataPartsPartitionRange(part->info.partition_id);
        DataPartsVector parts_candidates(range.begin(), range.end());

        /// In case of intersecting outdated parts we want to add bigger parts (with higher level) first
        auto comparator = [] (const DataPartPtr left, const DataPartPtr right) -> bool
        {
            if (left->info.level < right->info.level)
                return true;
            else if (left->info.level > right->info.level)
                return false;
            else
                return left->info.mutation < right->info.mutation;
        };
        std::sort(parts_candidates.begin(), parts_candidates.end(), comparator);
        /// From larger to smaller parts
        for (const auto & part_candidate_in_partition : parts_candidates | std::views::reverse)
        {
            if (part->info.contains(part_candidate_in_partition->info)
                && is_appropriate_state(part_candidate_in_partition))
            {
                String out_reason;
                /// Outdated parts can itersect legally (because of DROP_PART) here it's okay, we
                /// are trying to do out best to restore covered parts.
                auto outcome = parts_for_replacement.tryAddPart(part_candidate_in_partition->info, &out_reason);
                if (outcome == ActiveDataPartSet::AddPartOutcome::HasIntersectingPart)
                {
                    error_parts.push_back(part->name);
                    LOG_ERROR(log, "Failed to restore part {}, because of intersection reason '{}'", part->name, out_reason);
                }
            }
        }

        if (parts_for_replacement.size() > 0)
        {
            std::vector<std::pair<uint64_t, uint64_t>> holes_list;
            /// Most part of the code below is just to write pretty message
            auto part_infos = parts_for_replacement.getPartInfos();
            int64_t current_right_block = part_infos[0].min_block;
            for (const auto & top_level_part_to_replace : part_infos)
            {
                auto data_part_it = data_parts_by_info.find(top_level_part_to_replace);
                if (data_part_it == data_parts_by_info.end())
                    throw Exception(ErrorCodes::LOGICAL_ERROR, "Cannot find part {} in own set", top_level_part_to_replace.getPartNameForLogs());
                activate_part(data_part_it);
                restored.push_back((*data_part_it)->name);
                if (top_level_part_to_replace.min_block - current_right_block > 1)
                    holes_list.emplace_back(current_right_block, top_level_part_to_replace.min_block);
                current_right_block = top_level_part_to_replace.max_block;
            }
            if (part->info.max_block != current_right_block)
                holes_list.emplace_back(current_right_block, part->info.max_block);

            for (const String & name : restored)
                LOG_INFO(log, "Activated part {} in place of unexpected {}", name, part->name);

            if (!error_parts.empty() || !holes_list.empty())
            {
                std::string error_parts_message, holes_list_message;
                if (!error_parts.empty())
                    error_parts_message = fmt::format(" Parts failed to restore because of intersection: [{}]", fmt::join(error_parts, ", "));
                if (!holes_list.empty())
                {
                    if (!error_parts.empty())
                        holes_list_message = ".";

                    Strings holes_list_pairs;
                    for (const auto & [left_side, right_side] : holes_list)
                        holes_list_pairs.push_back(fmt::format("({}, {})", left_side + 1, right_side - 1));
                    holes_list_message += fmt::format(" Block ranges failed to restore: [{}]", fmt::join(holes_list_pairs, ", "));
                }
                LOG_WARNING(log, "The set of parts restored in place of {} looks incomplete. "
                                 "SELECT queries may observe gaps in data until this replica is synchronized with other replicas.{}{}",
                            part->name, error_parts_message, holes_list_message);
            }
        }
        else
        {
            LOG_INFO(log, "Don't find any parts for replacement instead of unexpected {}", part->name);
        }
    }

    if (removed_active_part || restored_active_part)
        resetObjectColumnsFromActiveParts(lock);
}


bool MergeTreeData::tryRemovePartImmediately(DataPartPtr && part)
{
    DataPartPtr part_to_delete;
    {
        auto lock = lockParts();

        auto part_name_with_state = part->getNameWithState();
        LOG_TRACE(log, "Trying to immediately remove part {}", part_name_with_state);

        if (part->getState() != DataPartState::Temporary)
        {
            auto it = data_parts_by_info.find(part->info);
            if (it == data_parts_by_info.end() || (*it).get() != part.get())
                throw Exception(ErrorCodes::LOGICAL_ERROR, "Part {} doesn't exist", part->name);

            part.reset();

            if (!((*it)->getState() == DataPartState::Outdated && it->unique()))
            {
                if ((*it)->getState() != DataPartState::Outdated)
                    LOG_WARNING(log, "Cannot immediately remove part {} because it's not in Outdated state "
                             "usage counter {}", part_name_with_state, it->use_count());

                if (!it->unique())
                    LOG_WARNING(log, "Cannot immediately remove part {} because someone using it right now "
                             "usage counter {}", part_name_with_state, it->use_count());
                return false;
            }

            modifyPartState(it, DataPartState::Deleting);

            part_to_delete = *it;
        }
        else
        {
            part_to_delete = std::move(part);
        }
    }

    try
    {
        asMutableDeletingPart(part_to_delete)->remove();
    }
    catch (...)
    {
        rollbackDeletingParts({part_to_delete});
        throw;
    }

    removePartsFinally({part_to_delete});
    LOG_TRACE(log, "Removed part {}", part_to_delete->name);
    return true;
}


size_t MergeTreeData::getTotalActiveSizeInBytes() const
{
    return total_active_size_bytes.load(std::memory_order_acquire);
}


size_t MergeTreeData::getTotalActiveSizeInRows() const
{
    return total_active_size_rows.load(std::memory_order_acquire);
}


size_t MergeTreeData::getActivePartsCount() const
{
    return total_active_size_parts.load(std::memory_order_acquire);
}


size_t MergeTreeData::getOutdatedPartsCount() const
{
    return total_outdated_parts_count.load(std::memory_order_relaxed);
}

size_t MergeTreeData::getNumberOfOutdatedPartsWithExpiredRemovalTime() const
{
    size_t res = 0;

    auto time_now = time(nullptr);

    auto parts_lock = lockParts();
    auto outdated_parts_range = getDataPartsStateRange(DataPartState::Outdated);
    for (const auto & part : outdated_parts_range)
    {
        auto part_remove_time = part->remove_time.load(std::memory_order_relaxed);
        if (part_remove_time <= time_now && time_now - part_remove_time >= getSettings()->old_parts_lifetime.totalSeconds() && part.unique())
            ++res;
    }

    return res;
}

std::pair<size_t, size_t> MergeTreeData::getMaxPartsCountAndSizeForPartitionWithState(DataPartState state) const
{
    auto lock = lockParts();

    size_t cur_parts_count = 0;
    size_t cur_parts_size = 0;
    size_t max_parts_count = 0;
    size_t argmax_parts_size = 0;

    const String * cur_partition_id = nullptr;

    for (const auto & part : getDataPartsStateRange(state))
    {
        if (!cur_partition_id || part->info.partition_id != *cur_partition_id)
        {
            cur_partition_id = &part->info.partition_id;
            cur_parts_count = 0;
            cur_parts_size = 0;
        }

        ++cur_parts_count;
        cur_parts_size += part->getBytesOnDisk();

        if (cur_parts_count > max_parts_count)
        {
            max_parts_count = cur_parts_count;
            argmax_parts_size = cur_parts_size;
        }
    }

    return {max_parts_count, argmax_parts_size};
}


std::pair<size_t, size_t> MergeTreeData::getMaxPartsCountAndSizeForPartition() const
{
    return getMaxPartsCountAndSizeForPartitionWithState(DataPartState::Active);
}


size_t MergeTreeData::getMaxOutdatedPartsCountForPartition() const
{
    return getMaxPartsCountAndSizeForPartitionWithState(DataPartState::Outdated).first;
}


std::optional<Int64> MergeTreeData::getMinPartDataVersion() const
{
    auto lock = lockParts();

    std::optional<Int64> result;
    for (const auto & part : getDataPartsStateRange(DataPartState::Active))
    {
        if (!result || *result > part->info.getDataVersion())
            result = part->info.getDataVersion();
    }

    return result;
}


void MergeTreeData::delayInsertOrThrowIfNeeded(Poco::Event * until, const ContextPtr & query_context, bool allow_throw) const
{
    const auto settings = getSettings();
    const auto & query_settings = query_context->getSettingsRef();
    const size_t parts_count_in_total = getActivePartsCount();

    /// Check if we have too many parts in total
    if (allow_throw && parts_count_in_total >= settings->max_parts_in_total)
    {
        ProfileEvents::increment(ProfileEvents::RejectedInserts);
        throw Exception(
            ErrorCodes::TOO_MANY_PARTS,
            "Too many parts ({}) in all partitions in total in table '{}'. This indicates wrong choice of partition key. The threshold can be modified "
            "with 'max_parts_in_total' setting in <merge_tree> element in config.xml or with per-table setting.",
            parts_count_in_total, getLogName());
    }

    size_t outdated_parts_over_threshold = 0;
    {
        size_t outdated_parts_count_in_partition = 0;
        if (settings->inactive_parts_to_throw_insert > 0 || settings->inactive_parts_to_delay_insert > 0)
            outdated_parts_count_in_partition = getMaxOutdatedPartsCountForPartition();

        if (allow_throw && settings->inactive_parts_to_throw_insert > 0 && outdated_parts_count_in_partition >= settings->inactive_parts_to_throw_insert)
        {
            ProfileEvents::increment(ProfileEvents::RejectedInserts);
            throw Exception(
                ErrorCodes::TOO_MANY_PARTS,
                "Too many inactive parts ({}) in table '{}'. Parts cleaning are processing significantly slower than inserts",
                outdated_parts_count_in_partition, getLogName());
        }
        if (settings->inactive_parts_to_delay_insert > 0 && outdated_parts_count_in_partition >= settings->inactive_parts_to_delay_insert)
            outdated_parts_over_threshold = outdated_parts_count_in_partition - settings->inactive_parts_to_delay_insert + 1;
    }

    auto [parts_count_in_partition, size_of_partition] = getMaxPartsCountAndSizeForPartition();
    size_t average_part_size = parts_count_in_partition ? size_of_partition / parts_count_in_partition : 0;
    const auto active_parts_to_delay_insert
        = query_settings.parts_to_delay_insert ? query_settings.parts_to_delay_insert : settings->parts_to_delay_insert;
    const auto active_parts_to_throw_insert
        = query_settings.parts_to_throw_insert ? query_settings.parts_to_throw_insert : settings->parts_to_throw_insert;
    size_t active_parts_over_threshold = 0;

    {
        bool parts_are_large_enough_in_average
            = settings->max_avg_part_size_for_too_many_parts && average_part_size > settings->max_avg_part_size_for_too_many_parts;

        if (allow_throw && parts_count_in_partition >= active_parts_to_throw_insert && !parts_are_large_enough_in_average)
        {
            ProfileEvents::increment(ProfileEvents::RejectedInserts);
            throw Exception(
                ErrorCodes::TOO_MANY_PARTS,
                "Too many parts ({} with average size of {}) in table '{}'. Merges are processing significantly slower than inserts",
                parts_count_in_partition,
                ReadableSize(average_part_size),
                getLogName());
        }
        if (active_parts_to_delay_insert > 0 && parts_count_in_partition >= active_parts_to_delay_insert
            && !parts_are_large_enough_in_average)
            /// if parts_count == parts_to_delay_insert -> we're 1 part over threshold
            active_parts_over_threshold = parts_count_in_partition - active_parts_to_delay_insert + 1;
    }

    /// no need for delay
    if (!active_parts_over_threshold && !outdated_parts_over_threshold)
        return;

    UInt64 delay_milliseconds = 0;
    {
        size_t parts_over_threshold = 0;
        size_t allowed_parts_over_threshold = 1;
        const bool use_active_parts_threshold = (active_parts_over_threshold >= outdated_parts_over_threshold);
        if (use_active_parts_threshold)
        {
            parts_over_threshold = active_parts_over_threshold;
            allowed_parts_over_threshold = active_parts_to_throw_insert - active_parts_to_delay_insert;
        }
        else
        {
            parts_over_threshold = outdated_parts_over_threshold;
            allowed_parts_over_threshold = outdated_parts_over_threshold; /// if throw threshold is not set, will use max delay
            if (settings->inactive_parts_to_throw_insert > 0)
                allowed_parts_over_threshold = settings->inactive_parts_to_throw_insert - settings->inactive_parts_to_delay_insert;
        }

        const UInt64 max_delay_milliseconds = (settings->max_delay_to_insert > 0 ? settings->max_delay_to_insert * 1000 : 1000);
        if (allowed_parts_over_threshold == 0 || parts_over_threshold > allowed_parts_over_threshold)
        {
            delay_milliseconds = max_delay_milliseconds;
        }
        else
        {
            double delay_factor = static_cast<double>(parts_over_threshold) / allowed_parts_over_threshold;
            const UInt64 min_delay_milliseconds = settings->min_delay_to_insert_ms;
            delay_milliseconds = std::max(min_delay_milliseconds, static_cast<UInt64>(max_delay_milliseconds * delay_factor));
        }
    }

    ProfileEvents::increment(ProfileEvents::DelayedInserts);
    ProfileEvents::increment(ProfileEvents::DelayedInsertsMilliseconds, delay_milliseconds);

    CurrentMetrics::Increment metric_increment(CurrentMetrics::DelayedInserts);

    LOG_INFO(log, "Delaying inserting block by {} ms. because there are {} parts and their average size is {}",
        delay_milliseconds, parts_count_in_partition, ReadableSize(average_part_size));

    if (until)
        until->tryWait(delay_milliseconds);
    else
        std::this_thread::sleep_for(std::chrono::milliseconds(static_cast<size_t>(delay_milliseconds)));
}

void MergeTreeData::delayMutationOrThrowIfNeeded(Poco::Event * until, const ContextPtr & query_context) const
{
    const auto settings = getSettings();
    const auto & query_settings = query_context->getSettingsRef();

    size_t num_mutations_to_delay = query_settings.number_of_mutations_to_delay
        ? query_settings.number_of_mutations_to_delay
        : settings->number_of_mutations_to_delay;

    size_t num_mutations_to_throw = query_settings.number_of_mutations_to_throw
        ? query_settings.number_of_mutations_to_throw
        : settings->number_of_mutations_to_throw;

    if (!num_mutations_to_delay && !num_mutations_to_throw)
        return;

    size_t num_unfinished_mutations = getUnfinishedMutationCommands().size();
    if (num_mutations_to_throw && num_unfinished_mutations >= num_mutations_to_throw)
    {
        ProfileEvents::increment(ProfileEvents::RejectedMutations);
        throw Exception(ErrorCodes::TOO_MANY_MUTATIONS,
            "Too many unfinished mutations ({}) in table {}",
            num_unfinished_mutations, getLogName());
    }

    if (num_mutations_to_delay && num_unfinished_mutations >= num_mutations_to_delay)
    {
        if (!num_mutations_to_throw)
            num_mutations_to_throw = num_mutations_to_delay * 2;

        size_t mutations_over_threshold = num_unfinished_mutations - num_mutations_to_delay;
        size_t allowed_mutations_over_threshold = num_mutations_to_throw - num_mutations_to_delay;

        double delay_factor = std::min(static_cast<double>(mutations_over_threshold) / allowed_mutations_over_threshold, 1.0);
        size_t delay_milliseconds = static_cast<size_t>(interpolateLinear(settings->min_delay_to_mutate_ms, settings->max_delay_to_mutate_ms, delay_factor));

        ProfileEvents::increment(ProfileEvents::DelayedMutations);
        ProfileEvents::increment(ProfileEvents::DelayedMutationsMilliseconds, delay_milliseconds);

        if (until)
            until->tryWait(delay_milliseconds);
        else
            std::this_thread::sleep_for(std::chrono::milliseconds(delay_milliseconds));
    }
}

MergeTreeData::DataPartPtr MergeTreeData::getActiveContainingPart(
    const MergeTreePartInfo & part_info, MergeTreeData::DataPartState state, DataPartsLock & /*lock*/) const
{
    auto current_state_parts_range = getDataPartsStateRange(state);

    /// The part can be covered only by the previous or the next one in data_parts.
    auto it = data_parts_by_state_and_info.lower_bound(DataPartStateAndInfo{state, part_info});

    if (it != current_state_parts_range.end())
    {
        if ((*it)->info == part_info)
            return *it;
        if ((*it)->info.contains(part_info))
            return *it;
    }

    if (it != current_state_parts_range.begin())
    {
        --it;
        if ((*it)->info.contains(part_info))
            return *it;
    }

    return nullptr;
}


void MergeTreeData::swapActivePart(MergeTreeData::DataPartPtr part_copy, DataPartsLock &)
{
    for (auto original_active_part : getDataPartsStateRange(DataPartState::Active)) // NOLINT (copy is intended)
    {
        if (part_copy->name == original_active_part->name)
        {
            auto active_part_it = data_parts_by_info.find(original_active_part->info);
            if (active_part_it == data_parts_by_info.end())
                throw Exception(ErrorCodes::NO_SUCH_DATA_PART, "Cannot swap part '{}', no such active part.", part_copy->name);

            /// We do not check allow_remote_fs_zero_copy_replication here because data may be shared
            /// when allow_remote_fs_zero_copy_replication turned on and off again
            original_active_part->force_keep_shared_data = false;

            if (original_active_part->getDataPartStorage().supportZeroCopyReplication() &&
                part_copy->getDataPartStorage().supportZeroCopyReplication() &&
                original_active_part->getDataPartStorage().getUniqueId() == part_copy->getDataPartStorage().getUniqueId())
            {
                /// May be when several volumes use the same S3/HDFS storage
                original_active_part->force_keep_shared_data = true;
            }

            modifyPartState(original_active_part, DataPartState::DeleteOnDestroy);
            LOG_TEST(log, "swapActivePart: removing {} from data_parts_indexes", (*active_part_it)->getNameWithState());
            data_parts_indexes.erase(active_part_it);

            LOG_TEST(log, "swapActivePart: inserting {} into data_parts_indexes", part_copy->getNameWithState());
            auto part_it = data_parts_indexes.insert(part_copy).first;
            modifyPartState(part_it, DataPartState::Active);

            ssize_t diff_bytes = part_copy->getBytesOnDisk() - original_active_part->getBytesOnDisk();
            ssize_t diff_rows = part_copy->rows_count - original_active_part->rows_count;
            increaseDataVolume(diff_bytes, diff_rows, /* parts= */ 0);

            /// Move parts are non replicated operations, so we take lock here.
            /// All other locks are taken in StorageReplicatedMergeTree
            lockSharedData(*part_copy, /* replace_existing_lock */ true);

            return;
        }
    }
    throw Exception(ErrorCodes::NO_SUCH_DATA_PART, "Cannot swap part '{}', no such active part.", part_copy->name);
}


MergeTreeData::DataPartPtr MergeTreeData::getActiveContainingPart(const MergeTreePartInfo & part_info) const
{
    auto lock = lockParts();
    return getActiveContainingPart(part_info, DataPartState::Active, lock);
}

MergeTreeData::DataPartPtr MergeTreeData::getActiveContainingPart(const String & part_name) const
{
    auto part_info = MergeTreePartInfo::fromPartName(part_name, format_version);
    return getActiveContainingPart(part_info);
}

MergeTreeData::DataPartPtr MergeTreeData::getActiveContainingPart(const String & part_name, DataPartsLock & lock) const
{
    auto part_info = MergeTreePartInfo::fromPartName(part_name, format_version);
    return getActiveContainingPart(part_info, DataPartState::Active, lock);
}

MergeTreeData::DataPartsVector MergeTreeData::getVisibleDataPartsVectorInPartition(ContextPtr local_context, const String & partition_id) const
{
    return getVisibleDataPartsVectorInPartition(local_context->getCurrentTransaction().get(), partition_id);
}


MergeTreeData::DataPartsVector MergeTreeData::getVisibleDataPartsVectorInPartition(
    ContextPtr local_context, const String & partition_id, DataPartsLock & lock) const
{
    return getVisibleDataPartsVectorInPartition(local_context->getCurrentTransaction().get(), partition_id, &lock);
}

MergeTreeData::DataPartsVector MergeTreeData::getVisibleDataPartsVectorInPartition(
    MergeTreeTransaction * txn, const String & partition_id, DataPartsLock * acquired_lock) const
{
    if (txn)
    {
        DataPartStateAndPartitionID active_parts{MergeTreeDataPartState::Active, partition_id};
        DataPartStateAndPartitionID outdated_parts{MergeTreeDataPartState::Outdated, partition_id};
        DataPartsVector res;
        {
            auto lock = (acquired_lock) ? DataPartsLock() : lockParts();
            res.insert(res.end(), data_parts_by_state_and_info.lower_bound(active_parts), data_parts_by_state_and_info.upper_bound(active_parts));
            res.insert(res.end(), data_parts_by_state_and_info.lower_bound(outdated_parts), data_parts_by_state_and_info.upper_bound(outdated_parts));
        }
        filterVisibleDataParts(res, txn->getSnapshot(), txn->tid);
        return res;
    }

    return getDataPartsVectorInPartitionForInternalUsage(MergeTreeDataPartState::Active, partition_id, acquired_lock);
}


MergeTreeData::DataPartsVector MergeTreeData::getDataPartsVectorInPartitionForInternalUsage(const DataPartStates & affordable_states, const String & partition_id, DataPartsLock * acquired_lock) const
{
    auto lock = (acquired_lock) ? DataPartsLock() : lockParts();
    DataPartsVector res;
    for (const auto & state : affordable_states)
    {
        DataPartStateAndPartitionID state_with_partition{state, partition_id};
        res.insert(res.end(), data_parts_by_state_and_info.lower_bound(state_with_partition), data_parts_by_state_and_info.upper_bound(state_with_partition));
    }
    return res;
}

MergeTreeData::DataPartsVector MergeTreeData::getDataPartsVectorInPartitionForInternalUsage(
    const MergeTreeData::DataPartState & state, const String & partition_id, DataPartsLock * acquired_lock) const
{
    DataPartStateAndPartitionID state_with_partition{state, partition_id};

    auto lock = (acquired_lock) ? DataPartsLock() : lockParts();
    return DataPartsVector(
        data_parts_by_state_and_info.lower_bound(state_with_partition),
        data_parts_by_state_and_info.upper_bound(state_with_partition));
}

MergeTreeData::DataPartsVector MergeTreeData::getVisibleDataPartsVectorInPartitions(ContextPtr local_context, const std::unordered_set<String> & partition_ids) const
{
    auto txn = local_context->getCurrentTransaction();
    DataPartsVector res;
    {
        auto lock = lockParts();
        for (const auto & partition_id : partition_ids)
        {
            DataPartStateAndPartitionID active_parts{MergeTreeDataPartState::Active, partition_id};
            insertAtEnd(
                res,
                DataPartsVector(
                    data_parts_by_state_and_info.lower_bound(active_parts),
                    data_parts_by_state_and_info.upper_bound(active_parts)));

            if (txn)
            {
                DataPartStateAndPartitionID outdated_parts{MergeTreeDataPartState::Active, partition_id};

                insertAtEnd(
                    res,
                    DataPartsVector(
                        data_parts_by_state_and_info.lower_bound(outdated_parts),
                        data_parts_by_state_and_info.upper_bound(outdated_parts)));
            }
        }
    }

    if (txn)
        filterVisibleDataParts(res, txn->getSnapshot(), txn->tid);

    return res;
}

MergeTreeData::DataPartPtr MergeTreeData::getPartIfExists(const MergeTreePartInfo & part_info, const MergeTreeData::DataPartStates & valid_states) const
{
    auto lock = lockParts();
    return getPartIfExistsUnlocked(part_info, valid_states, lock);
}

MergeTreeData::DataPartPtr MergeTreeData::getPartIfExists(const String & part_name, const MergeTreeData::DataPartStates & valid_states) const
{
    auto lock = lockParts();
    return getPartIfExistsUnlocked(part_name, valid_states, lock);
}

MergeTreeData::DataPartPtr MergeTreeData::getPartIfExistsUnlocked(const String & part_name, const DataPartStates & valid_states, DataPartsLock & acquired_lock) const
{
    return getPartIfExistsUnlocked(MergeTreePartInfo::fromPartName(part_name, format_version), valid_states, acquired_lock);
}

MergeTreeData::DataPartPtr MergeTreeData::getPartIfExistsUnlocked(const MergeTreePartInfo & part_info, const DataPartStates & valid_states, DataPartsLock & /* acquired_lock */) const
{
    auto it = data_parts_by_info.find(part_info);
    if (it == data_parts_by_info.end())
        return nullptr;

    for (auto state : valid_states)
        if ((*it)->getState() == state)
            return *it;

    return nullptr;
}

static void loadPartAndFixMetadataImpl(MergeTreeData::MutableDataPartPtr part, ContextPtr local_context, int32_t metadata_version, bool sync)
{
    /// Remove metadata version file and take it from table.
    /// Currently we cannot attach parts with different schema, so
    /// we can assume that it's equal to table's current schema.
    part->removeMetadataVersion();
    {
        auto out_metadata = part->getDataPartStorage().writeFile(IMergeTreeDataPart::METADATA_VERSION_FILE_NAME, 4096, local_context->getWriteSettings());
        writeText(metadata_version, *out_metadata);
        out_metadata->finalize();
        if (sync)
            out_metadata->sync();
    }

    part->loadColumnsChecksumsIndexes(false, true);
    part->modification_time = part->getDataPartStorage().getLastModified().epochTime();
    part->removeDeleteOnDestroyMarker();
    part->removeVersionMetadata();
}

void MergeTreeData::calculateColumnAndSecondaryIndexSizesImpl()
{
    column_sizes.clear();

    /// Take into account only committed parts
    auto committed_parts_range = getDataPartsStateRange(DataPartState::Active);
    for (const auto & part : committed_parts_range)
        addPartContributionToColumnAndSecondaryIndexSizes(part);
}

void MergeTreeData::addPartContributionToColumnAndSecondaryIndexSizes(const DataPartPtr & part)
{
    for (const auto & column : part->getColumns())
    {
        ColumnSize & total_column_size = column_sizes[column.name];
        ColumnSize part_column_size = part->getColumnSize(column.name);
        total_column_size.add(part_column_size);
    }

    auto indexes_descriptions = getInMemoryMetadataPtr()->secondary_indices;
    for (const auto & index : indexes_descriptions)
    {
        IndexSize & total_secondary_index_size = secondary_index_sizes[index.name];
        IndexSize part_index_size = part->getSecondaryIndexSize(index.name);
        total_secondary_index_size.add(part_index_size);
    }
}

void MergeTreeData::removePartContributionToColumnAndSecondaryIndexSizes(const DataPartPtr & part)
{
    for (const auto & column : part->getColumns())
    {
        ColumnSize & total_column_size = column_sizes[column.name];
        ColumnSize part_column_size = part->getColumnSize(column.name);

        auto log_subtract = [&](size_t & from, size_t value, const char * field)
        {
            if (value > from)
                LOG_ERROR(log, "Possibly incorrect column size subtraction: {} - {} = {}, column: {}, field: {}",
                    from, value, from - value, column.name, field);

            from -= value;
        };

        log_subtract(total_column_size.data_compressed, part_column_size.data_compressed, ".data_compressed");
        log_subtract(total_column_size.data_uncompressed, part_column_size.data_uncompressed, ".data_uncompressed");
        log_subtract(total_column_size.marks, part_column_size.marks, ".marks");
    }

    for (auto & [secondary_index_name, total_secondary_index_size] : secondary_index_sizes)
    {
        if (!part->hasSecondaryIndex(secondary_index_name))
            continue;

        IndexSize part_secondary_index_size = part->getSecondaryIndexSize(secondary_index_name);

        auto log_subtract = [&](size_t & from, size_t value, const char * field)
        {
            if (value > from)
                LOG_ERROR(log, "Possibly incorrect index size subtraction: {} - {} = {}, index: {}, field: {}",
                    from, value, from - value, secondary_index_name, field);

            from -= value;
        };

        log_subtract(total_secondary_index_size.data_compressed, part_secondary_index_size.data_compressed, ".data_compressed");
        log_subtract(total_secondary_index_size.data_uncompressed, part_secondary_index_size.data_uncompressed, ".data_uncompressed");
        log_subtract(total_secondary_index_size.marks, part_secondary_index_size.marks, ".marks");
    }
}

void MergeTreeData::checkAlterPartitionIsPossible(
    const PartitionCommands & commands, const StorageMetadataPtr & /*metadata_snapshot*/, const Settings & settings, ContextPtr local_context) const
{
    for (const auto & command : commands)
    {
        if (command.type == PartitionCommand::DROP_DETACHED_PARTITION
            && !settings.allow_drop_detached)
            throw DB::Exception(ErrorCodes::SUPPORT_IS_DISABLED,
                                "Cannot execute query: DROP DETACHED PART "
                                "is disabled (see allow_drop_detached setting)");

        if (command.partition && command.type != PartitionCommand::DROP_DETACHED_PARTITION)
        {
            if (command.part)
            {
                auto part_name = command.partition->as<ASTLiteral &>().value.safeGet<String>();
                /// We are able to parse it
                MergeTreePartInfo::fromPartName(part_name, format_version);
            }
            else
            {
                /// We are able to parse it
                const auto * partition_ast = command.partition->as<ASTPartition>();
                if (partition_ast && partition_ast->all)
                {
                    if (command.type != PartitionCommand::DROP_PARTITION)
                        throw DB::Exception(ErrorCodes::SUPPORT_IS_DISABLED, "Only support DROP/DETACH PARTITION ALL currently");
                }
                else
                    getPartitionIDFromQuery(command.partition, local_context);
            }
        }
    }
}

void MergeTreeData::checkPartitionCanBeDropped(const ASTPtr & partition, ContextPtr local_context)
{
    if (!supportsReplication() && isStaticStorage())
        return;

    DataPartsVector parts_to_remove;
    const auto * partition_ast = partition->as<ASTPartition>();
    if (partition_ast && partition_ast->all)
        parts_to_remove = getVisibleDataPartsVector(local_context);
    else
    {
        const String partition_id = getPartitionIDFromQuery(partition, local_context);
        parts_to_remove = getVisibleDataPartsVectorInPartition(local_context, partition_id);
    }
    UInt64 partition_size = 0;

    for (const auto & part : parts_to_remove)
        partition_size += part->getBytesOnDisk();

    auto table_id = getStorageID();

    const auto & query_settings = local_context->getSettingsRef();
    if (query_settings.max_partition_size_to_drop.changed)
    {
        getContext()->checkPartitionCanBeDropped(table_id.database_name, table_id.table_name, partition_size, query_settings.max_partition_size_to_drop);
        return;
    }

    getContext()->checkPartitionCanBeDropped(table_id.database_name, table_id.table_name, partition_size);
}

void MergeTreeData::checkPartCanBeDropped(const String & part_name, ContextPtr local_context)
{
    if (!supportsReplication() && isStaticStorage())
        return;

    auto part = getPartIfExists(part_name, {MergeTreeDataPartState::Active});
    if (!part)
        throw Exception(ErrorCodes::NO_SUCH_DATA_PART, "No part {} in committed state", part_name);

    auto table_id = getStorageID();

    const auto & query_settings = local_context->getSettingsRef();
    if (query_settings.max_partition_size_to_drop.changed)
    {
        getContext()->checkPartitionCanBeDropped(table_id.database_name, table_id.table_name, part->getBytesOnDisk(), query_settings.max_partition_size_to_drop);
        return;
    }

    getContext()->checkPartitionCanBeDropped(table_id.database_name, table_id.table_name, part->getBytesOnDisk());
}

void MergeTreeData::movePartitionToDisk(const ASTPtr & partition, const String & name, bool moving_part, ContextPtr local_context)
{
    String partition_id;

    if (moving_part)
        partition_id = partition->as<ASTLiteral &>().value.safeGet<String>();
    else
        partition_id = getPartitionIDFromQuery(partition, local_context);

    DataPartsVector parts;
    if (moving_part)
    {
        auto part_info = MergeTreePartInfo::fromPartName(partition_id, format_version);
        parts.push_back(getActiveContainingPart(part_info));
        if (!parts.back() || parts.back()->name != part_info.getPartNameAndCheckFormat(format_version))
            throw Exception(ErrorCodes::NO_SUCH_DATA_PART, "Part {} is not exists or not active", partition_id);
    }
    else
        parts = getVisibleDataPartsVectorInPartition(local_context, partition_id);

    auto disk = getStoragePolicy()->getDiskByName(name);
    std::erase_if(parts, [&](auto part_ptr)
        {
            return part_ptr->getDataPartStorage().getDiskName() == disk->getName();
        });

    if (parts.empty())
    {
        if (moving_part)
            throw Exception(ErrorCodes::UNKNOWN_DISK, "Part '{}' is already on disk '{}'", partition_id, disk->getName());
        else
            throw Exception(ErrorCodes::UNKNOWN_DISK, "All parts of partition '{}' are already on disk '{}'", partition_id, disk->getName());
    }

    if (parts_mover.moves_blocker.isCancelled())
        throw Exception(ErrorCodes::ABORTED, "Cannot move parts because moves are manually disabled");

    auto moving_tagger = checkPartsForMove(parts, std::static_pointer_cast<Space>(disk));
    if (moving_tagger->parts_to_move.empty())
        throw Exception(ErrorCodes::NO_SUCH_DATA_PART, "No parts to move are found in partition {}", partition_id);

    const auto & query_settings = local_context->getSettingsRef();
    std::future<MovePartsOutcome> moves_future = movePartsToSpace(moving_tagger, local_context->getReadSettings(), local_context->getWriteSettings(), query_settings.alter_move_to_space_execute_async);

    if (query_settings.alter_move_to_space_execute_async && moves_future.wait_for(std::chrono::seconds(0)) != std::future_status::ready)
    {
        return;
    }
    else
    {
        auto moves_outcome = moves_future.get();
        switch (moves_outcome)
        {
            case MovePartsOutcome::MovesAreCancelled:
                throw Exception(ErrorCodes::ABORTED, "Cannot move parts because moves are manually disabled");
            case MovePartsOutcome::NothingToMove:
                throw Exception(ErrorCodes::NO_SUCH_DATA_PART, "No parts to move are found in partition {}", partition_id);
            case MovePartsOutcome::MoveWasPostponedBecauseOfZeroCopy:
                throw Exception(ErrorCodes::PART_IS_TEMPORARILY_LOCKED, "Move was not finished, because zero copy mode is enabled and someone other is moving the same parts right now");
            case MovePartsOutcome::CannotScheduleMove:
                throw Exception(ErrorCodes::CANNOT_SCHEDULE_TASK, "Cannot schedule move, no free threads, try to wait until all in-progress move finish or increase <background_move_pool_size>");
            case MovePartsOutcome::PartsMoved:
                break;
        }
    }
}


void MergeTreeData::movePartitionToVolume(const ASTPtr & partition, const String & name, bool moving_part, ContextPtr local_context)
{
    String partition_id;

    if (moving_part)
        partition_id = partition->as<ASTLiteral &>().value.safeGet<String>();
    else
        partition_id = getPartitionIDFromQuery(partition, local_context);

    DataPartsVector parts;
    if (moving_part)
    {
        auto part_info = MergeTreePartInfo::fromPartName(partition_id, format_version);
        parts.emplace_back(getActiveContainingPart(part_info));
        if (!parts.back() || parts.back()->name != part_info.getPartNameAndCheckFormat(format_version))
            throw Exception(ErrorCodes::NO_SUCH_DATA_PART, "Part {} is not exists or not active", partition_id);
    }
    else
        parts = getVisibleDataPartsVectorInPartition(local_context, partition_id);

    auto volume = getStoragePolicy()->getVolumeByName(name);
    if (!volume)
        throw Exception(ErrorCodes::UNKNOWN_DISK, "Volume {} does not exists on policy {}", name, getStoragePolicy()->getName());

    if (parts.empty())
        throw Exception(ErrorCodes::NO_SUCH_DATA_PART, "Nothing to move (check that the partition exists).");

    std::erase_if(parts, [&](auto part_ptr)
        {
            for (const auto & disk : volume->getDisks())
            {
                if (part_ptr->getDataPartStorage().getDiskName() == disk->getName())
                {
                    return true;
                }
            }
            return false;
        });

    if (parts.empty())
    {
        if (moving_part)
            throw Exception(ErrorCodes::UNKNOWN_DISK, "Part '{}' is already on volume '{}'", partition_id, volume->getName());
        else
            throw Exception(ErrorCodes::UNKNOWN_DISK, "All parts of partition '{}' are already on volume '{}'", partition_id, volume->getName());
    }

    if (parts_mover.moves_blocker.isCancelled())
        throw Exception(ErrorCodes::ABORTED, "Cannot move parts because moves are manually disabled");

    auto moving_tagger = checkPartsForMove(parts, std::static_pointer_cast<Space>(volume));
    if (moving_tagger->parts_to_move.empty())
        throw Exception(ErrorCodes::NO_SUCH_DATA_PART, "No parts to move are found in partition {}", partition_id);

    const auto & query_settings = local_context->getSettingsRef();
    std::future<MovePartsOutcome> moves_future = movePartsToSpace(moving_tagger, local_context->getReadSettings(), local_context->getWriteSettings(), query_settings.alter_move_to_space_execute_async);

    if (query_settings.alter_move_to_space_execute_async && moves_future.wait_for(std::chrono::seconds(0)) != std::future_status::ready)
    {
        return;
    }
    else
    {
        auto moves_outcome = moves_future.get();
        switch (moves_outcome)
        {
            case MovePartsOutcome::MovesAreCancelled:
                throw Exception(ErrorCodes::ABORTED, "Cannot move parts because moves are manually disabled");
            case MovePartsOutcome::NothingToMove:
                throw Exception(ErrorCodes::NO_SUCH_DATA_PART, "No parts to move are found in partition {}", partition_id);
            case MovePartsOutcome::MoveWasPostponedBecauseOfZeroCopy:
                throw Exception(ErrorCodes::PART_IS_TEMPORARILY_LOCKED, "Move was not finished, because zero copy mode is enabled and someone other is moving the same parts right now");
            case MovePartsOutcome::CannotScheduleMove:
                throw Exception(ErrorCodes::CANNOT_SCHEDULE_TASK, "Cannot schedule move, no free threads, try to wait until all in-progress move finish or increase <background_move_pool_size>");
            case MovePartsOutcome::PartsMoved:
                break;
        }
    }
}

void MergeTreeData::movePartitionToShard(const ASTPtr & /*partition*/, bool /*move_part*/, const String & /*to*/, ContextPtr /*query_context*/)
{
    throw Exception(ErrorCodes::NOT_IMPLEMENTED, "MOVE PARTITION TO SHARD is not supported by storage {}", getName());
}

void MergeTreeData::fetchPartition(
    const ASTPtr & /*partition*/,
    const StorageMetadataPtr & /*metadata_snapshot*/,
    const String & /*from*/,
    bool /*fetch_part*/,
    ContextPtr /*query_context*/)
{
    throw Exception(ErrorCodes::NOT_IMPLEMENTED, "FETCH PARTITION is not supported by storage {}", getName());
}

Pipe MergeTreeData::alterPartition(
    const StorageMetadataPtr & metadata_snapshot,
    const PartitionCommands & commands,
    ContextPtr query_context)
{
    /// Wait for loading of outdated parts
    /// because partition commands (DROP, MOVE, etc.)
    /// must be applied to all parts on disk.
    waitForOutdatedPartsToBeLoaded();

    PartitionCommandsResultInfo result;
    for (const PartitionCommand & command : commands)
    {
        PartitionCommandsResultInfo current_command_results;
        switch (command.type)
        {
            case PartitionCommand::DROP_PARTITION:
            {
                if (command.part)
                {
                    auto part_name = command.partition->as<ASTLiteral &>().value.safeGet<String>();
                    checkPartCanBeDropped(part_name, query_context);
                    dropPart(part_name, command.detach, query_context);
                }
                else
                {
                    checkPartitionCanBeDropped(command.partition, query_context);
                    dropPartition(command.partition, command.detach, query_context);
                }
            }
            break;

            case PartitionCommand::DROP_DETACHED_PARTITION:
                dropDetached(command.partition, command.part, query_context);
                break;

            case PartitionCommand::ATTACH_PARTITION:
                current_command_results = attachPartition(command.partition, metadata_snapshot, command.part, query_context);
                break;
            case PartitionCommand::MOVE_PARTITION:
            {
                switch (*command.move_destination_type)
                {
                    case PartitionCommand::MoveDestinationType::DISK:
                        movePartitionToDisk(command.partition, command.move_destination_name, command.part, query_context);
                        break;

                    case PartitionCommand::MoveDestinationType::VOLUME:
                        movePartitionToVolume(command.partition, command.move_destination_name, command.part, query_context);
                        break;

                    case PartitionCommand::MoveDestinationType::TABLE:
                    {
                        String dest_database = query_context->resolveDatabase(command.to_database);
                        auto dest_storage = DatabaseCatalog::instance().getTable({dest_database, command.to_table}, query_context);

                        auto * dest_storage_merge_tree = dynamic_cast<MergeTreeData *>(dest_storage.get());
                        if (!dest_storage_merge_tree)
                            throw Exception(ErrorCodes::NOT_IMPLEMENTED,
                                "Cannot move partition from table {} to table {} with storage {}",
                                getStorageID().getNameForLogs(), dest_storage->getStorageID().getNameForLogs(), dest_storage->getName());

                        dest_storage_merge_tree->waitForOutdatedPartsToBeLoaded();
                        movePartitionToTable(dest_storage, command.partition, query_context);
                    }
                    break;

                    case PartitionCommand::MoveDestinationType::SHARD:
                    {
                        if (!getSettings()->part_moves_between_shards_enable)
                            throw Exception(ErrorCodes::SUPPORT_IS_DISABLED,
                                            "Moving parts between shards is experimental and work in progress"
                                            ", see part_moves_between_shards_enable setting");
                        movePartitionToShard(command.partition, command.part, command.move_destination_name, query_context);
                    }
                    break;
                }
            }
            break;

            case PartitionCommand::REPLACE_PARTITION:
            {
                if (command.replace)
                    checkPartitionCanBeDropped(command.partition, query_context);

                auto resolved = query_context->resolveStorageID({command.from_database, command.from_table});
                auto from_storage = DatabaseCatalog::instance().getTable(resolved, query_context);

                auto * from_storage_merge_tree = dynamic_cast<MergeTreeData *>(from_storage.get());
                if (!from_storage_merge_tree)
                    throw Exception(ErrorCodes::NOT_IMPLEMENTED,
                        "Cannot replace partition from table {} with storage {} to table {}",
                        from_storage->getStorageID().getNameForLogs(), from_storage->getName(), getStorageID().getNameForLogs());

                from_storage_merge_tree->waitForOutdatedPartsToBeLoaded();
                replacePartitionFrom(from_storage, command.partition, command.replace, query_context);
            }
            break;

            case PartitionCommand::FETCH_PARTITION:
                fetchPartition(command.partition, metadata_snapshot, command.from_zookeeper_path, command.part, query_context);
                break;

            case PartitionCommand::FREEZE_PARTITION:
            {
                auto lock = lockForShare(query_context->getCurrentQueryId(), query_context->getSettingsRef().lock_acquire_timeout);
                current_command_results = freezePartition(command.partition, metadata_snapshot, command.with_name, query_context, lock);
            }
            break;

            case PartitionCommand::FREEZE_ALL_PARTITIONS:
            {
                auto lock = lockForShare(query_context->getCurrentQueryId(), query_context->getSettingsRef().lock_acquire_timeout);
                current_command_results = freezeAll(command.with_name, metadata_snapshot, query_context, lock);
            }
            break;

            case PartitionCommand::UNFREEZE_PARTITION:
            {
                auto lock = lockForShare(query_context->getCurrentQueryId(), query_context->getSettingsRef().lock_acquire_timeout);
                current_command_results = unfreezePartition(command.partition, command.with_name, query_context, lock);
            }
            break;

            case PartitionCommand::UNFREEZE_ALL_PARTITIONS:
            {
                auto lock = lockForShare(query_context->getCurrentQueryId(), query_context->getSettingsRef().lock_acquire_timeout);
                current_command_results = unfreezeAll(command.with_name, query_context, lock);
            }

            break;

            default:
                throw Exception(ErrorCodes::LOGICAL_ERROR, "Uninitialized partition command");
        }
        for (auto & command_result : current_command_results)
            command_result.command_type = command.typeToString();
        result.insert(result.end(), current_command_results.begin(), current_command_results.end());
    }

    if (query_context->getSettingsRef().alter_partition_verbose_result)
        return convertCommandsResultToSource(result);

    return {};
}

MergeTreeData::PartsBackupEntries MergeTreeData::backupParts(
    const DataPartsVector & data_parts,
    const String & data_path_in_backup,
    const BackupSettings & backup_settings,
    const ReadSettings & read_settings,
    const ContextPtr & local_context)
{
    MergeTreeData::PartsBackupEntries res;
    std::map<DiskPtr, std::shared_ptr<TemporaryFileOnDisk>> temp_dirs;
    TableLockHolder table_lock;

    for (const auto & part : data_parts)
    {
        /// Hard links is the default way to ensure that we'll be keeping access to the files of parts.
        bool make_temporary_hard_links = true;
        bool hold_storage_and_part_ptrs = false;
        bool hold_table_lock = false;

        if (getStorageID().hasUUID())
        {
            /// Tables in atomic databases have UUIDs. When using atomic database we don't have to create hard links to make a backup,
            /// we can just hold smart pointers to a storage and to data parts instead. That's enough to protect those files from deleting
            /// until the backup is done (see the calls `part.unique()` in grabOldParts() and table.unique() in DatabaseCatalog).
            make_temporary_hard_links = false;
            hold_storage_and_part_ptrs = true;
        }
        else if (supportsReplication() && part->getDataPartStorage().supportZeroCopyReplication() && getSettings()->allow_remote_fs_zero_copy_replication)
        {
            /// Hard links don't work correctly with zero copy replication.
            make_temporary_hard_links = false;
            hold_storage_and_part_ptrs = true;
            hold_table_lock = true;
        }

        if (hold_table_lock && !table_lock)
            table_lock = lockForShare(local_context->getCurrentQueryId(), local_context->getSettingsRef().lock_acquire_timeout);

        if (backup_settings.check_projection_parts)
            part->checkConsistencyWithProjections(/* require_part_metadata= */ true);

        BackupEntries backup_entries_from_part;
        part->getDataPartStorage().backup(
            part->checksums,
            part->getFileNamesWithoutChecksums(),
            data_path_in_backup,
            backup_settings,
            read_settings,
            make_temporary_hard_links,
            backup_entries_from_part,
            &temp_dirs,
            false, false);

        auto projection_parts = part->getProjectionParts();
        for (const auto & [projection_name, projection_part] : projection_parts)
        {
            projection_part->getDataPartStorage().backup(
                projection_part->checksums,
                projection_part->getFileNamesWithoutChecksums(),
                fs::path{data_path_in_backup} / part->name,
                backup_settings,
                read_settings,
                make_temporary_hard_links,
                backup_entries_from_part,
                &temp_dirs,
                projection_part->is_broken,
                backup_settings.allow_backup_broken_projections);
        }

        if (hold_storage_and_part_ptrs)
        {
            /// Wrap backup entries with smart pointers to data parts and to the storage itself
            /// (we'll be holding those smart pointers for as long as we'll be using the backup entries).
            auto storage_and_part = std::make_pair(shared_from_this(), part);
            if (hold_table_lock)
                wrapBackupEntriesWith(backup_entries_from_part, std::make_pair(storage_and_part, table_lock));
            else
                wrapBackupEntriesWith(backup_entries_from_part, storage_and_part);
        }

        auto & part_backup_entries = res.emplace_back();
        part_backup_entries.part_name = part->name;
        part_backup_entries.part_checksum = part->checksums.getTotalChecksumUInt128();
        part_backup_entries.backup_entries = std::move(backup_entries_from_part);
    }

    return res;
}

void MergeTreeData::restoreDataFromBackup(RestorerFromBackup & restorer, const String & data_path_in_backup, const std::optional<ASTs> & partitions)
{
    auto backup = restorer.getBackup();
    if (!backup->hasFiles(data_path_in_backup))
        return;

    if (!restorer.isNonEmptyTableAllowed() && getTotalActiveSizeInBytes() && backup->hasFiles(data_path_in_backup))
        restorer.throwTableIsNotEmpty(getStorageID());

    restorePartsFromBackup(restorer, data_path_in_backup, partitions);
}

class MergeTreeData::RestoredPartsHolder
{
public:
    RestoredPartsHolder(const std::shared_ptr<MergeTreeData> & storage_, const BackupPtr & backup_)
        : storage(storage_), backup(backup_)
    {
    }

    BackupPtr getBackup() const { return backup; }

    void setNumParts(size_t num_parts_)
    {
        std::lock_guard lock{mutex};
        num_parts = num_parts_;
        attachIfAllPartsRestored();
    }

    void increaseNumBrokenParts()
    {
        std::lock_guard lock{mutex};
        ++num_broken_parts;
        attachIfAllPartsRestored();
    }

    void addPart(MutableDataPartPtr part)
    {
        std::lock_guard lock{mutex};
        parts.emplace_back(part);
        attachIfAllPartsRestored();
    }

    String getTemporaryDirectory(const DiskPtr & disk)
    {
        std::lock_guard lock{mutex};
        auto it = temp_dirs.find(disk);
        if (it == temp_dirs.end())
            it = temp_dirs.emplace(disk, std::make_shared<TemporaryFileOnDisk>(disk, "tmp/")).first;
        return it->second->getRelativePath();
    }

private:
    void attachIfAllPartsRestored()
    {
        if (!num_parts || (parts.size() + num_broken_parts < num_parts))
            return;

        /// Sort parts by min_block (because we need to preserve the order of parts).
        std::sort(
            parts.begin(),
            parts.end(),
            [](const MutableDataPartPtr & lhs, const MutableDataPartPtr & rhs) { return lhs->info.min_block < rhs->info.min_block; });

        storage->attachRestoredParts(std::move(parts));
        parts.clear();
        temp_dirs.clear();
        num_parts = 0;
    }

    const std::shared_ptr<MergeTreeData> storage;
    const BackupPtr backup;
    size_t num_parts = 0;
    size_t num_broken_parts = 0;
    MutableDataPartsVector parts;
    std::map<DiskPtr, std::shared_ptr<TemporaryFileOnDisk>> temp_dirs;
    mutable std::mutex mutex;
};

void MergeTreeData::restorePartsFromBackup(RestorerFromBackup & restorer, const String & data_path_in_backup, const std::optional<ASTs> & partitions)
{
    std::optional<std::unordered_set<String>> partition_ids;
    if (partitions)
        partition_ids = getPartitionIDsFromQuery(*partitions, restorer.getContext());

    auto backup = restorer.getBackup();
    Strings part_names = backup->listFiles(data_path_in_backup);
    boost::remove_erase(part_names, "mutations");

    bool restore_broken_parts_as_detached = restorer.getRestoreSettings().restore_broken_parts_as_detached;

    auto restored_parts_holder = std::make_shared<RestoredPartsHolder>(std::static_pointer_cast<MergeTreeData>(shared_from_this()), backup);

    fs::path data_path_in_backup_fs = data_path_in_backup;
    size_t num_parts = 0;

    for (const String & part_name : part_names)
    {
        const auto part_info = MergeTreePartInfo::tryParsePartName(part_name, format_version);
        if (!part_info)
        {
            throw Exception(ErrorCodes::CANNOT_RESTORE_TABLE, "File name {} is not a part's name",
                            String{data_path_in_backup_fs / part_name});
        }

        if (partition_ids && !partition_ids->contains(part_info->partition_id))
            continue;

        restorer.addDataRestoreTask(
            [storage = std::static_pointer_cast<MergeTreeData>(shared_from_this()),
             backup,
             part_path_in_backup = data_path_in_backup_fs / part_name,
             my_part_info = *part_info,
             restore_broken_parts_as_detached,
             restored_parts_holder]
            { storage->restorePartFromBackup(restored_parts_holder, my_part_info, part_path_in_backup, restore_broken_parts_as_detached); });

        ++num_parts;
    }

    restored_parts_holder->setNumParts(num_parts);
}

void MergeTreeData::restorePartFromBackup(std::shared_ptr<RestoredPartsHolder> restored_parts_holder, const MergeTreePartInfo & part_info, const String & part_path_in_backup, bool detach_if_broken) const
{
    String part_name = part_info.getPartNameAndCheckFormat(format_version);
    auto backup = restored_parts_holder->getBackup();

    /// Calculate the total size of the part.
    UInt64 total_size_of_part = 0;
    Strings filenames = backup->listFiles(part_path_in_backup, /* recursive= */ true);
    fs::path part_path_in_backup_fs = part_path_in_backup;
    for (const String & filename : filenames)
        total_size_of_part += backup->getFileSize(part_path_in_backup_fs / filename);

    std::shared_ptr<IReservation> reservation = getStoragePolicy()->reserveAndCheck(total_size_of_part);

    /// Calculate paths, for example:
    /// part_name = 0_1_1_0
    /// part_path_in_backup = /data/test/table/0_1_1_0
    /// tmp_dir = tmp/1aaaaaa
    /// tmp_part_dir = tmp/1aaaaaa/data/test/table/0_1_1_0
    auto disk = reservation->getDisk();
    fs::path temp_dir = restored_parts_holder->getTemporaryDirectory(disk);
    fs::path temp_part_dir = temp_dir / part_path_in_backup_fs.relative_path();

    /// Subdirectories in the part's directory. It's used to restore projections.
    std::unordered_set<String> subdirs;

    /// Copy files from the backup to the directory `tmp_part_dir`.
    disk->createDirectories(temp_part_dir);

    for (const String & filename : filenames)
    {
        /// Needs to create subdirectories before copying the files. Subdirectories are used to represent projections.
        auto separator_pos = filename.rfind('/');
        if (separator_pos != String::npos)
        {
            String subdir = filename.substr(0, separator_pos);
            if (subdirs.emplace(subdir).second)
                disk->createDirectories(temp_part_dir / subdir);
        }

        /// TODO Transactions: Decide what to do with version metadata (if any). Let's just skip it for now.
        if (filename.ends_with(IMergeTreeDataPart::TXN_VERSION_METADATA_FILE_NAME))
            continue;

        size_t file_size = backup->copyFileToDisk(part_path_in_backup_fs / filename, disk, temp_part_dir / filename);
        reservation->update(reservation->getSize() - file_size);
    }

    if (auto part = loadPartRestoredFromBackup(disk, temp_part_dir.parent_path(), part_name, detach_if_broken))
        restored_parts_holder->addPart(part);
    else
        restored_parts_holder->increaseNumBrokenParts();
}

MergeTreeData::MutableDataPartPtr MergeTreeData::loadPartRestoredFromBackup(const DiskPtr & disk, const String & temp_dir, const String & part_name, bool detach_if_broken) const
{
    MutableDataPartPtr part;

    auto single_disk_volume = std::make_shared<SingleDiskVolume>(disk->getName(), disk, 0);

    /// Load this part from the directory `tmp_part_dir`.
    auto load_part = [&]
    {
        MergeTreeDataPartBuilder builder(*this, part_name, single_disk_volume, temp_dir, part_name);
        builder.withPartFormatFromDisk();
        part = std::move(builder).build();
        part->version.setCreationTID(Tx::PrehistoricTID, nullptr);
        part->loadColumnsChecksumsIndexes(/* require_columns_checksums= */ false, /* check_consistency= */ true);
    };

    /// Broken parts can appear in a backup sometimes.
    auto mark_broken = [&](const std::exception_ptr error)
    {
        tryLogException(error, log,
                        fmt::format("Part {} will be restored as detached because it's broken. You need to resolve this manually", part_name));
        if (!part)
        {
            /// Make a fake data part only to copy its files to /detached/.
            part = MergeTreeDataPartBuilder{*this, part_name, single_disk_volume, temp_dir, part_name}
                       .withPartStorageType(MergeTreeDataPartStorageType::Full)
                       .withPartType(MergeTreeDataPartType::Wide)
                       .build();
        }
        part->renameToDetached("broken-from-backup");
    };

    /// Try to load this part multiple times.
    auto backoff_ms = loading_parts_initial_backoff_ms;
    for (size_t try_no = 0; try_no < loading_parts_max_tries; ++try_no)
    {
        std::exception_ptr error;
        bool retryable = false;
        try
        {
            load_part();
        }
        catch (const Poco::Net::NetException &)
        {
            error = std::current_exception();
            retryable = true;
        }
        catch (const Poco::TimeoutException &)
        {
            error = std::current_exception();
            retryable = true;
        }
        catch (...)
        {
            error = std::current_exception();
            retryable = isRetryableException(std::current_exception());
        }

        if (!error)
            return part;

        if (!retryable && detach_if_broken)
        {
            mark_broken(error);
            return nullptr;
        }

        if (!retryable)
        {
            LOG_ERROR(log,
                      "Failed to restore part {} because it's broken. You can skip broken parts while restoring by setting "
                      "'restore_broken_parts_as_detached = true'",
                      part_name);
        }

        if (!retryable || (try_no + 1 == loading_parts_max_tries))
        {
            if (Exception * e = exception_cast<Exception *>(error))
                e->addMessage("while restoring part {} of table {}", part->name, getStorageID());
            std::rethrow_exception(error);
        }

        tryLogException(error, log,
                        fmt::format("Failed to load part {} at try {} with a retryable error. Will retry in {} ms", part_name, try_no, backoff_ms));

        std::this_thread::sleep_for(std::chrono::milliseconds(backoff_ms));
        backoff_ms = std::min(backoff_ms * 2, loading_parts_max_backoff_ms);
    }

    UNREACHABLE();
}


String MergeTreeData::getPartitionIDFromQuery(const ASTPtr & ast, ContextPtr local_context, DataPartsLock * acquired_lock) const
{
    const auto & partition_ast = ast->as<ASTPartition &>();

    if (partition_ast.all)
        throw Exception(ErrorCodes::SUPPORT_IS_DISABLED, "Only Support DETACH PARTITION ALL currently");

    if (!partition_ast.value)
    {
        MergeTreePartInfo::validatePartitionID(partition_ast.id->clone(), format_version);
        return partition_ast.id->as<ASTLiteral>()->value.safeGet<String>();
    }
    size_t partition_ast_fields_count = 0;
    ASTPtr partition_value_ast = partition_ast.value->clone();
    if (!partition_ast.fields_count.has_value())
    {
        if (partition_value_ast->as<ASTLiteral>())
        {
            partition_ast_fields_count = 1;
        }
        else if (const auto * tuple_ast = partition_value_ast->as<ASTFunction>())
        {
            if (tuple_ast->name != "tuple")
            {
                if (isFunctionCast(tuple_ast))
                {
                    if (tuple_ast->arguments->as<ASTExpressionList>()->children.empty())
                    {
                        throw Exception(
                            ErrorCodes::INVALID_PARTITION_VALUE, "Expected tuple for complex partition key, got {}", tuple_ast->name);
                    }
                    auto first_arg = tuple_ast->arguments->as<ASTExpressionList>()->children.at(0);
                    if (const auto * inner_tuple = first_arg->as<ASTFunction>(); inner_tuple && inner_tuple->name == "tuple")
                    {
                        const auto * arguments_ast = tuple_ast->arguments->as<ASTExpressionList>();
                        if (arguments_ast)
                            partition_ast_fields_count = arguments_ast->children.size();
                        else
                            partition_ast_fields_count = 0;
                    }
                    else if (const auto * inner_literal_tuple = first_arg->as<ASTLiteral>(); inner_literal_tuple)
                    {
                        if (inner_literal_tuple->value.getType() == Field::Types::Tuple)
                            partition_ast_fields_count = inner_literal_tuple->value.safeGet<Tuple>().size();
                        else
                            partition_ast_fields_count = 1;
                    }
                    else
                    {
                        throw Exception(
                            ErrorCodes::INVALID_PARTITION_VALUE, "Expected tuple for complex partition key, got {}", tuple_ast->name);
                    }
                }
                else
                    throw Exception(ErrorCodes::INVALID_PARTITION_VALUE, "Expected tuple for complex partition key, got {}", tuple_ast->name);
            }
            else
            {
                const auto * arguments_ast = tuple_ast->arguments->as<ASTExpressionList>();
                if (arguments_ast)
                    partition_ast_fields_count = arguments_ast->children.size();
                else
                    partition_ast_fields_count = 0;
            }
        }
        else
        {
            throw Exception(
                ErrorCodes::INVALID_PARTITION_VALUE, "Expected literal or tuple for partition key, got {}", partition_value_ast->getID());
        }
    }
    else
    {
        partition_ast_fields_count = *partition_ast.fields_count;
    }

    if (format_version < MERGE_TREE_DATA_MIN_FORMAT_VERSION_WITH_CUSTOM_PARTITIONING)
    {
        /// Month-partitioning specific - partition ID can be passed in the partition value.
        const auto * partition_lit = partition_ast.value->as<ASTLiteral>();
        if (partition_lit && partition_lit->value.getType() == Field::Types::String)
        {
            MergeTreePartInfo::validatePartitionID(partition_ast.value->clone(), format_version);
            return partition_lit->value.get<String>();
        }
    }

    /// Re-parse partition key fields using the information about expected field types.
    auto metadata_snapshot = getInMemoryMetadataPtr();
    const Block & key_sample_block = metadata_snapshot->getPartitionKey().sample_block;
    size_t fields_count = key_sample_block.columns();
    if (partition_ast_fields_count != fields_count)
        throw Exception(ErrorCodes::INVALID_PARTITION_VALUE,
                        "Wrong number of fields in the partition expression: {}, must be: {}",
                        partition_ast_fields_count, fields_count);

    Row partition_row(fields_count);
    if (fields_count == 0)
    {
        /// Function tuple(...) requires at least one argument, so empty key is a special case
        assert(!partition_ast_fields_count);
        assert(typeid_cast<ASTFunction *>(partition_value_ast.get()));
        assert(partition_value_ast->as<ASTFunction>()->name == "tuple");
        assert(partition_value_ast->as<ASTFunction>()->arguments);
        auto args = partition_value_ast->as<ASTFunction>()->arguments;
        if (!args)
            throw Exception(ErrorCodes::BAD_ARGUMENTS, "Expected at least one argument in partition AST");
        bool empty_tuple = partition_value_ast->as<ASTFunction>()->arguments->children.empty();
        if (!empty_tuple)
            throw Exception(ErrorCodes::INVALID_PARTITION_VALUE, "Partition key is empty, expected 'tuple()' as partition key");
    }
    else if (fields_count == 1)
    {
        if (auto * tuple = partition_value_ast->as<ASTFunction>(); tuple)
        {
            if (tuple->name == "tuple")
            {
                assert(tuple->arguments);
                assert(tuple->arguments->children.size() == 1);
                partition_value_ast = tuple->arguments->children[0];
            }
            else if (isFunctionCast(tuple))
            {
                assert(tuple->arguments);
                assert(tuple->arguments->children.size() == 2);
            }
            else
            {
                throw Exception(
                    ErrorCodes::INVALID_PARTITION_VALUE,
                    "Expected literal or tuple for partition key, got {}",
                    partition_value_ast->getID());
            }
        }
        /// Simple partition key, need to evaluate and cast
        Field partition_key_value = evaluateConstantExpression(partition_value_ast, local_context).first;
        partition_row[0] = convertFieldToTypeOrThrow(partition_key_value, *key_sample_block.getByPosition(0).type);
    }
    else
    {
        /// Complex key, need to evaluate, untuple and cast
        Field partition_key_value = evaluateConstantExpression(partition_value_ast, local_context).first;
        if (partition_key_value.getType() != Field::Types::Tuple)
            throw Exception(ErrorCodes::INVALID_PARTITION_VALUE,
                            "Expected tuple for complex partition key, got {}", partition_key_value.getTypeName());

        const Tuple & tuple = partition_key_value.get<Tuple>();
        if (tuple.size() != fields_count)
            throw Exception(ErrorCodes::LOGICAL_ERROR,
                            "Wrong number of fields in the partition expression: {}, must be: {}", tuple.size(), fields_count);

        for (size_t i = 0; i < fields_count; ++i)
            partition_row[i] = convertFieldToTypeOrThrow(tuple[i], *key_sample_block.getByPosition(i).type);
    }

    MergeTreePartition partition(std::move(partition_row));
    String partition_id = partition.getID(*this);

    {
        auto data_parts_lock = (acquired_lock) ? DataPartsLock() : lockParts();
        DataPartPtr existing_part_in_partition = getAnyPartInPartition(partition_id, data_parts_lock);
        if (existing_part_in_partition && existing_part_in_partition->partition.value != partition.value)
        {
            WriteBufferFromOwnString buf;
            partition.serializeText(*this, buf, FormatSettings{});
            throw Exception(ErrorCodes::LOGICAL_ERROR, "Parsed partition value: {} "
                            "doesn't match partition value for an existing part with the same partition ID: {}",
                            buf.str(), existing_part_in_partition->name);
        }
    }

    return partition_id;
}


DataPartsVector MergeTreeData::getVisibleDataPartsVector(ContextPtr local_context) const
{
    return getVisibleDataPartsVector(local_context->getCurrentTransaction());
}

DataPartsVector MergeTreeData::getVisibleDataPartsVectorUnlocked(ContextPtr local_context, const DataPartsLock & lock) const
{
    DataPartsVector res;
    if (const auto * txn = local_context->getCurrentTransaction().get())
    {
        res = getDataPartsVectorForInternalUsage({DataPartState::Active, DataPartState::Outdated}, lock);
        filterVisibleDataParts(res, txn->getSnapshot(), txn->tid);
    }
    else
    {
        res = getDataPartsVectorForInternalUsage({DataPartState::Active}, lock);
    }
    return res;
}

MergeTreeData::DataPartsVector MergeTreeData::getVisibleDataPartsVector(const MergeTreeTransactionPtr & txn) const
{
    DataPartsVector res;
    if (txn)
    {
        res = getDataPartsVectorForInternalUsage({DataPartState::Active, DataPartState::Outdated});
        filterVisibleDataParts(res, txn->getSnapshot(), txn->tid);
    }
    else
    {
        res = getDataPartsVectorForInternalUsage();
    }
    return res;
}

MergeTreeData::DataPartsVector MergeTreeData::getVisibleDataPartsVector(CSN snapshot_version, TransactionID current_tid) const
{
    auto res = getDataPartsVectorForInternalUsage({DataPartState::Active, DataPartState::Outdated});
    filterVisibleDataParts(res, snapshot_version, current_tid);
    return res;
}

void MergeTreeData::filterVisibleDataParts(DataPartsVector & maybe_visible_parts, CSN snapshot_version, TransactionID current_tid) const
{
    [[maybe_unused]] size_t total_size = maybe_visible_parts.size();

    auto need_remove_pred = [snapshot_version, &current_tid] (const DataPartPtr & part) -> bool
    {
        return !part->version.isVisible(snapshot_version, current_tid);
    };

    std::erase_if(maybe_visible_parts, need_remove_pred);
    [[maybe_unused]] size_t visible_size = maybe_visible_parts.size();

    LOG_TEST(log, "Got {} parts (of {}) visible in snapshot {} (TID {}): {}",
             visible_size, total_size, snapshot_version, current_tid, fmt::join(getPartsNames(maybe_visible_parts), ", "));
}


std::unordered_set<String> MergeTreeData::getPartitionIDsFromQuery(const ASTs & asts, ContextPtr local_context) const
{
    std::unordered_set<String> partition_ids;
    for (const auto & ast : asts)
        partition_ids.emplace(getPartitionIDFromQuery(ast, local_context));
    return partition_ids;
}

std::set<String> MergeTreeData::getPartitionIdsAffectedByCommands(
    const MutationCommands & commands, ContextPtr query_context) const
{
    std::set<String> affected_partition_ids;

    for (const auto & command : commands)
    {
        if (!command.partition)
        {
            affected_partition_ids.clear();
            break;
        }

        affected_partition_ids.insert(
            getPartitionIDFromQuery(command.partition, query_context)
        );
    }

    return affected_partition_ids;
}

std::unordered_set<String> MergeTreeData::getAllPartitionIds() const
{
    auto lock = lockParts();
    std::unordered_set<String> res;
    std::string_view prev_id;
    for (const auto & part : getDataPartsStateRange(DataPartState::Active))
    {
        if (prev_id == part->info.partition_id)
            continue;

        res.insert(part->info.partition_id);
        prev_id = part->info.partition_id;
    }
    return res;
}


MergeTreeData::DataPartsVector MergeTreeData::getDataPartsVectorForInternalUsage(
    const DataPartStates & affordable_states, const DataPartsLock & /*lock*/, DataPartStateVector * out_states) const
{
    DataPartsVector res;
    DataPartsVector buf;

    for (auto state : affordable_states)
    {
        auto range = getDataPartsStateRange(state);
        std::swap(buf, res);
        res.clear();
        std::merge(range.begin(), range.end(), buf.begin(), buf.end(), std::back_inserter(res), LessDataPart());
    }

    if (out_states != nullptr)
    {
        out_states->resize(res.size());
        for (size_t i = 0; i < res.size(); ++i)
            (*out_states)[i] = res[i]->getState();
    }

    return res;
}

MergeTreeData::DataPartsVector
MergeTreeData::getDataPartsVectorForInternalUsage(const DataPartStates & affordable_states, DataPartStateVector * out_states) const
{
    auto lock = lockParts();
    return getDataPartsVectorForInternalUsage(affordable_states, lock, out_states);
}

MergeTreeData::ProjectionPartsVector
MergeTreeData::getProjectionPartsVectorForInternalUsage(const DataPartStates & affordable_states, DataPartStateVector * out_states) const
{
    auto lock = lockParts();
    ProjectionPartsVector res;
    for (auto state : affordable_states)
    {
        auto range = getDataPartsStateRange(state);
        for (const auto & part : range)
        {
            res.data_parts.push_back(part);
            for (const auto & [_, projection_part] : part->getProjectionParts())
                res.projection_parts.push_back(projection_part);
        }
    }

    if (out_states != nullptr)
    {
        out_states->resize(res.projection_parts.size());
        for (size_t i = 0; i < res.projection_parts.size(); ++i)
            (*out_states)[i] = res.projection_parts[i]->getParentPart()->getState();
    }

    return res;
}

MergeTreeData::DataPartsVector MergeTreeData::getAllDataPartsVector(MergeTreeData::DataPartStateVector * out_states) const
{
    DataPartsVector res;
    auto lock = lockParts();
    res.assign(data_parts_by_info.begin(), data_parts_by_info.end());
    if (out_states != nullptr)
    {
        out_states->resize(res.size());
        for (size_t i = 0; i < res.size(); ++i)
            (*out_states)[i] = res[i]->getState();
    }

    return res;
}

size_t MergeTreeData::getAllPartsCount() const
{
    auto lock = lockParts();
    return data_parts_by_info.size();
}

size_t MergeTreeData::getTotalMarksCount() const
{
    size_t total_marks = 0;
    auto lock = lockParts();
    for (const auto & part : data_parts_by_info)
    {
        total_marks += part->getMarksCount();
    }
    return total_marks;
}

bool MergeTreeData::supportsLightweightDelete() const
{
    auto lock = lockParts();
    for (const auto & part : data_parts_by_info)
    {
        if (part->getState() == MergeTreeDataPartState::Outdated
            || part->getState() == MergeTreeDataPartState::Deleting)
            continue;

        if (!part->supportLightweightDeleteMutate())
            return false;
    }
    return true;
}

MergeTreeData::ProjectionPartsVector MergeTreeData::getAllProjectionPartsVector(MergeTreeData::DataPartStateVector * out_states) const
{
    ProjectionPartsVector res;
    auto lock = lockParts();
    for (const auto & part : data_parts_by_info)
    {
        res.data_parts.push_back(part);
        for (const auto & [p_name, projection_part] : part->getProjectionParts())
            res.projection_parts.push_back(projection_part);
    }

    if (out_states != nullptr)
    {
        out_states->resize(res.projection_parts.size());
        for (size_t i = 0; i < res.projection_parts.size(); ++i)
            (*out_states)[i] = res.projection_parts[i]->getParentPart()->getState();
    }
    return res;
}

DetachedPartsInfo MergeTreeData::getDetachedParts() const
{
    DetachedPartsInfo res;

    for (const auto & disk : getDisks())
    {
        String detached_path = fs::path(relative_data_path) / MergeTreeData::DETACHED_DIR_NAME;

        /// Note: we don't care about TOCTOU issue here.
        if (disk->exists(detached_path))
        {
            for (auto it = disk->iterateDirectory(detached_path); it->isValid(); it->next())
            {
                res.push_back(DetachedPartInfo::parseDetachedPartName(disk, it->name(), format_version));
            }
        }
    }
    return res;
}

void MergeTreeData::validateDetachedPartName(const String & name)
{
    if (name.find('/') != std::string::npos || name == "." || name == "..")
        throw DB::Exception(ErrorCodes::INCORRECT_FILE_NAME, "Invalid part name '{}'", name);

    if (startsWith(name, "attaching_") || startsWith(name, "deleting_"))
        throw DB::Exception(ErrorCodes::BAD_DATA_PART_NAME, "Cannot drop part {}: "
                            "most likely it is used by another DROP or ATTACH query.", name);
}

void MergeTreeData::dropDetached(const ASTPtr & partition, bool part, ContextPtr local_context)
{
    PartsTemporaryRename renamed_parts(*this, "detached/");

    if (part)
    {
        String part_name = partition->as<ASTLiteral &>().value.safeGet<String>();
        validateDetachedPartName(part_name);
        auto disk = getDiskForDetachedPart(part_name);
        renamed_parts.addPart(part_name, "deleting_" + part_name, disk);
    }
    else
    {
        String partition_id = getPartitionIDFromQuery(partition, local_context);
        DetachedPartsInfo detached_parts = getDetachedParts();
        for (const auto & part_info : detached_parts)
            if (part_info.valid_name && part_info.partition_id == partition_id
                && part_info.prefix != "attaching" && part_info.prefix != "deleting")
                renamed_parts.addPart(part_info.dir_name, "deleting_" + part_info.dir_name, part_info.disk);
    }

    LOG_DEBUG(log, "Will drop {} detached parts.", renamed_parts.old_and_new_names.size());

    renamed_parts.tryRenameAll();

    for (auto & [old_name, new_name, disk] : renamed_parts.old_and_new_names)
    {
        bool keep_shared = removeDetachedPart(disk, fs::path(relative_data_path) / "detached" / new_name / "", old_name);
        LOG_DEBUG(log, "Dropped detached part {}, keep shared data: {}", old_name, keep_shared);
        old_name.clear();
    }
}

MergeTreeData::MutableDataPartsVector MergeTreeData::tryLoadPartsToAttach(const ASTPtr & partition, bool attach_part,
        ContextPtr local_context, PartsTemporaryRename & renamed_parts)
{
    const String source_dir = "detached/";

    /// Let's compose a list of parts that should be added.
    if (attach_part)
    {
        const String part_id = partition->as<ASTLiteral &>().value.safeGet<String>();
        validateDetachedPartName(part_id);
        if (temporary_parts.contains(String(DETACHED_DIR_NAME) + "/" + part_id))
        {
            LOG_WARNING(log, "Will not try to attach part {} because its directory is temporary, "
                             "probably it's being detached right now", part_id);
        }
        else
        {
            auto disk = getDiskForDetachedPart(part_id);
            renamed_parts.addPart(part_id, "attaching_" + part_id, disk);
        }
    }
    else
    {
        String partition_id = getPartitionIDFromQuery(partition, local_context);
        LOG_DEBUG(log, "Looking for parts for partition {} in {}", partition_id, source_dir);

        ActiveDataPartSet active_parts(format_version);

        auto detached_parts = getDetachedParts();
        std::erase_if(detached_parts, [&partition_id](const DetachedPartInfo & part_info)
        {
            return !part_info.valid_name || !part_info.prefix.empty() || part_info.partition_id != partition_id;
        });

        for (const auto & part_info : detached_parts)
        {
            if (temporary_parts.contains(String(DETACHED_DIR_NAME) + "/" + part_info.dir_name))
            {
                LOG_WARNING(log, "Will not try to attach part {} because its directory is temporary, "
                                 "probably it's being detached right now", part_info.dir_name);
                continue;
            }
            LOG_DEBUG(log, "Found part {}", part_info.dir_name);
            active_parts.add(part_info.dir_name);
        }

        LOG_DEBUG(log, "{} of them are active", active_parts.size());

        /// Inactive parts are renamed so they can not be attached in case of repeated ATTACH.
        for (const auto & part_info : detached_parts)
        {
            const String containing_part = active_parts.getContainingPart(part_info.dir_name);
            if (containing_part.empty())
                continue;

            LOG_DEBUG(log, "Found containing part {} for part {}", containing_part, part_info.dir_name);

            if (!containing_part.empty() && containing_part != part_info.dir_name)
                part_info.disk->moveDirectory(fs::path(relative_data_path) / source_dir / part_info.dir_name,
                    fs::path(relative_data_path) / source_dir / ("inactive_" + part_info.dir_name));
            else
                renamed_parts.addPart(part_info.dir_name, "attaching_" + part_info.dir_name, part_info.disk);
        }
    }


    /// Try to rename all parts before attaching to prevent race with DROP DETACHED and another ATTACH.
    renamed_parts.tryRenameAll();

    /// Synchronously check that added parts exist and are not broken. We will write checksums.txt if it does not exist.
    LOG_DEBUG(log, "Checking {} parts", renamed_parts.old_and_new_names.size());
    MutableDataPartsVector loaded_parts;
    loaded_parts.reserve(renamed_parts.old_and_new_names.size());

    for (const auto & [old_name, new_name, disk] : renamed_parts.old_and_new_names)
    {
        LOG_DEBUG(log, "Checking part {}", new_name);

        auto single_disk_volume = std::make_shared<SingleDiskVolume>("volume_" + old_name, disk);
        auto part = getDataPartBuilder(old_name, single_disk_volume, source_dir + new_name)
            .withPartFormatFromDisk()
            .build();

        loadPartAndFixMetadataImpl(part, local_context, getInMemoryMetadataPtr()->getMetadataVersion(), getSettings()->fsync_after_insert);
        loaded_parts.push_back(part);
    }

    return loaded_parts;
}

namespace
{

inline ReservationPtr checkAndReturnReservation(UInt64 expected_size, ReservationPtr reservation)
{
    if (reservation)
        return reservation;

    throw Exception(ErrorCodes::NOT_ENOUGH_SPACE, "Cannot reserve {}, not enough space", ReadableSize(expected_size));
}

}

ReservationPtr MergeTreeData::reserveSpace(UInt64 expected_size) const
{
    expected_size = std::max(RESERVATION_MIN_ESTIMATION_SIZE, expected_size);
    return getStoragePolicy()->reserveAndCheck(expected_size);
}

ReservationPtr MergeTreeData::reserveSpace(UInt64 expected_size, SpacePtr space)
{
    expected_size = std::max(RESERVATION_MIN_ESTIMATION_SIZE, expected_size);
    auto reservation = tryReserveSpace(expected_size, space);
    return checkAndReturnReservation(expected_size, std::move(reservation));
}

ReservationPtr MergeTreeData::reserveSpace(UInt64 expected_size, const IDataPartStorage & data_part_storage)
{
    expected_size = std::max(RESERVATION_MIN_ESTIMATION_SIZE, expected_size);
    return data_part_storage.reserve(expected_size);
}

ReservationPtr MergeTreeData::tryReserveSpace(UInt64 expected_size, const IDataPartStorage & data_part_storage)
{
    expected_size = std::max(RESERVATION_MIN_ESTIMATION_SIZE, expected_size);
    return data_part_storage.tryReserve(expected_size);
}

ReservationPtr MergeTreeData::tryReserveSpace(UInt64 expected_size, SpacePtr space)
{
    expected_size = std::max(RESERVATION_MIN_ESTIMATION_SIZE, expected_size);
    return space->reserve(expected_size);
}

ReservationPtr MergeTreeData::reserveSpacePreferringTTLRules(
    const StorageMetadataPtr & metadata_snapshot,
    UInt64 expected_size,
    const IMergeTreeDataPart::TTLInfos & ttl_infos,
    time_t time_of_move,
    size_t min_volume_index,
    bool is_insert,
    DiskPtr selected_disk) const
{
    expected_size = std::max(RESERVATION_MIN_ESTIMATION_SIZE, expected_size);

    ReservationPtr reservation = tryReserveSpacePreferringTTLRules(
        metadata_snapshot, expected_size, ttl_infos, time_of_move, min_volume_index, is_insert, selected_disk);

    return checkAndReturnReservation(expected_size, std::move(reservation));
}

ReservationPtr MergeTreeData::tryReserveSpacePreferringTTLRules(
    const StorageMetadataPtr & metadata_snapshot,
    UInt64 expected_size,
    const IMergeTreeDataPart::TTLInfos & ttl_infos,
    time_t time_of_move,
    size_t min_volume_index,
    bool is_insert,
    DiskPtr selected_disk) const
{
    expected_size = std::max(RESERVATION_MIN_ESTIMATION_SIZE, expected_size);
    ReservationPtr reservation;

    auto move_ttl_entry = selectTTLDescriptionForTTLInfos(metadata_snapshot->getMoveTTLs(), ttl_infos.moves_ttl, time_of_move, true);

    if (move_ttl_entry)
    {
        LOG_TRACE(log, "Trying to reserve {} to apply a TTL rule. Will try to reserve in the destination", ReadableSize(expected_size));
        SpacePtr destination_ptr = getDestinationForMoveTTL(*move_ttl_entry);
        bool perform_ttl_move_on_insert = is_insert && destination_ptr && shouldPerformTTLMoveOnInsert(destination_ptr);

        if (!destination_ptr)
        {
            if (move_ttl_entry->destination_type == DataDestinationType::VOLUME && !move_ttl_entry->if_exists)
                LOG_WARNING(
                    log,
                    "Would like to reserve space on volume '{}' by TTL rule of table '{}' but volume was not found",
                    move_ttl_entry->destination_name,
                    log.loadName());
            else if (move_ttl_entry->destination_type == DataDestinationType::DISK && !move_ttl_entry->if_exists)
                LOG_WARNING(
                    log,
                    "Would like to reserve space on disk '{}' by TTL rule of table '{}' but disk was not found",
                    move_ttl_entry->destination_name,
                    log.loadName());
        }
        else if (is_insert && !perform_ttl_move_on_insert)
        {
            LOG_TRACE(
                log,
                "TTL move on insert to {} {} for table {} is disabled",
                (move_ttl_entry->destination_type == DataDestinationType::VOLUME ? "volume" : "disk"),
                move_ttl_entry->destination_name,
                log.loadName());
        }
        else
        {
            reservation = destination_ptr->reserve(expected_size);
            if (reservation)
            {
                return reservation;
            }
            else
            {
                if (move_ttl_entry->destination_type == DataDestinationType::VOLUME)
                    LOG_WARNING(
                        log,
                        "Would like to reserve space on volume '{}' by TTL rule of table '{}' but there is not enough space",
                        move_ttl_entry->destination_name,
                        log.loadName());
                else if (move_ttl_entry->destination_type == DataDestinationType::DISK)
                    LOG_WARNING(
                        log,
                        "Would like to reserve space on disk '{}' by TTL rule of table '{}' but there is not enough space",
                        move_ttl_entry->destination_name,
                        log.loadName());
            }
        }
    }

    // Prefer selected_disk
    if (selected_disk)
    {
        LOG_TRACE(
            log,
            "Trying to reserve {} on the selected disk: {} (with type {})",
            ReadableSize(expected_size),
            selected_disk->getName(),
            selected_disk->getDataSourceDescription().toString());
        reservation = selected_disk->reserve(expected_size);
    }

    if (!reservation)
    {
        LOG_TRACE(log, "Trying to reserve {} using storage policy from min volume index {}", ReadableSize(expected_size), min_volume_index);
        reservation = getStoragePolicy()->reserve(expected_size, min_volume_index);
    }

    return reservation;
}

SpacePtr MergeTreeData::getDestinationForMoveTTL(const TTLDescription & move_ttl) const
{
    auto policy = getStoragePolicy();
    if (move_ttl.destination_type == DataDestinationType::VOLUME)
        return policy->tryGetVolumeByName(move_ttl.destination_name);
    else if (move_ttl.destination_type == DataDestinationType::DISK)
        return policy->tryGetDiskByName(move_ttl.destination_name);
    else
        return {};
}

bool MergeTreeData::shouldPerformTTLMoveOnInsert(const SpacePtr & move_destination) const
{
    if (move_destination->isVolume())
    {
        auto volume = std::static_pointer_cast<IVolume>(move_destination);
        return volume->perform_ttl_move_on_insert;
    }
    if (move_destination->isDisk())
    {
        auto disk = std::static_pointer_cast<IDisk>(move_destination);
        if (auto volume = getStoragePolicy()->tryGetVolumeByDiskName(disk->getName()))
            return volume->perform_ttl_move_on_insert;
    }
    return false;
}

bool MergeTreeData::isPartInTTLDestination(const TTLDescription & ttl, const IMergeTreeDataPart & part) const
{
    auto policy = getStoragePolicy();
    if (ttl.destination_type == DataDestinationType::VOLUME)
    {
        for (const auto & disk : policy->getVolumeByName(ttl.destination_name)->getDisks())
            if (disk->getName() == part.getDataPartStorage().getDiskName())
                return true;
    }
    else if (ttl.destination_type == DataDestinationType::DISK)
        return policy->getDiskByName(ttl.destination_name)->getName() == part.getDataPartStorage().getDiskName();
    return false;
}

CompressionCodecPtr MergeTreeData::getCompressionCodecForPart(size_t part_size_compressed, const IMergeTreeDataPart::TTLInfos & ttl_infos, time_t current_time) const
{
    auto metadata_snapshot = getInMemoryMetadataPtr();

    const auto & recompression_ttl_entries = metadata_snapshot->getRecompressionTTLs();
    auto best_ttl_entry = selectTTLDescriptionForTTLInfos(recompression_ttl_entries, ttl_infos.recompression_ttl, current_time, true);

    if (best_ttl_entry)
        return CompressionCodecFactory::instance().get(best_ttl_entry->recompression_codec, {});

    return getContext()->chooseCompressionCodec(
        part_size_compressed,
        static_cast<double>(part_size_compressed) / getTotalActiveSizeInBytes());
}


MergeTreeData::DataParts MergeTreeData::getDataParts(const DataPartStates & affordable_states) const
{
    DataParts res;
    {
        auto lock = lockParts();
        for (auto state : affordable_states)
        {
            auto range = getDataPartsStateRange(state);
            res.insert(range.begin(), range.end());
        }
    }
    return res;
}

MergeTreeData::DataParts MergeTreeData::getDataPartsForInternalUsage() const
{
    return getDataParts({DataPartState::Active});
}

MergeTreeData::DataPartsVector MergeTreeData::getDataPartsVectorForInternalUsage() const
{
    return getDataPartsVectorForInternalUsage({DataPartState::Active});
}

MergeTreeData::DataPartPtr MergeTreeData::getAnyPartInPartition(
    const String & partition_id, DataPartsLock & /*data_parts_lock*/) const
{
    auto it = data_parts_by_state_and_info.lower_bound(DataPartStateAndPartitionID{DataPartState::Active, partition_id});

    if (it != data_parts_by_state_and_info.end() && (*it)->getState() == DataPartState::Active && (*it)->info.partition_id == partition_id)
        return *it;

    return nullptr;
}


MergeTreeData::Transaction::Transaction(MergeTreeData & data_, MergeTreeTransaction * txn_)
    : data(data_)
    , txn(txn_)
{
    if (txn)
        data.transactions_enabled.store(true);
}

void MergeTreeData::Transaction::rollbackPartsToTemporaryState()
{
    if (!isEmpty())
    {
        WriteBufferFromOwnString buf;
        buf << " Rollbacking parts state to temporary and removing from working set:";
        for (const auto & part : precommitted_parts)
            buf << " " << part->getDataPartStorage().getPartDirectory();
        buf << ".";
        LOG_DEBUG(data.log, "Undoing transaction.{}", buf.str());

        data.removePartsFromWorkingSetImmediatelyAndSetTemporaryState(
            DataPartsVector(precommitted_parts.begin(), precommitted_parts.end()));
    }

    clear();
}

TransactionID MergeTreeData::Transaction::getTID() const
{
    if (txn)
        return txn->tid;
    return Tx::PrehistoricTID;
}

void MergeTreeData::Transaction::addPart(MutableDataPartPtr & part)
{
    precommitted_parts.insert(part);
}

void MergeTreeData::Transaction::rollback(DataPartsLock * lock)
{
    if (!isEmpty())
    {
        WriteBufferFromOwnString buf;
        buf << "Removing parts:";
        for (const auto & part : precommitted_parts)
            buf << " " << part->getDataPartStorage().getPartDirectory();
        buf << ".";
        LOG_DEBUG(data.log, "Undoing transaction {}. {}", getTID(), buf.str());

        for (const auto & part : precommitted_parts)
            part->version.creation_csn.store(Tx::RolledBackCSN);

        /// It would be much better with TSA...
        auto our_lock = (lock) ? DataPartsLock() : data.lockParts();

        if (data.data_parts_indexes.empty())
        {
            /// Table was dropped concurrently and all parts (including PreActive parts) were cleared, so there's nothing to rollback
            if (!data.all_data_dropped)
            {
                Strings part_names;
                for (const auto & part : precommitted_parts)
                    part_names.emplace_back(part->name);
                throw Exception(ErrorCodes::LOGICAL_ERROR, "There are some PreActive parts ({}) to rollback, "
                                "but data parts set is empty and table {} was not dropped. It's a bug",
                                fmt::join(part_names, ", "), data.getStorageID().getNameForLogs());
            }
        }
        else
        {
            data.removePartsFromWorkingSet(txn,
                DataPartsVector(precommitted_parts.begin(), precommitted_parts.end()),
                /* clear_without_timeout = */ true, &our_lock);
        }
    }

    clear();
}

void MergeTreeData::Transaction::clear()
{
    precommitted_parts.clear();
}

MergeTreeData::DataPartsVector MergeTreeData::Transaction::commit(DataPartsLock * acquired_parts_lock)
{
    DataPartsVector total_covered_parts;

    if (!isEmpty())
    {
        auto settings = data.getSettings();
        auto parts_lock = acquired_parts_lock ? DataPartsLock() : data.lockParts();
        auto * owing_parts_lock = acquired_parts_lock ? acquired_parts_lock : &parts_lock;

        for (const auto & part : precommitted_parts)
            if (part->getDataPartStorage().hasActiveTransaction())
                part->getDataPartStorage().commitTransaction();

        if (txn)
        {
            for (const auto & part : precommitted_parts)
            {
                DataPartPtr covering_part;
                DataPartsVector covered_active_parts = data.getActivePartsToReplace(part->info, part->name, covering_part, *owing_parts_lock);

                /// outdated parts should be also collected here
                /// the visible outdated parts should be tried to be removed
                /// more likely the conflict happens at the removing visible outdated parts, what is right actually
                DataPartsVector covered_outdated_parts = data.getCoveredOutdatedParts(part, *owing_parts_lock);

                LOG_TEST(data.log, "Got {} oudated parts covered by {} (TID {} CSN {}): {}",
                         covered_outdated_parts.size(), part->getNameWithState(), txn->tid, txn->getSnapshot(), fmt::join(getPartsNames(covered_outdated_parts), ", "));
                data.filterVisibleDataParts(covered_outdated_parts, txn->getSnapshot(), txn->tid);

                DataPartsVector covered_parts;
                covered_parts.reserve(covered_active_parts.size() + covered_outdated_parts.size());
                std::move(covered_active_parts.begin(), covered_active_parts.end(), std::back_inserter(covered_parts));
                std::move(covered_outdated_parts.begin(), covered_outdated_parts.end(), std::back_inserter(covered_parts));

                MergeTreeTransaction::addNewPartAndRemoveCovered(data.shared_from_this(), part, covered_parts, txn);
            }
        }

        NOEXCEPT_SCOPE({
            auto current_time = time(nullptr);

            size_t add_bytes = 0;
            size_t add_rows = 0;
            size_t add_parts = 0;

            size_t reduce_bytes = 0;
            size_t reduce_rows = 0;
            size_t reduce_parts = 0;

            for (const auto & part : precommitted_parts)
            {
                DataPartPtr covering_part;
                DataPartsVector covered_parts = data.getActivePartsToReplace(part->info, part->name, covering_part, *owing_parts_lock);
                if (covering_part)
                {
                    /// It's totally fine for zero-level parts, because of possible race condition between ReplicatedMergeTreeSink and
                    /// background queue execution (new part is added to ZK before this function is called,
                    /// so other replica may produce covering part and replication queue may download covering part).
                    if (part->info.level)
                        LOG_WARNING(data.log, "Tried to commit obsolete part {} covered by {}", part->name, covering_part->getNameWithState());
                    else
                        LOG_INFO(data.log, "Tried to commit obsolete part {} covered by {}", part->name, covering_part->getNameWithState());

                    part->remove_time.store(0, std::memory_order_relaxed); /// The part will be removed without waiting for old_parts_lifetime seconds.
                    data.modifyPartState(part, DataPartState::Outdated);
                }
                else
                {
                    if (!txn)
                        MergeTreeTransaction::addNewPartAndRemoveCovered(data.shared_from_this(), part, covered_parts, NO_TRANSACTION_RAW);

                    total_covered_parts.insert(total_covered_parts.end(), covered_parts.begin(), covered_parts.end());
                    for (const auto & covered_part : covered_parts)
                    {
                        covered_part->remove_time.store(current_time, std::memory_order_relaxed);

                        reduce_bytes += covered_part->getBytesOnDisk();
                        reduce_rows += covered_part->rows_count;

                        data.modifyPartState(covered_part, DataPartState::Outdated);
                        data.removePartContributionToColumnAndSecondaryIndexSizes(covered_part);
                    }

                    reduce_parts += covered_parts.size();

                    add_bytes += part->getBytesOnDisk();
                    add_rows += part->rows_count;
                    ++add_parts;

                    data.modifyPartState(part, DataPartState::Active);
                    data.addPartContributionToColumnAndSecondaryIndexSizes(part);
                }
            }

            if (reduce_parts == 0)
            {
                for (const auto & part : precommitted_parts)
                    data.updateObjectColumns(part, parts_lock);
            }
            else
                data.resetObjectColumnsFromActiveParts(parts_lock);

            ssize_t diff_bytes = add_bytes - reduce_bytes;
            ssize_t diff_rows = add_rows - reduce_rows;
            ssize_t diff_parts  = add_parts - reduce_parts;
            data.increaseDataVolume(diff_bytes, diff_rows, diff_parts);
        });
    }

    clear();

    return total_covered_parts;
}

bool MergeTreeData::isPrimaryOrMinMaxKeyColumnPossiblyWrappedInFunctions(
    const ASTPtr & node, const StorageMetadataPtr & metadata_snapshot) const
{
    const String column_name = node->getColumnName();

    for (const auto & name : metadata_snapshot->getPrimaryKeyColumns())
        if (column_name == name)
            return true;

    for (const auto & name : getMinMaxColumnsNames(metadata_snapshot->getPartitionKey()))
        if (column_name == name)
            return true;

    if (const auto * func = node->as<ASTFunction>())
        if (func->arguments->children.size() == 1)
            return isPrimaryOrMinMaxKeyColumnPossiblyWrappedInFunctions(func->arguments->children.front(), metadata_snapshot);

    return false;
}

using PartitionIdToMaxBlock = std::unordered_map<String, Int64>;

Block MergeTreeData::getMinMaxCountProjectionBlock(
    const StorageMetadataPtr & metadata_snapshot,
    const Names & required_columns,
    const ActionsDAGPtr & filter_dag,
    const DataPartsVector & parts,
    const PartitionIdToMaxBlock * max_block_numbers_to_read,
    ContextPtr query_context) const
{
    if (!metadata_snapshot->minmax_count_projection)
        throw Exception(ErrorCodes::LOGICAL_ERROR,
                        "Cannot find the definition of minmax_count projection but it's used in current query. "
                        "It's a bug");

    auto block = metadata_snapshot->minmax_count_projection->sample_block.cloneEmpty();
    bool need_primary_key_max_column = false;
    const auto & primary_key_max_column_name = metadata_snapshot->minmax_count_projection->primary_key_max_column_name;
    NameSet required_columns_set(required_columns.begin(), required_columns.end());

    if (required_columns_set.contains("_partition_value") && !typeid_cast<const DataTypeTuple *>(getPartitionValueType().get()))
    {
        throw Exception(
            ErrorCodes::NO_SUCH_COLUMN_IN_TABLE,
            "Missing column `_partition_value` because there is no partition column in table {}",
            getStorageID().getTableName());
    }

    if (!primary_key_max_column_name.empty())
        need_primary_key_max_column = required_columns_set.contains(primary_key_max_column_name);

    auto partition_minmax_count_columns = block.mutateColumns();
    auto partition_minmax_count_column_names = block.getNames();
    auto insert = [](ColumnAggregateFunction & column, const Field & value)
    {
        auto func = column.getAggregateFunction();
        Arena & arena = column.createOrGetArena();
        size_t size_of_state = func->sizeOfData();
        size_t align_of_state = func->alignOfData();
        auto * place = arena.alignedAlloc(size_of_state, align_of_state);
        func->create(place);
        if (const AggregateFunctionCount * agg_count = typeid_cast<const AggregateFunctionCount *>(func.get()))
            agg_count->set(place, value.get<UInt64>());
        else
        {
            auto value_column = func->getArgumentTypes().front()->createColumnConst(1, value)->convertToFullColumnIfConst();
            const auto * value_column_ptr = value_column.get();
            func->add(place, &value_column_ptr, 0, &arena);
        }
        column.insertFrom(place);
    };

    Block virtual_columns_block;
    auto virtual_block = getSampleBlockWithVirtualColumns();
    bool has_virtual_column = std::any_of(required_columns.begin(), required_columns.end(), [&](const auto & name) { return virtual_block.has(name); });
    if (has_virtual_column || filter_dag)
    {
        virtual_columns_block = getBlockWithVirtualPartColumns(parts, false /* one_part */, true /* ignore_empty */);
        if (virtual_columns_block.rows() == 0)
            return {};
    }

    size_t rows = parts.size();
    ColumnPtr part_name_column;
    std::optional<PartitionPruner> partition_pruner;
    std::optional<KeyCondition> minmax_idx_condition;
    DataTypes minmax_columns_types;
    if (filter_dag)
    {
        if (metadata_snapshot->hasPartitionKey())
        {
            const auto & partition_key = metadata_snapshot->getPartitionKey();
            auto minmax_columns_names = getMinMaxColumnsNames(partition_key);
            minmax_columns_types = getMinMaxColumnsTypes(partition_key);

            minmax_idx_condition.emplace(
                filter_dag, query_context, minmax_columns_names,
                getMinMaxExpr(partition_key, ExpressionActionsSettings::fromContext(query_context)));
            partition_pruner.emplace(metadata_snapshot, filter_dag, query_context, false /* strict */);
        }

        const auto * predicate = filter_dag->getOutputs().at(0);

        // Generate valid expressions for filtering
        VirtualColumnUtils::filterBlockWithPredicate(predicate, virtual_columns_block, query_context);

        rows = virtual_columns_block.rows();
        part_name_column = virtual_columns_block.getByName("_part").column;
    }

    auto filter_column = ColumnUInt8::create();
    auto & filter_column_data = filter_column->getData();

    DataPartsVector real_parts;
    real_parts.reserve(rows);
    for (size_t row = 0, part_idx = 0; row < rows; ++row, ++part_idx)
    {
        if (part_name_column)
        {
            while (parts[part_idx]->name != part_name_column->getDataAt(row))
                ++part_idx;
        }

        const auto & part = parts[part_idx];

        if (part->isEmpty())
            continue;

        if (!part->minmax_idx->initialized)
            throw Exception(ErrorCodes::LOGICAL_ERROR, "Found a non-empty part with uninitialized minmax_idx. It's a bug");

        filter_column_data.emplace_back();

        if (max_block_numbers_to_read)
        {
            auto blocks_iterator = max_block_numbers_to_read->find(part->info.partition_id);
            if (blocks_iterator == max_block_numbers_to_read->end() || part->info.max_block > blocks_iterator->second)
                continue;
        }

        if (minmax_idx_condition
            && !minmax_idx_condition->checkInHyperrectangle(part->minmax_idx->hyperrectangle, minmax_columns_types).can_be_true)
            continue;

        if (partition_pruner)
        {
            if (partition_pruner->canBePruned(*part))
                continue;
        }

        /// It's extremely rare that some parts have final marks while others don't. To make it
        /// straightforward, disable minmax_count projection when `max(pk)' encounters any part with
        /// no final mark.
        if (need_primary_key_max_column && !part->index_granularity.hasFinalMark())
            return {};

        real_parts.push_back(part);
        filter_column_data.back() = 1;
    }

    if (real_parts.empty())
        return {};

    FilterDescription filter(*filter_column);
    for (size_t i = 0; i < virtual_columns_block.columns(); ++i)
    {
        ColumnPtr & column = virtual_columns_block.safeGetByPosition(i).column;
        column = column->filter(*filter.data, -1);
    }

    size_t pos = 0;
    for (size_t i : metadata_snapshot->minmax_count_projection->partition_value_indices)
    {
        if (required_columns_set.contains(partition_minmax_count_column_names[pos]))
            for (const auto & part : real_parts)
                partition_minmax_count_columns[pos]->insert(part->partition.value[i]);
        ++pos;
    }

    size_t minmax_idx_size = real_parts.front()->minmax_idx->hyperrectangle.size();
    for (size_t i = 0; i < minmax_idx_size; ++i)
    {
        if (required_columns_set.contains(partition_minmax_count_column_names[pos]))
        {
            for (const auto & part : real_parts)
            {
                const auto & range = part->minmax_idx->hyperrectangle[i];
                auto & min_column = assert_cast<ColumnAggregateFunction &>(*partition_minmax_count_columns[pos]);
                insert(min_column, range.left);
            }
        }
        ++pos;

        if (required_columns_set.contains(partition_minmax_count_column_names[pos]))
        {
            for (const auto & part : real_parts)
            {
                const auto & range = part->minmax_idx->hyperrectangle[i];
                auto & max_column = assert_cast<ColumnAggregateFunction &>(*partition_minmax_count_columns[pos]);
                insert(max_column, range.right);
            }
        }
        ++pos;
    }

    if (!primary_key_max_column_name.empty())
    {
        if (required_columns_set.contains(partition_minmax_count_column_names[pos]))
        {
            for (const auto & part : real_parts)
            {
                const auto & primary_key_column = *part->getIndex()[0];
                auto & min_column = assert_cast<ColumnAggregateFunction &>(*partition_minmax_count_columns[pos]);
                insert(min_column, primary_key_column[0]);
            }
        }
        ++pos;

        if (required_columns_set.contains(partition_minmax_count_column_names[pos]))
        {
            for (const auto & part : real_parts)
            {
                const auto & primary_key_column = *part->getIndex()[0];
                auto & max_column = assert_cast<ColumnAggregateFunction &>(*partition_minmax_count_columns[pos]);
                insert(max_column, primary_key_column[primary_key_column.size() - 1]);
            }
        }
        ++pos;
    }

    bool has_count
        = std::any_of(required_columns.begin(), required_columns.end(), [&](const auto & name) { return startsWith(name, "count"); });
    if (has_count)
    {
        for (const auto & part : real_parts)
        {
            auto & column = assert_cast<ColumnAggregateFunction &>(*partition_minmax_count_columns.back());
            insert(column, part->rows_count);
        }
    }

    block.setColumns(std::move(partition_minmax_count_columns));

    Block res;
    for (const auto & name : required_columns)
    {
        if (virtual_columns_block.has(name))
            res.insert(virtual_columns_block.getByName(name));
        else if (block.has(name))
            res.insert(block.getByName(name));
        else if (startsWith(name, "count")) // special case to match count(...) variants
        {
            const auto & column = block.getByName("count()");
            res.insert({column.column, column.type, name});
        }
        else
            throw Exception(
                ErrorCodes::LOGICAL_ERROR,
                "Cannot find column {} in minmax_count projection but query analysis still selects this projection. It's a bug",
                name);
    }
    return res;
}

ActionDAGNodes MergeTreeData::getFiltersForPrimaryKeyAnalysis(const InterpreterSelectQuery & select)
{
    const auto & analysis_result = select.getAnalysisResult();
    const auto & before_where = analysis_result.before_where;
    const auto & where_column_name = analysis_result.where_column_name;

    ActionDAGNodes filter_nodes;
    if (auto additional_filter_info = select.getAdditionalQueryInfo())
        filter_nodes.nodes.push_back(&additional_filter_info->actions->findInOutputs(additional_filter_info->column_name));

    if (before_where)
        filter_nodes.nodes.push_back(&before_where->findInOutputs(where_column_name));

    return filter_nodes;
}

QueryProcessingStage::Enum MergeTreeData::getQueryProcessingStage(
    ContextPtr query_context,
    QueryProcessingStage::Enum to_stage,
    const StorageSnapshotPtr &,
    SelectQueryInfo &) const
{
    if (query_context->getClientInfo().collaborate_with_initiator)
        return QueryProcessingStage::Enum::FetchColumns;

    /// Parallel replicas
    if (query_context->canUseParallelReplicasOnInitiator() && to_stage >= QueryProcessingStage::WithMergeableState)
    {
        /// ReplicatedMergeTree
        if (supportsReplication())
            return QueryProcessingStage::Enum::WithMergeableState;

        /// For non-replicated MergeTree we allow them only if parallel_replicas_for_non_replicated_merge_tree is enabled
        if (query_context->getSettingsRef().parallel_replicas_for_non_replicated_merge_tree)
            return QueryProcessingStage::Enum::WithMergeableState;
    }

    return QueryProcessingStage::Enum::FetchColumns;
}


UInt64 MergeTreeData::estimateNumberOfRowsToRead(
    ContextPtr query_context,
    const StorageSnapshotPtr & storage_snapshot,
    const SelectQueryInfo & query_info,
    const ActionDAGNodes & added_filter_nodes) const
{
    const auto & snapshot_data = assert_cast<const MergeTreeData::SnapshotData &>(*storage_snapshot->data);
    const auto & parts = snapshot_data.parts;

    MergeTreeDataSelectExecutor reader(*this);
    auto result_ptr = reader.estimateNumMarksToRead(
        parts,
        query_info.prewhere_info,
        storage_snapshot->getMetadataForQuery()->getColumns().getAll().getNames(),
        storage_snapshot->metadata,
        query_info,
        added_filter_nodes,
        query_context,
        query_context->getSettingsRef().max_threads);

    UInt64 total_rows = result_ptr->selected_rows;
    if (query_info.limit > 0 && query_info.limit < total_rows)
        total_rows = query_info.limit;
    return total_rows;
}

void MergeTreeData::checkColumnFilenamesForCollision(const StorageInMemoryMetadata & metadata, bool throw_on_error) const
{
    auto settings = getDefaultSettings();
    if (metadata.settings_changes)
    {
        const auto & changes = metadata.settings_changes->as<const ASTSetQuery &>().changes;
        settings->applyChanges(changes);
    }

    checkColumnFilenamesForCollision(metadata.getColumns(), *settings, throw_on_error);
}

void MergeTreeData::checkColumnFilenamesForCollision(const ColumnsDescription & columns, const MergeTreeSettings & settings, bool throw_on_error) const
{
    std::unordered_map<String, std::pair<String, String>> stream_name_to_full_name;
    auto columns_list = Nested::collect(columns.getAllPhysical());

    for (const auto & column : columns_list)
    {
        std::unordered_map<String, String> column_streams;

        auto callback = [&](const auto & substream_path)
        {
            String stream_name;
            auto full_stream_name = ISerialization::getFileNameForStream(column, substream_path);

            if (settings.replace_long_file_name_to_hash && full_stream_name.size() > settings.max_file_name_length)
                stream_name = sipHash128String(full_stream_name);
            else
                stream_name = full_stream_name;

            column_streams.emplace(stream_name, full_stream_name);
        };

        auto serialization = column.type->getDefaultSerialization();
        serialization->enumerateStreams(callback);

        if (column.type->supportsSparseSerialization() && settings.ratio_of_defaults_for_sparse_serialization < 1.0)
        {
            auto sparse_serialization = column.type->getSparseSerialization();
            sparse_serialization->enumerateStreams(callback);
        }

        for (const auto & [stream_name, full_stream_name] : column_streams)
        {
            auto [it, inserted] = stream_name_to_full_name.emplace(stream_name, std::pair{full_stream_name, column.name});
            if (!inserted)
            {
                const auto & [other_full_name, other_column_name] = it->second;
                auto other_type = columns.getPhysical(other_column_name).type;

                auto message = fmt::format(
                    "Columns '{} {}' and '{} {}' have streams ({} and {}) with collision in file name {}",
                    column.name, column.type->getName(), other_column_name, other_type->getName(), full_stream_name, other_full_name, stream_name);

                if (settings.replace_long_file_name_to_hash)
                    message += ". It may be a collision between a filename for one column and a hash of filename for another column (see setting 'replace_long_file_name_to_hash')";

                if (throw_on_error)
                    throw Exception(ErrorCodes::BAD_ARGUMENTS, "{}", message);

                LOG_ERROR(log, "Table definition is incorrect. {}. It may lead to corruption of data or crashes. You need to resolve it manually", message);
                return;
            }
        }
    }
}

MergeTreeData & MergeTreeData::checkStructureAndGetMergeTreeData(IStorage & source_table, const StorageMetadataPtr & src_snapshot, const StorageMetadataPtr & my_snapshot) const
{
    MergeTreeData * src_data = dynamic_cast<MergeTreeData *>(&source_table);
    if (!src_data)
        throw Exception(ErrorCodes::NOT_IMPLEMENTED,
                        "Table {} supports attachPartitionFrom only for MergeTree family of table engines. Got {}",
                        source_table.getStorageID().getNameForLogs(), source_table.getName());

    if (my_snapshot->getColumns().getAllPhysical().sizeOfDifference(src_snapshot->getColumns().getAllPhysical()))
        throw Exception(ErrorCodes::INCOMPATIBLE_COLUMNS, "Tables have different structure");

    auto query_to_string = [] (const ASTPtr & ast)
    {
        return ast ? queryToString(ast) : "";
    };

    if (query_to_string(my_snapshot->getSortingKeyAST()) != query_to_string(src_snapshot->getSortingKeyAST()))
        throw Exception(ErrorCodes::BAD_ARGUMENTS, "Tables have different ordering");

    if (query_to_string(my_snapshot->getPartitionKeyAST()) != query_to_string(src_snapshot->getPartitionKeyAST()))
        throw Exception(ErrorCodes::BAD_ARGUMENTS, "Tables have different partition key");

    if (format_version != src_data->format_version)
        throw Exception(ErrorCodes::BAD_ARGUMENTS, "Tables have different format_version");

    if (query_to_string(my_snapshot->getPrimaryKeyAST()) != query_to_string(src_snapshot->getPrimaryKeyAST()))
        throw Exception(ErrorCodes::BAD_ARGUMENTS, "Tables have different primary key");

    const auto check_definitions = [](const auto & my_descriptions, const auto & src_descriptions)
    {
        if (my_descriptions.size() != src_descriptions.size())
            return false;

        std::unordered_set<std::string> my_query_strings;
        for (const auto & description : my_descriptions)
            my_query_strings.insert(queryToString(description.definition_ast));

        for (const auto & src_description : src_descriptions)
            if (!my_query_strings.contains(queryToString(src_description.definition_ast)))
                return false;

        return true;
    };

    if (!check_definitions(my_snapshot->getSecondaryIndices(), src_snapshot->getSecondaryIndices()))
        throw Exception(ErrorCodes::BAD_ARGUMENTS, "Tables have different secondary indices");

    if (!check_definitions(my_snapshot->getProjections(), src_snapshot->getProjections()))
        throw Exception(ErrorCodes::BAD_ARGUMENTS, "Tables have different projections");

    return *src_data;
}

MergeTreeData & MergeTreeData::checkStructureAndGetMergeTreeData(
    const StoragePtr & source_table, const StorageMetadataPtr & src_snapshot, const StorageMetadataPtr & my_snapshot) const
{
    return checkStructureAndGetMergeTreeData(*source_table, src_snapshot, my_snapshot);
}

std::pair<MergeTreeData::MutableDataPartPtr, scope_guard> MergeTreeData::cloneAndLoadDataPartOnSameDisk(
    const MergeTreeData::DataPartPtr & src_part,
    const String & tmp_part_prefix,
    const MergeTreePartInfo & dst_part_info,
    const StorageMetadataPtr & metadata_snapshot,
    const IDataPartStorage::ClonePartParams & params,
    const ReadSettings & read_settings,
    const WriteSettings & write_settings)
{
    chassert(!isStaticStorage());

<<<<<<< HEAD
std::pair<MergeTreeData::MutableDataPartPtr, scope_guard> MergeTreeData::cloneAndLoadDataPartOnOtherDisk(
    const MergeTreeData::DataPartPtr & src_part,
    const String & tmp_part_prefix,
    const MergeTreePartInfo & dst_part_info,
    const StorageMetadataPtr & metadata_snapshot,
    const IDataPartStorage::ClonePartParams & params,
    const ReadSettings & read_settings,
    const WriteSettings & write_settings)
{
    return MergeTreeDataPartCloner::clone(
        this, src_part, metadata_snapshot, dst_part_info, tmp_part_prefix, require_part_metadata, params, read_settings, write_settings);
}

std::pair<MergeTreeData::MutableDataPartPtr, scope_guard> MergeTreeData::cloneAndLoadPartOnSameDiskWithDifferentPartitionKey(
    const MergeTreeData::DataPartPtr & src_part,
    const MergeTreePartition & new_partition,
    const String & partition_id,
    const IMergeTreeDataPart::MinMaxIndex & min_max_index,
    const String & tmp_part_prefix,
    const StorageMetadataPtr & my_metadata_snapshot,
    const IDataPartStorage::ClonePartParams & clone_params,
    ContextPtr local_context,
    Int64 min_block,
    Int64 max_block
)
{
    MergeTreePartInfo dst_part_info(partition_id, min_block, max_block, src_part->info.level);

    return MergeTreeDataPartCloner::cloneWithDistinctPartitionExpression(
        this,
        src_part,
        my_metadata_snapshot,
        dst_part_info,
        tmp_part_prefix,
        local_context->getReadSettings(),
        local_context->getWriteSettings(),
        new_partition,
        min_max_index,
        false,
        clone_params);
}

std::pair<MergeTreePartition, IMergeTreeDataPart::MinMaxIndex> MergeTreeData::createPartitionAndMinMaxIndexFromSourcePart(
    const MergeTreeData::DataPartPtr & src_part,
    const StorageMetadataPtr & metadata_snapshot,
    ContextPtr local_context)
{
    const auto & src_data = src_part->storage;
=======
    /// Check that the storage policy contains the disk where the src_part is located.
    bool does_storage_policy_allow_same_disk = false;
    for (const DiskPtr & disk : getStoragePolicy()->getDisks())
    {
        if (disk->getName() == src_part->getDataPartStorage().getDiskName())
        {
            does_storage_policy_allow_same_disk = true;
            break;
        }
    }
    if (!does_storage_policy_allow_same_disk)
        throw Exception(
            ErrorCodes::BAD_ARGUMENTS,
            "Could not clone and load part {} because disk does not belong to storage policy",
            quoteString(src_part->getDataPartStorage().getFullPath()));

    String dst_part_name = src_part->getNewName(dst_part_info);
    String tmp_dst_part_name = tmp_part_prefix + dst_part_name;
    auto temporary_directory_lock = getTemporaryPartDirectoryHolder(tmp_dst_part_name);

    /// Why it is needed if we only hardlink files?
    auto reservation = src_part->getDataPartStorage().reserve(src_part->getBytesOnDisk());
    auto src_part_storage = src_part->getDataPartStoragePtr();

    scope_guard src_flushed_tmp_dir_lock;
    MergeTreeData::MutableDataPartPtr src_flushed_tmp_part;

    /// If source part is in memory, flush it to disk and clone it already in on-disk format
    /// Protect tmp dir from removing by cleanup thread with src_flushed_tmp_dir_lock
    /// Construct src_flushed_tmp_part in order to delete part with its directory at destructor
    if (auto src_part_in_memory = asInMemoryPart(src_part))
    {
        auto flushed_part_path = *src_part_in_memory->getRelativePathForPrefix(tmp_part_prefix);

        auto tmp_src_part_file_name = fs::path(tmp_dst_part_name).filename();
        src_flushed_tmp_dir_lock = src_part->storage.getTemporaryPartDirectoryHolder(tmp_src_part_file_name);

        auto flushed_part_storage = src_part_in_memory->flushToDisk(flushed_part_path, metadata_snapshot);

        src_flushed_tmp_part = MergeTreeDataPartBuilder(*this, src_part->name, flushed_part_storage)
            .withPartInfo(src_part->info)
            .withPartFormatFromDisk()
            .build();

        src_flushed_tmp_part->is_temp = true;
        src_part_storage = flushed_part_storage;
    }

    String with_copy;
    if (params.copy_instead_of_hardlink)
        with_copy = " (copying data)";

    auto dst_part_storage = src_part_storage->freeze(
        relative_data_path,
        tmp_dst_part_name,
        read_settings,
        write_settings,
        /* save_metadata_callback= */ {},
        params);

    if (params.metadata_version_to_write.has_value())
    {
        chassert(!params.keep_metadata_version);
        auto out_metadata = dst_part_storage->writeFile(IMergeTreeDataPart::METADATA_VERSION_FILE_NAME, 4096, getContext()->getWriteSettings());
        writeText(metadata_snapshot->getMetadataVersion(), *out_metadata);
        out_metadata->finalize();
        if (getSettings()->fsync_after_insert)
            out_metadata->sync();
    }

    LOG_DEBUG(log, "Clone{} part {} to {}{}",
              src_flushed_tmp_part ? " flushed" : "",
              src_part_storage->getFullPath(),
              std::string(fs::path(dst_part_storage->getFullRootPath()) / tmp_dst_part_name),
              with_copy);
>>>>>>> 64638632

    auto dst_data_part = MergeTreeDataPartBuilder(*this, dst_part_name, dst_part_storage)
        .withPartFormatFromDisk()
        .build();

    if (!params.copy_instead_of_hardlink && params.hardlinked_files)
    {
        params.hardlinked_files->source_part_name = src_part->name;
        params.hardlinked_files->source_table_shared_id = src_part->storage.getTableSharedID();

        for (auto it = src_part->getDataPartStorage().iterate(); it->isValid(); it->next())
        {
            if (!params.files_to_copy_instead_of_hardlinks.contains(it->name())
                && it->name() != IMergeTreeDataPart::DELETE_ON_DESTROY_MARKER_FILE_NAME_DEPRECATED
                && it->name() != IMergeTreeDataPart::TXN_VERSION_METADATA_FILE_NAME)
            {
                params.hardlinked_files->hardlinks_from_source_part.insert(it->name());
            }
        }

        auto projections = src_part->getProjectionParts();
        for (const auto & [name, projection_part] : projections)
        {
            const auto & projection_storage = projection_part->getDataPartStorage();
            for (auto it = projection_storage.iterate(); it->isValid(); it->next())
            {
                auto file_name_with_projection_prefix = fs::path(projection_storage.getPartDirectory()) / it->name();
                if (!params.files_to_copy_instead_of_hardlinks.contains(file_name_with_projection_prefix)
                    && it->name() != IMergeTreeDataPart::DELETE_ON_DESTROY_MARKER_FILE_NAME_DEPRECATED
                    && it->name() != IMergeTreeDataPart::TXN_VERSION_METADATA_FILE_NAME)
                {
                    params.hardlinked_files->hardlinks_from_source_part.insert(file_name_with_projection_prefix);
                }
            }
        }
    }

    /// We should write version metadata on part creation to distinguish it from parts that were created without transaction.
    TransactionID tid = params.txn ? params.txn->tid : Tx::PrehistoricTID;
    dst_data_part->version.setCreationTID(tid, nullptr);
    dst_data_part->storeVersionMetadata();

    dst_data_part->is_temp = true;

    dst_data_part->loadColumnsChecksumsIndexes(require_part_metadata, true);
    dst_data_part->modification_time = dst_part_storage->getLastModified().epochTime();
    return std::make_pair(dst_data_part, std::move(temporary_directory_lock));
}

String MergeTreeData::getFullPathOnDisk(const DiskPtr & disk) const
{
    return disk->getPath() + relative_data_path;
}


DiskPtr MergeTreeData::tryGetDiskForDetachedPart(const String & part_name) const
{
    String additional_path = "detached/";
    const auto disks = getStoragePolicy()->getDisks();

    for (const DiskPtr & disk : disks)
        if (disk->exists(fs::path(relative_data_path) / additional_path / part_name))
            return disk;

    return nullptr;
}

DiskPtr MergeTreeData::getDiskForDetachedPart(const String & part_name) const
{
    if (auto disk = tryGetDiskForDetachedPart(part_name))
        return disk;
    throw DB::Exception(ErrorCodes::BAD_DATA_PART_NAME, "Detached part \"{}\" not found", part_name);
}


Strings MergeTreeData::getDataPaths() const
{
    Strings res;
    auto disks = getStoragePolicy()->getDisks();
    for (const auto & disk : disks)
        res.push_back(getFullPathOnDisk(disk));
    return res;
}


void MergeTreeData::reportBrokenPart(MergeTreeData::DataPartPtr data_part) const
{
    if (!data_part)
        return;

    if (data_part->isProjectionPart())
    {
        String parent_part_name = data_part->getParentPartName();
        auto parent_part = getPartIfExists(parent_part_name, {DataPartState::PreActive, DataPartState::Active, DataPartState::Outdated});

        if (!parent_part)
        {
            LOG_WARNING(log, "Did not find parent part {} for potentially broken projection part {}",
                        parent_part_name, data_part->getDataPartStorage().getFullPath());
            return;
        }

        data_part = parent_part;
    }

    if (data_part->getDataPartStorage().isBroken())
    {
        auto parts = getDataPartsForInternalUsage();
        LOG_WARNING(log, "Scanning parts to recover on broken disk {}@{}.", data_part->getDataPartStorage().getDiskName(), data_part->getDataPartStorage().getDiskPath());

        for (const auto & part : parts)
        {
            if (part->getDataPartStorage().getDiskName() == data_part->getDataPartStorage().getDiskName())
                broken_part_callback(part->name);
        }
    }
    else if (data_part->getState() == MergeTreeDataPartState::Active)
        broken_part_callback(data_part->name);
    else
        LOG_DEBUG(log, "Will not check potentially broken part {} because it's not active", data_part->getNameWithState());
}

MergeTreeData::MatcherFn MergeTreeData::getPartitionMatcher(const ASTPtr & partition_ast, ContextPtr local_context) const
{
    bool prefixed = false;
    String id;

    if (format_version < MERGE_TREE_DATA_MIN_FORMAT_VERSION_WITH_CUSTOM_PARTITIONING)
    {
        /// Month-partitioning specific - partition value can represent a prefix of the partition to freeze.
        if (const auto * partition_lit = partition_ast->as<ASTPartition &>().value->as<ASTLiteral>())
        {
            id = partition_lit->value.getType() == Field::Types::UInt64
                 ? toString(partition_lit->value.get<UInt64>())
                 : partition_lit->value.safeGet<String>();
            prefixed = true;
        }
        else
            id = getPartitionIDFromQuery(partition_ast, local_context);
    }
    else
        id = getPartitionIDFromQuery(partition_ast, local_context);

    return [prefixed, id](const String & partition_id)
    {
        if (prefixed)
            return startsWith(partition_id, id);
        else
            return id == partition_id;
    };
}

PartitionCommandsResultInfo MergeTreeData::freezePartition(
    const ASTPtr & partition_ast,
    const StorageMetadataPtr & metadata_snapshot,
    const String & with_name,
    ContextPtr local_context,
    TableLockHolder &)
{
    return freezePartitionsByMatcher(getPartitionMatcher(partition_ast, local_context), metadata_snapshot, with_name, local_context);
}

PartitionCommandsResultInfo MergeTreeData::freezeAll(
    const String & with_name,
    const StorageMetadataPtr & metadata_snapshot,
    ContextPtr local_context,
    TableLockHolder &)
{
    return freezePartitionsByMatcher([] (const String &) { return true; }, metadata_snapshot, with_name, local_context);
}

PartitionCommandsResultInfo MergeTreeData::freezePartitionsByMatcher(
    MatcherFn matcher,
    const StorageMetadataPtr & metadata_snapshot,
    const String & with_name,
    ContextPtr local_context)
{
    auto settings = getSettings();

    String clickhouse_path = fs::canonical(local_context->getPath());
    String default_shadow_path = fs::path(clickhouse_path) / "shadow/";
    fs::create_directories(default_shadow_path);
    auto increment = Increment(fs::path(default_shadow_path) / "increment.txt").get(true);

    const String shadow_path = "shadow/";

    /// Acquire a snapshot of active data parts to prevent removing while doing backup.
    const auto data_parts = getVisibleDataPartsVector(local_context);

    bool has_zero_copy_part = false;
    for (const auto & part : data_parts)
    {
        if (part->isStoredOnRemoteDiskWithZeroCopySupport())
        {
            has_zero_copy_part = true;
            break;
        }
    }

    if (supportsReplication() && settings->disable_freeze_partition_for_zero_copy_replication
        && settings->allow_remote_fs_zero_copy_replication && has_zero_copy_part)
        throw Exception(ErrorCodes::SUPPORT_IS_DISABLED, "FREEZE PARTITION queries are disabled.");

    String backup_name = (!with_name.empty() ? escapeForFileName(with_name) : toString(increment));
    String backup_path = fs::path(shadow_path) / backup_name / "";

    for (const auto & disk : getStoragePolicy()->getDisks())
        disk->onFreeze(backup_path);

    PartitionCommandsResultInfo result;

    size_t parts_processed = 0;
    for (const auto & part : data_parts)
    {
        if (!matcher(part->info.partition_id))
            continue;

        LOG_DEBUG(log, "Freezing part {} snapshot will be placed at {}", part->name, backup_path);

        auto data_part_storage = part->getDataPartStoragePtr();
        String backup_part_path = fs::path(backup_path) / relative_data_path;

        scope_guard src_flushed_tmp_dir_lock;
        MergeTreeData::MutableDataPartPtr src_flushed_tmp_part;

        if (auto part_in_memory = asInMemoryPart(part))
        {
            auto flushed_part_path = *part_in_memory->getRelativePathForPrefix("tmp_freeze");
            src_flushed_tmp_dir_lock = part->storage.getTemporaryPartDirectoryHolder("tmp_freeze" + part->name);

            auto flushed_part_storage = part_in_memory->flushToDisk(flushed_part_path, metadata_snapshot);

            src_flushed_tmp_part = MergeTreeDataPartBuilder(*this, part->name, flushed_part_storage)
                .withPartInfo(part->info)
                .withPartFormatFromDisk()
                .build();

            src_flushed_tmp_part->is_temp = true;
            data_part_storage = flushed_part_storage;
        }

        auto callback = [this, &part, &backup_part_path](const DiskPtr & disk)
        {
            // Store metadata for replicated table.
            // Do nothing for non-replicated.
            createAndStoreFreezeMetadata(disk, part, fs::path(backup_part_path) / part->getDataPartStorage().getPartDirectory());
        };

        IDataPartStorage::ClonePartParams params
        {
            .make_source_readonly = true
        };
        auto new_storage = data_part_storage->freeze(
            backup_part_path,
            part->getDataPartStorage().getPartDirectory(),
            local_context->getReadSettings(),
            local_context->getWriteSettings(),
            callback,
            params);

        part->is_frozen.store(true, std::memory_order_relaxed);
        result.push_back(PartitionCommandResultInfo{
            .command_type = "FREEZE PART",
            .partition_id = part->info.partition_id,
            .part_name = part->name,
            .backup_path = new_storage->getFullRootPath(),
            .part_backup_path = new_storage->getFullPath(),
            .backup_name = backup_name,
        });
        ++parts_processed;
    }

    LOG_DEBUG(log, "Froze {} parts", parts_processed);
    return result;
}

void MergeTreeData::createAndStoreFreezeMetadata(DiskPtr, DataPartPtr, String) const
{

}

PartitionCommandsResultInfo MergeTreeData::unfreezePartition(
    const ASTPtr & partition,
    const String & backup_name,
    ContextPtr local_context,
    TableLockHolder &)
{
    return unfreezePartitionsByMatcher(getPartitionMatcher(partition, local_context), backup_name, local_context);
}

PartitionCommandsResultInfo MergeTreeData::unfreezeAll(
    const String & backup_name,
    ContextPtr local_context,
    TableLockHolder &)
{
    return unfreezePartitionsByMatcher([] (const String &) { return true; }, backup_name, local_context);
}

bool MergeTreeData::removeDetachedPart(DiskPtr disk, const String & path, const String &)
{
    disk->removeRecursive(path);

    return false;
}

PartitionCommandsResultInfo MergeTreeData::unfreezePartitionsByMatcher(MatcherFn matcher, const String & backup_name, ContextPtr local_context)
{
    auto backup_path = fs::path("shadow") / escapeForFileName(backup_name) / relative_data_path;

    LOG_DEBUG(log, "Unfreezing parts by path {}", backup_path.generic_string());

    auto disks = getStoragePolicy()->getDisks();

    return Unfreezer(local_context).unfreezePartitionsFromTableDirectory(matcher, backup_name, disks, backup_path);
}

bool MergeTreeData::canReplacePartition(const DataPartPtr & src_part) const
{
    const auto settings = getSettings();

    if (!settings->enable_mixed_granularity_parts || settings->index_granularity_bytes == 0)
    {
        if (!canUseAdaptiveGranularity() && src_part->index_granularity_info.mark_type.adaptive)
            return false;
        if (canUseAdaptiveGranularity() && !src_part->index_granularity_info.mark_type.adaptive)
            return false;
    }

    return true;
}

void MergeTreeData::writePartLog(
    PartLogElement::Type type,
    const ExecutionStatus & execution_status,
    UInt64 elapsed_ns,
    const String & new_part_name,
    const DataPartPtr & result_part,
    const DataPartsVector & source_parts,
    const MergeListEntry * merge_entry,
    std::shared_ptr<ProfileEvents::Counters::Snapshot> profile_counters)
try
{
    auto table_id = getStorageID();
    auto part_log = getContext()->getPartLog(table_id.database_name);
    if (!part_log)
        return;

    PartLogElement part_log_elem;

    part_log_elem.event_type = type;

    if (part_log_elem.event_type == PartLogElement::MERGE_PARTS)
    {
        if (merge_entry)
        {
            part_log_elem.merge_reason = PartLogElement::getMergeReasonType((*merge_entry)->merge_type);
            part_log_elem.merge_algorithm = PartLogElement::getMergeAlgorithm((*merge_entry)->merge_algorithm);
        }
    }

    part_log_elem.error = static_cast<UInt16>(execution_status.code);
    part_log_elem.exception = execution_status.message;

    // construct event_time and event_time_microseconds using the same time point
    // so that the two times will always be equal up to a precision of a second.
    const auto time_now = std::chrono::system_clock::now();
    part_log_elem.event_time = timeInSeconds(time_now);
    part_log_elem.event_time_microseconds = timeInMicroseconds(time_now);

    /// TODO: Stop stopwatch in outer code to exclude ZK timings and so on
    part_log_elem.duration_ms = elapsed_ns / 1000000;

    part_log_elem.database_name = table_id.database_name;
    part_log_elem.table_name = table_id.table_name;
    part_log_elem.table_uuid = table_id.uuid;
    part_log_elem.partition_id = MergeTreePartInfo::fromPartName(new_part_name, format_version).partition_id;
    part_log_elem.part_name = new_part_name;

    if (result_part)
    {
        part_log_elem.disk_name = result_part->getDataPartStorage().getDiskName();
        part_log_elem.path_on_disk = result_part->getDataPartStorage().getFullPath();
        part_log_elem.bytes_compressed_on_disk = result_part->getBytesOnDisk();
        part_log_elem.bytes_uncompressed = result_part->getBytesUncompressedOnDisk();
        part_log_elem.rows = result_part->rows_count;
        part_log_elem.part_type = result_part->getType();
    }

    part_log_elem.source_part_names.reserve(source_parts.size());
    for (const auto & source_part : source_parts)
        part_log_elem.source_part_names.push_back(source_part->name);

    if (merge_entry)
    {
        part_log_elem.rows_read = (*merge_entry)->rows_read;
        part_log_elem.bytes_read_uncompressed = (*merge_entry)->bytes_read_uncompressed;

        part_log_elem.rows = (*merge_entry)->rows_written;
        part_log_elem.peak_memory_usage = (*merge_entry)->getMemoryTracker().getPeak();
    }

    if (profile_counters)
    {
        part_log_elem.profile_counters = profile_counters;
    }
    else
    {
        LOG_WARNING(log, "Profile counters are not set");
    }

    part_log->add(std::move(part_log_elem));
}
catch (...)
{
    tryLogCurrentException(log, __PRETTY_FUNCTION__);
}

StorageMergeTree::PinnedPartUUIDsPtr MergeTreeData::getPinnedPartUUIDs() const
{
    std::lock_guard lock(pinned_part_uuids_mutex);
    return pinned_part_uuids;
}

MergeTreeData::CurrentlyMovingPartsTagger::CurrentlyMovingPartsTagger(MergeTreeMovingParts && moving_parts_, MergeTreeData & data_)
    : parts_to_move(std::move(moving_parts_)), data(data_)
{
    for (const auto & moving_part : parts_to_move)
        if (!data.currently_moving_parts.emplace(moving_part.part).second)
            throw Exception(ErrorCodes::LOGICAL_ERROR, "Cannot move part '{}'. It's already moving.", moving_part.part->name);
}

MergeTreeData::CurrentlyMovingPartsTagger::~CurrentlyMovingPartsTagger()
{
    std::lock_guard lock(data.moving_parts_mutex);
    for (auto & moving_part : parts_to_move)
    {
        /// Something went completely wrong
        if (!data.currently_moving_parts.contains(moving_part.part))
            std::terminate();
        data.currently_moving_parts.erase(moving_part.part);
    }
}

bool MergeTreeData::scheduleDataMovingJob(BackgroundJobsAssignee & assignee)
{
    if (parts_mover.moves_blocker.isCancelled())
        return false;

    auto moving_tagger = selectPartsForMove();
    if (moving_tagger->parts_to_move.empty())
        return false;

    assignee.scheduleMoveTask(std::make_shared<ExecutableLambdaAdapter>(
        [this, moving_tagger] () mutable
        {
            ReadSettings read_settings = Context::getGlobalContextInstance()->getReadSettings();
            WriteSettings write_settings = Context::getGlobalContextInstance()->getWriteSettings();
            return moveParts(moving_tagger, read_settings, write_settings, /* wait_for_move_if_zero_copy= */ false) == MovePartsOutcome::PartsMoved;
        }, moves_assignee_trigger, getStorageID()));
    return true;
}

bool MergeTreeData::areBackgroundMovesNeeded() const
{
    auto policy = getStoragePolicy();

    if (policy->getVolumes().size() > 1)
        return true;

    return policy->getVolumes().size() == 1 && policy->getVolumes()[0]->getDisks().size() > 1;
}

std::future<MovePartsOutcome> MergeTreeData::movePartsToSpace(const CurrentlyMovingPartsTaggerPtr & moving_tagger, const ReadSettings & read_settings, const WriteSettings & write_settings, bool async)
{
    auto finish_move_promise = std::make_shared<std::promise<MovePartsOutcome>>();
    auto finish_move_future = finish_move_promise->get_future();

    if (async)
    {
        bool is_scheduled = background_moves_assignee.scheduleMoveTask(std::make_shared<ExecutableLambdaAdapter>(
            [this, finish_move_promise, moving_tagger, read_settings, write_settings] () mutable
            {
                auto outcome = moveParts(moving_tagger, read_settings, write_settings, /* wait_for_move_if_zero_copy= */ true);

                finish_move_promise->set_value(outcome);

                return outcome == MovePartsOutcome::PartsMoved;
            }, moves_assignee_trigger, getStorageID()));

        if (!is_scheduled)
            finish_move_promise->set_value(MovePartsOutcome::CannotScheduleMove);
    }
    else
    {
        auto outcome = moveParts(moving_tagger, read_settings, write_settings, /* wait_for_move_if_zero_copy= */ true);
        finish_move_promise->set_value(outcome);
    }

    return finish_move_future;
}

MergeTreeData::CurrentlyMovingPartsTaggerPtr MergeTreeData::selectPartsForMove()
{
    MergeTreeMovingParts parts_to_move;

    auto can_move = [this](const DataPartPtr & part, String * reason) -> bool
    {
        if (partIsAssignedToBackgroundOperation(part))
        {
            *reason = "part already assigned to background operation.";
            return false;
        }
        if (currently_moving_parts.contains(part))
        {
            *reason = "part is already moving.";
            return false;
        }

        return true;
    };

    std::lock_guard moving_lock(moving_parts_mutex);

    parts_mover.selectPartsForMove(parts_to_move, can_move, moving_lock);
    return std::make_shared<CurrentlyMovingPartsTagger>(std::move(parts_to_move), *this);
}

MergeTreeData::CurrentlyMovingPartsTaggerPtr MergeTreeData::checkPartsForMove(const DataPartsVector & parts, SpacePtr space)
{
    std::lock_guard moving_lock(moving_parts_mutex);

    MergeTreeMovingParts parts_to_move;
    for (const auto & part : parts)
    {
        auto reservation = space->reserve(part->getBytesOnDisk());
        if (!reservation)
            throw Exception(ErrorCodes::NOT_ENOUGH_SPACE, "Move is not possible. Not enough space on '{}'", space->getName());

        auto reserved_disk = reservation->getDisk();

        if (reserved_disk->exists(relative_data_path + part->name))
            throw Exception(ErrorCodes::DIRECTORY_ALREADY_EXISTS, "Move is not possible: {} already exists",
                fullPath(reserved_disk, relative_data_path + part->name));

        if (currently_moving_parts.contains(part) || partIsAssignedToBackgroundOperation(part))
            throw Exception(ErrorCodes::PART_IS_TEMPORARILY_LOCKED,
                            "Cannot move part '{}' because it's participating in background process", part->name);

        parts_to_move.emplace_back(part, std::move(reservation));
    }
    return std::make_shared<CurrentlyMovingPartsTagger>(std::move(parts_to_move), *this);
}

MovePartsOutcome MergeTreeData::moveParts(const CurrentlyMovingPartsTaggerPtr & moving_tagger, const ReadSettings & read_settings, const WriteSettings & write_settings, bool wait_for_move_if_zero_copy)
{
    LOG_INFO(log, "Got {} parts to move.", moving_tagger->parts_to_move.size());

    const auto settings = getSettings();

    MovePartsOutcome result{MovePartsOutcome::PartsMoved};
    for (const auto & moving_part : moving_tagger->parts_to_move)
    {
        Stopwatch stopwatch;
        MergeTreePartsMover::TemporaryClonedPart cloned_part;
        ProfileEventsScope profile_events_scope;

        auto write_part_log = [&](const ExecutionStatus & execution_status)
        {
            writePartLog(
                PartLogElement::Type::MOVE_PART,
                execution_status,
                stopwatch.elapsed(),
                moving_part.part->name,
                cloned_part.part,
                {moving_part.part},
                nullptr,
                profile_events_scope.getSnapshot());
        };

        // Register in global moves list (StorageSystemMoves)
        auto moves_list_entry = getContext()->getMovesList().insert(
            getStorageID(),
            moving_part.part->name,
            moving_part.reserved_space->getDisk()->getName(),
            moving_part.reserved_space->getDisk()->getPath(),
            moving_part.part->getBytesOnDisk());

        try
        {
            /// If zero-copy replication enabled than replicas shouldn't try to
            /// move parts to another disk simultaneously. For this purpose we
            /// use shared lock across replicas. NOTE: it's not 100% reliable,
            /// because we are not checking lock while finishing part move.
            /// However it's not dangerous at all, we will just have very rare
            /// copies of some part.
            ///
            /// FIXME: this code is related to Replicated merge tree, and not
            /// common for ordinary merge tree. So it's a bad design and should
            /// be fixed.
            auto disk = moving_part.reserved_space->getDisk();
            if (supportsReplication() && disk->supportZeroCopyReplication() && settings->allow_remote_fs_zero_copy_replication)
            {
                /// This loop is not endless, if shutdown called/connection failed/replica became readonly
                /// we will return true from waitZeroCopyLock and createZeroCopyLock will return nullopt.
                while (true)
                {
                    /// If we acquired lock than let's try to move. After one
                    /// replica will actually move the part from disk to some
                    /// zero-copy storage other replicas will just fetch
                    /// metainformation.
                    if (auto lock = tryCreateZeroCopyExclusiveLock(moving_part.part->name, disk); lock)
                    {
                        if (lock->isLocked())
                        {
                            cloned_part = parts_mover.clonePart(moving_part, read_settings, write_settings);
                            parts_mover.swapClonedPart(cloned_part);
                            break;
                        }
                        else if (wait_for_move_if_zero_copy)
                        {
                            LOG_DEBUG(log, "Other replica is working on move of {}, will wait until lock disappear", moving_part.part->name);
                            /// Wait and checks not only for timeout but also for shutdown and so on.
                            while (!waitZeroCopyLockToDisappear(*lock, 3000))
                            {
                                LOG_DEBUG(log, "Waiting until some replica will move {} and zero copy lock disappear", moving_part.part->name);
                            }
                        }
                        else
                            break;
                    }
                    else
                    {
                        /// Move will be retried but with backoff.
                        LOG_DEBUG(log, "Move of part {} postponed, because zero copy mode enabled and someone other moving this part right now", moving_part.part->name);
                        result = MovePartsOutcome::MoveWasPostponedBecauseOfZeroCopy;
                        break;
                    }
                }
            }
            else /// Ordinary move as it should be
            {
                cloned_part = parts_mover.clonePart(moving_part, read_settings, write_settings);
                parts_mover.swapClonedPart(cloned_part);
            }
            write_part_log({});
        }
        catch (...)
        {
            write_part_log(ExecutionStatus::fromCurrentException("", true));
            throw;
        }
    }
    return result;
}

bool MergeTreeData::partsContainSameProjections(const DataPartPtr & left, const DataPartPtr & right, String & out_reason)
{
    auto remove_broken_parts_from_consideration = [](auto & parts)
    {
        std::set<String> broken_projection_parts;
        for (const auto & [name, part] : parts)
        {
            if (part->is_broken)
                broken_projection_parts.emplace(name);
        }
        for (const auto & name : broken_projection_parts)
            parts.erase(name);
    };

    auto left_projection_parts = left->getProjectionParts();
    auto right_projection_parts = right->getProjectionParts();

    remove_broken_parts_from_consideration(left_projection_parts);
    remove_broken_parts_from_consideration(right_projection_parts);

    if (left_projection_parts.size() != right_projection_parts.size())
    {
        out_reason = fmt::format(
            "Parts have different number of projections: {} in part '{}' and {} in part '{}'",
            left_projection_parts.size(),
            left->name,
            right_projection_parts.size(),
            right->name
        );
        return false;
    }

    for (const auto & [name, _] : left_projection_parts)
    {
        if (!right_projection_parts.contains(name))
        {
            out_reason = fmt::format(
                "The part '{}' doesn't have projection '{}' while part '{}' does", right->name, name, left->name
            );
            return false;
        }
    }
    return true;
}

bool MergeTreeData::canUsePolymorphicParts() const
{
    String unused;
    return canUsePolymorphicParts(*getSettings(), unused);
}


void MergeTreeData::checkDropCommandDoesntAffectInProgressMutations(const AlterCommand & command, const std::map<std::string, MutationCommands> & unfinished_mutations, ContextPtr local_context) const
{
    if (!command.isDropSomething() || unfinished_mutations.empty())
        return;

    auto throw_exception = [] (
        const std::string & mutation_name,
        const std::string & entity_name,
        const std::string & identifier_name)
    {
        throw Exception(
            ErrorCodes::BAD_ARGUMENTS,
            "Cannot drop {} {} because it's affected by mutation with ID '{}' which is not finished yet. "
            "Wait this mutation, or KILL it with command "
            "\"KILL MUTATION WHERE mutation_id = '{}'\"",
            entity_name,
            backQuoteIfNeed(identifier_name),
            mutation_name,
            mutation_name);
    };

    for (const auto & [mutation_name, commands] : unfinished_mutations)
    {
        for (const MutationCommand & mutation_command : commands)
        {
            if (command.type == AlterCommand::DROP_INDEX && mutation_command.index_name == command.index_name)
            {
                throw_exception(mutation_name, "index", command.index_name);
            }
            else if (command.type == AlterCommand::DROP_PROJECTION
                     && mutation_command.projection_name == command.projection_name)
            {
                throw_exception(mutation_name, "projection", command.projection_name);
            }
            else if (command.type == AlterCommand::DROP_COLUMN)
            {
                if (mutation_command.column_name == command.column_name)
                    throw_exception(mutation_name, "column", command.column_name);

                if (mutation_command.predicate)
                {
                    auto query_tree = buildQueryTree(mutation_command.predicate, local_context);
                    auto identifiers = collectIdentifiersFullNames(query_tree);

                    if (identifiers.contains(command.column_name))
                        throw_exception(mutation_name, "column", command.column_name);
                }

                for (const auto & [name, expr] : mutation_command.column_to_update_expression)
                {
                    if (name == command.column_name)
                        throw_exception(mutation_name, "column", command.column_name);

                    auto query_tree = buildQueryTree(expr, local_context);
                    auto identifiers = collectIdentifiersFullNames(query_tree);
                    if (identifiers.contains(command.column_name))
                        throw_exception(mutation_name, "column", command.column_name);
                }
            }
        }
    }
}

bool MergeTreeData::canUsePolymorphicParts(const MergeTreeSettings & settings, String & out_reason) const
{
    if (!canUseAdaptiveGranularity())
    {
        if ((settings.min_rows_for_wide_part != 0 || settings.min_bytes_for_wide_part != 0
            || settings.min_rows_for_compact_part != 0 || settings.min_bytes_for_compact_part != 0))
        {
            out_reason = fmt::format(
                "Table can't create parts with adaptive granularity, but settings"
                " min_rows_for_wide_part = {}"
                ", min_bytes_for_wide_part = {}"
                ". Parts with non-adaptive granularity can be stored only in Wide (default) format.",
                settings.min_rows_for_wide_part, settings.min_bytes_for_wide_part);
        }

        return false;
    }

    return true;
}

AlterConversionsPtr MergeTreeData::getAlterConversionsForPart(MergeTreeDataPartPtr part) const
{
    auto commands_map = getAlterMutationCommandsForPart(part);

    auto result = std::make_shared<AlterConversions>();
    for (const auto & [_, commands] : commands_map)
        for (const auto & command : commands)
            result->addMutationCommand(command);

    return result;
}

NamesAndTypesList MergeTreeData::getVirtuals() const
{
    return NamesAndTypesList{
        NameAndTypePair("_part", std::make_shared<DataTypeLowCardinality>(std::make_shared<DataTypeString>())),
        NameAndTypePair("_part_index", std::make_shared<DataTypeUInt64>()),
        NameAndTypePair("_part_uuid", std::make_shared<DataTypeUUID>()),
        NameAndTypePair("_partition_id", std::make_shared<DataTypeLowCardinality>(std::make_shared<DataTypeString>())),
        NameAndTypePair("_partition_value", getPartitionValueType()),
        NameAndTypePair("_sample_factor", std::make_shared<DataTypeFloat64>()),
        NameAndTypePair("_part_offset", std::make_shared<DataTypeUInt64>()),
        LightweightDeleteDescription::FILTER_COLUMN,
        NameAndTypePair(BlockNumberColumn::name, BlockNumberColumn::type),
    };
}

size_t MergeTreeData::getTotalMergesWithTTLInMergeList() const
{
    return getContext()->getMergeList().getMergesWithTTLCount();
}

void MergeTreeData::addPartContributionToDataVolume(const DataPartPtr & part)
{
    increaseDataVolume(part->getBytesOnDisk(), part->rows_count, 1);
}

void MergeTreeData::removePartContributionToDataVolume(const DataPartPtr & part)
{
    increaseDataVolume(-part->getBytesOnDisk(), -part->rows_count, -1);
}

void MergeTreeData::increaseDataVolume(ssize_t bytes, ssize_t rows, ssize_t parts)
{
    total_active_size_bytes.fetch_add(bytes, std::memory_order_acq_rel);
    total_active_size_rows.fetch_add(rows, std::memory_order_acq_rel);
    total_active_size_parts.fetch_add(parts, std::memory_order_acq_rel);
}

void MergeTreeData::setDataVolume(size_t bytes, size_t rows, size_t parts)
{
    total_active_size_bytes.store(bytes, std::memory_order_release);
    total_active_size_rows.store(rows, std::memory_order_release);
    total_active_size_parts.store(parts, std::memory_order_release);
}

bool MergeTreeData::insertQueryIdOrThrow(const String & query_id, size_t max_queries) const
{
    std::lock_guard lock(query_id_set_mutex);
    return insertQueryIdOrThrowNoLock(query_id, max_queries);
}

bool MergeTreeData::insertQueryIdOrThrowNoLock(const String & query_id, size_t max_queries) const
{
    if (query_id_set.find(query_id) != query_id_set.end())
        return false;
    if (query_id_set.size() >= max_queries)
        throw Exception(
            ErrorCodes::TOO_MANY_SIMULTANEOUS_QUERIES,
            "Too many simultaneous queries for table {}. Maximum is: {}",
            log.loadName(),
            max_queries);
    query_id_set.insert(query_id);
    return true;
}

void MergeTreeData::removeQueryId(const String & query_id) const
{
    std::lock_guard lock(query_id_set_mutex);
    removeQueryIdNoLock(query_id);
}

void MergeTreeData::removeQueryIdNoLock(const String & query_id) const
{
    if (query_id_set.find(query_id) == query_id_set.end())
        LOG_WARNING(log, "We have query_id removed but it's not recorded. This is a bug");
    else
        query_id_set.erase(query_id);
}

std::shared_ptr<QueryIdHolder> MergeTreeData::getQueryIdHolder(const String & query_id, UInt64 max_concurrent_queries) const
{
    auto lock = std::lock_guard<std::mutex>(query_id_set_mutex);
    if (insertQueryIdOrThrowNoLock(query_id, max_concurrent_queries))
    {
        try
        {
            return std::make_shared<QueryIdHolder>(query_id, *this);
        }
        catch (...)
        {
            /// If we fail to construct the holder, remove query_id explicitly to avoid leak.
            removeQueryIdNoLock(query_id);
            throw;
        }
    }
    return nullptr;
}

ReservationPtr MergeTreeData::balancedReservation(
    const StorageMetadataPtr & metadata_snapshot,
    size_t part_size,
    size_t max_volume_index,
    const String & part_name,
    const MergeTreePartInfo & part_info,
    MergeTreeData::DataPartsVector covered_parts,
    std::optional<CurrentlySubmergingEmergingTagger> * tagger_ptr,
    const IMergeTreeDataPart::TTLInfos * ttl_infos,
    bool is_insert)
{
    ReservationPtr reserved_space;
    auto min_bytes_to_rebalance_partition_over_jbod = getSettings()->min_bytes_to_rebalance_partition_over_jbod;
    if (tagger_ptr && min_bytes_to_rebalance_partition_over_jbod > 0 && part_size >= min_bytes_to_rebalance_partition_over_jbod)
    {
        try
        {
            const auto & disks = getStoragePolicy()->getVolume(max_volume_index)->getDisks();
            std::map<String, size_t> disk_occupation;
            std::map<String, std::vector<String>> disk_parts_for_logging;
            for (const auto & disk : disks)
                disk_occupation.emplace(disk->getName(), 0);

            std::set<String> committed_big_parts_from_partition;
            std::set<String> submerging_big_parts_from_partition;
            std::lock_guard lock(currently_submerging_emerging_mutex);

            for (const auto & part : currently_submerging_big_parts)
            {
                if (part_info.partition_id == part->info.partition_id)
                    submerging_big_parts_from_partition.insert(part->name);
            }

            {
                auto lock_parts = lockParts();
                if (covered_parts.empty())
                {
                    // It's a part fetch. Calculate `covered_parts` here.
                    MergeTreeData::DataPartPtr covering_part;
                    covered_parts = getActivePartsToReplace(part_info, part_name, covering_part, lock_parts);
                }

                // Remove irrelevant parts.
                std::erase_if(covered_parts,
                        [min_bytes_to_rebalance_partition_over_jbod](const auto & part)
                        {
                            return !(part->isStoredOnDisk() && part->getBytesOnDisk() >= min_bytes_to_rebalance_partition_over_jbod);
                        });

                // Include current submerging big parts which are not yet in `currently_submerging_big_parts`
                for (const auto & part : covered_parts)
                    submerging_big_parts_from_partition.insert(part->name);

                for (const auto & part : getDataPartsStateRange(MergeTreeData::DataPartState::Active))
                {
                    if (part->isStoredOnDisk() && part->getBytesOnDisk() >= min_bytes_to_rebalance_partition_over_jbod
                        && part_info.partition_id == part->info.partition_id)
                    {
                        auto name = part->getDataPartStorage().getDiskName();
                        auto it = disk_occupation.find(name);
                        if (it != disk_occupation.end())
                        {
                            if (submerging_big_parts_from_partition.find(part->name) == submerging_big_parts_from_partition.end())
                            {
                                it->second += part->getBytesOnDisk();
                                disk_parts_for_logging[name].push_back(formatReadableSizeWithBinarySuffix(part->getBytesOnDisk()));
                                committed_big_parts_from_partition.insert(part->name);
                            }
                            else
                            {
                                disk_parts_for_logging[name].push_back(formatReadableSizeWithBinarySuffix(part->getBytesOnDisk()) + " (submerging)");
                            }
                        }
                        else
                        {
                            // Part is on different volume. Ignore it.
                        }
                    }
                }
            }

            for (const auto & [name, emerging_part] : currently_emerging_big_parts)
            {
                // It's possible that the emerging big parts are committed and get added twice. Thus a set is used to deduplicate.
                if (committed_big_parts_from_partition.find(name) == committed_big_parts_from_partition.end()
                    && part_info.partition_id == emerging_part.partition_id)
                {
                    auto it = disk_occupation.find(emerging_part.disk_name);
                    if (it != disk_occupation.end())
                    {
                        it->second += emerging_part.estimate_bytes;
                        disk_parts_for_logging[emerging_part.disk_name].push_back(
                            formatReadableSizeWithBinarySuffix(emerging_part.estimate_bytes) + " (emerging)");
                    }
                    else
                    {
                        // Part is on different volume. Ignore it.
                    }
                }
            }

            size_t min_occupation_size = std::numeric_limits<size_t>::max();
            std::vector<String> candidates;
            for (const auto & [disk_name, size] : disk_occupation)
            {
                if (size < min_occupation_size)
                {
                    min_occupation_size = size;
                    candidates = {disk_name};
                }
                else if (size == min_occupation_size)
                {
                    candidates.push_back(disk_name);
                }
            }

            if (!candidates.empty())
            {
                // Random pick one disk from best candidates
                std::shuffle(candidates.begin(), candidates.end(), thread_local_rng);
                String selected_disk_name = candidates.front();
                WriteBufferFromOwnString log_str;
                writeCString("\nbalancer: \n", log_str);
                for (const auto & [disk_name, per_disk_parts] : disk_parts_for_logging)
                    writeString(fmt::format("  {}: [{}]\n", disk_name, fmt::join(per_disk_parts, ", ")), log_str);
                LOG_DEBUG(log, fmt::runtime(log_str.str()));

                if (ttl_infos)
                    reserved_space = tryReserveSpacePreferringTTLRules(
                        metadata_snapshot,
                        part_size,
                        *ttl_infos,
                        time(nullptr),
                        max_volume_index,
                        is_insert,
                        getStoragePolicy()->getDiskByName(selected_disk_name));
                else
                    reserved_space = tryReserveSpace(part_size, getStoragePolicy()->getDiskByName(selected_disk_name));

                if (reserved_space)
                {
                    currently_emerging_big_parts.emplace(
                        part_name, EmergingPartInfo{reserved_space->getDisk(0)->getName(), part_info.partition_id, part_size});

                    for (const auto & part : covered_parts)
                    {
                        if (currently_submerging_big_parts.contains(part))
                            LOG_WARNING(log, "currently_submerging_big_parts contains duplicates. JBOD might lose balance");
                        else
                            currently_submerging_big_parts.insert(part);
                    }

                    // Record submerging big parts in the tagger to clean them up.
                    tagger_ptr->emplace(*this, part_name, std::move(covered_parts), log.load());
                }
            }
        }
        catch (...)
        {
            LOG_DEBUG(log, "JBOD balancer encounters an error. Fallback to random disk selection");
            tryLogCurrentException(log);
        }
    }
    return reserved_space;
}

ColumnsDescription MergeTreeData::getConcreteObjectColumns(
    const DataPartsVector & parts, const ColumnsDescription & storage_columns)
{
    return DB::getConcreteObjectColumns(
        parts.begin(), parts.end(),
        storage_columns, [](const auto & part) -> const auto & { return part->getColumns(); });
}

ColumnsDescription MergeTreeData::getConcreteObjectColumns(
    boost::iterator_range<DataPartIteratorByStateAndInfo> range, const ColumnsDescription & storage_columns)
{
    return DB::getConcreteObjectColumns(
        range.begin(), range.end(),
        storage_columns, [](const auto & part) -> const auto & { return part->getColumns(); });
}

void MergeTreeData::resetObjectColumnsFromActiveParts(const DataPartsLock & /*lock*/)
{
    auto metadata_snapshot = getInMemoryMetadataPtr();
    const auto & columns = metadata_snapshot->getColumns();
    if (!hasDynamicSubcolumns(columns))
        return;

    auto range = getDataPartsStateRange(DataPartState::Active);
    object_columns = getConcreteObjectColumns(range, columns);
}

void MergeTreeData::updateObjectColumns(const DataPartPtr & part, const DataPartsLock & /*lock*/)
{
    auto metadata_snapshot = getInMemoryMetadataPtr();
    const auto & columns = metadata_snapshot->getColumns();
    if (!hasDynamicSubcolumns(columns))
        return;

    DB::updateObjectColumns(object_columns, columns, part->getColumns());
}

StorageSnapshotPtr MergeTreeData::getStorageSnapshot(const StorageMetadataPtr & metadata_snapshot, ContextPtr query_context) const
{
    auto snapshot_data = std::make_unique<SnapshotData>();
    ColumnsDescription object_columns_copy;

    {
        auto lock = lockParts();
        snapshot_data->parts = getVisibleDataPartsVectorUnlocked(query_context, lock);
        object_columns_copy = object_columns;
    }

    snapshot_data->alter_conversions.reserve(snapshot_data->parts.size());
    for (const auto & part : snapshot_data->parts)
        snapshot_data->alter_conversions.push_back(getAlterConversionsForPart(part));

    return std::make_shared<StorageSnapshot>(*this, metadata_snapshot, std::move(object_columns_copy), std::move(snapshot_data));
}

StorageSnapshotPtr MergeTreeData::getStorageSnapshotWithoutData(const StorageMetadataPtr & metadata_snapshot, ContextPtr) const
{
    auto lock = lockParts();
    return std::make_shared<StorageSnapshot>(*this, metadata_snapshot, object_columns, std::make_unique<SnapshotData>());
}

void MergeTreeData::incrementInsertedPartsProfileEvent(MergeTreeDataPartType type)
{
    switch (type.getValue())
    {
        case MergeTreeDataPartType::Wide:
            ProfileEvents::increment(ProfileEvents::InsertedWideParts);
            break;
        case MergeTreeDataPartType::Compact:
            ProfileEvents::increment(ProfileEvents::InsertedCompactParts);
            break;
        default:
            break;
    }
}

void MergeTreeData::incrementMergedPartsProfileEvent(MergeTreeDataPartType type)
{
    switch (type.getValue())
    {
        case MergeTreeDataPartType::Wide:
            ProfileEvents::increment(ProfileEvents::MergedIntoWideParts);
            break;
        case MergeTreeDataPartType::Compact:
            ProfileEvents::increment(ProfileEvents::MergedIntoCompactParts);
            break;
        default:
            break;
    }
}

std::pair<MergeTreeData::MutableDataPartPtr, scope_guard> MergeTreeData::createEmptyPart(
        MergeTreePartInfo & new_part_info, const MergeTreePartition & partition, const String & new_part_name,
        const MergeTreeTransactionPtr & txn)
{
    auto metadata_snapshot = getInMemoryMetadataPtr();
    auto settings = getSettings();

    auto block = metadata_snapshot->getSampleBlock();
    NamesAndTypesList columns = metadata_snapshot->getColumns().getAllPhysical().filter(block.getNames());
    setAllObjectsToDummyTupleType(columns);

    auto minmax_idx = std::make_shared<IMergeTreeDataPart::MinMaxIndex>();
    minmax_idx->update(block, getMinMaxColumnsNames(metadata_snapshot->getPartitionKey()));

    DB::IMergeTreeDataPart::TTLInfos move_ttl_infos;
    VolumePtr volume = getStoragePolicy()->getVolume(0);
    ReservationPtr reservation = reserveSpacePreferringTTLRules(metadata_snapshot, 0, move_ttl_infos, time(nullptr), 0, true);
    VolumePtr data_part_volume = createVolumeFromReservation(reservation, volume);

    auto tmp_dir_holder = getTemporaryPartDirectoryHolder(EMPTY_PART_TMP_PREFIX + new_part_name);
    auto new_data_part = getDataPartBuilder(new_part_name, data_part_volume, EMPTY_PART_TMP_PREFIX + new_part_name)
        .withBytesAndRowsOnDisk(0, 0)
        .withPartInfo(new_part_info)
        .build();

    if (settings->assign_part_uuids)
        new_data_part->uuid = UUIDHelpers::generateV4();

    new_data_part->setColumns(columns, {}, metadata_snapshot->getMetadataVersion());
    new_data_part->rows_count = block.rows();

    new_data_part->partition = partition;

    new_data_part->minmax_idx = std::move(minmax_idx);
    new_data_part->is_temp = true;
    /// In case of replicated merge tree with zero copy replication
    /// Here Clickhouse claims that this new part can be deleted in temporary state without unlocking the blobs
    /// The blobs have to be removed along with the part, this temporary part owns them and does not share them yet.
    new_data_part->remove_tmp_policy = IMergeTreeDataPart::BlobsRemovalPolicyForTemporaryParts::REMOVE_BLOBS;

    auto new_data_part_storage = new_data_part->getDataPartStoragePtr();
    new_data_part_storage->beginTransaction();

    SyncGuardPtr sync_guard;
    if (new_data_part->isStoredOnDisk())
    {
        /// The name could be non-unique in case of stale files from previous runs.
        if (new_data_part_storage->exists())
        {
            /// The path has to be unique, all tmp directories are deleted at startup in case of stale files from previous runs.
            /// New part have to capture its name, therefore there is no concurrentcy in directory creation
            throw Exception(ErrorCodes::LOGICAL_ERROR,
                            "New empty part is about to matirialize but the dirrectory already exist"
                            ", new part {}"
                            ", directory {}",
                            new_part_name, new_data_part_storage->getFullPath());
        }

        new_data_part_storage->createDirectories();

        if (getSettings()->fsync_part_directory)
            sync_guard = new_data_part_storage->getDirectorySyncGuard();
    }

    /// This effectively chooses minimal compression method:
    ///  either default lz4 or compression method with zero thresholds on absolute and relative part size.
    auto compression_codec = getContext()->chooseCompressionCodec(0, 0);

    const auto & index_factory = MergeTreeIndexFactory::instance();
    MergedBlockOutputStream out(new_data_part, metadata_snapshot, columns,
        index_factory.getMany(metadata_snapshot->getSecondaryIndices()),
        Statistics{},
        compression_codec, txn);

    bool sync_on_insert = settings->fsync_after_insert;

    out.write(block);
    /// Here is no projections as no data inside
    out.finalizePart(new_data_part, sync_on_insert);

    new_data_part_storage->precommitTransaction();
    return std::make_pair(std::move(new_data_part), std::move(tmp_dir_holder));
}

bool MergeTreeData::allowRemoveStaleMovingParts() const
{
    return ConfigHelper::getBool(getContext()->getConfigRef(), "allow_remove_stale_moving_parts", /* default_ = */ true);
}

CurrentlySubmergingEmergingTagger::~CurrentlySubmergingEmergingTagger()
{
    std::lock_guard lock(storage.currently_submerging_emerging_mutex);

    for (const auto & part : submerging_parts)
    {
        if (!storage.currently_submerging_big_parts.contains(part))
        {
            LOG_ERROR(log, "currently_submerging_big_parts doesn't contain part {} to erase. This is a bug", part->name);
            assert(false);
        }
        else
            storage.currently_submerging_big_parts.erase(part);
    }
    storage.currently_emerging_big_parts.erase(emerging_part_name);
}

bool MergeTreeData::initializeDiskOnConfigChange(const std::set<String> & new_added_disks)
{
    auto storage_policy = getStoragePolicy();
    const auto format_version_path = fs::path(relative_data_path) / MergeTreeData::FORMAT_VERSION_FILE_NAME;
    for (const auto & name : new_added_disks)
    {
        auto disk = storage_policy->tryGetDiskByName(name);
        if (disk)
        {
            disk->createDirectories(relative_data_path);
            disk->createDirectories(fs::path(relative_data_path) / MergeTreeData::DETACHED_DIR_NAME);
            auto buf = disk->writeFile(format_version_path, DBMS_DEFAULT_BUFFER_SIZE, WriteMode::Rewrite, getContext()->getWriteSettings());
            writeIntText(format_version.toUnderType(), *buf);
            buf->finalize();
            if (getContext()->getSettingsRef().fsync_metadata)
                buf->sync();
        }
    }
    return true;
}
}<|MERGE_RESOLUTION|>--- conflicted
+++ resolved
@@ -7082,7 +7082,162 @@
 {
     chassert(!isStaticStorage());
 
-<<<<<<< HEAD
+    /// Check that the storage policy contains the disk where the src_part is located.
+    bool does_storage_policy_allow_same_disk = false;
+    for (const DiskPtr & disk : getStoragePolicy()->getDisks())
+    {
+        if (disk->getName() == src_part->getDataPartStorage().getDiskName())
+        {
+            does_storage_policy_allow_same_disk = true;
+            break;
+        }
+    }
+    if (!does_storage_policy_allow_same_disk)
+        throw Exception(
+            ErrorCodes::BAD_ARGUMENTS,
+            "Could not clone and load part {} because disk does not belong to storage policy",
+            quoteString(src_part->getDataPartStorage().getFullPath()));
+
+    String dst_part_name = src_part->getNewName(dst_part_info);
+    String tmp_dst_part_name = tmp_part_prefix + dst_part_name;
+    auto temporary_directory_lock = getTemporaryPartDirectoryHolder(tmp_dst_part_name);
+
+    /// Why it is needed if we only hardlink files?
+    /// Answer: In issue #59377, add copy when attach from different disk.
+    auto reservation = src_part->getDataPartStorage().reserve(src_part->getBytesOnDisk());
+    auto src_part_storage = src_part->getDataPartStoragePtr();
+
+    scope_guard src_flushed_tmp_dir_lock;
+    MergeTreeData::MutableDataPartPtr src_flushed_tmp_part;
+
+    /// If source part is in memory, flush it to disk and clone it already in on-disk format
+    /// Protect tmp dir from removing by cleanup thread with src_flushed_tmp_dir_lock
+    /// Construct src_flushed_tmp_part in order to delete part with its directory at destructor
+    if (auto src_part_in_memory = asInMemoryPart(src_part))
+    {
+        auto flushed_part_path = *src_part_in_memory->getRelativePathForPrefix(tmp_part_prefix);
+
+        auto tmp_src_part_file_name = fs::path(tmp_dst_part_name).filename();
+        src_flushed_tmp_dir_lock = src_part->storage.getTemporaryPartDirectoryHolder(tmp_src_part_file_name);
+
+        auto flushed_part_storage = src_part_in_memory->flushToDisk(flushed_part_path, metadata_snapshot);
+
+        src_flushed_tmp_part = MergeTreeDataPartBuilder(*this, src_part->name, flushed_part_storage)
+            .withPartInfo(src_part->info)
+            .withPartFormatFromDisk()
+            .build();
+
+        src_flushed_tmp_part->is_temp = true;
+        src_part_storage = flushed_part_storage;
+    }
+
+    String with_copy;
+    if (params.copy_instead_of_hardlink)
+        with_copy = " (copying data)";
+
+    std::shared_ptr<IDataPartStorage> dst_part_storage{};
+    try
+    {
+        dst_part_storage = src_part_storage->freeze(
+            relative_data_path,
+            tmp_dst_part_name,
+            read_settings,
+            write_settings,
+            /* save_metadata_callback= */ {},
+            params);
+    }
+    catch (...)
+    {
+        /// Hardlink fail. Try copy.
+        LOG_WARNING(
+            &Poco::Logger::get("MergeTreeData"),
+            "Hard link fail, try tp copy directly. to:{}, path:{}",
+            this->getRelativeDataPath(),
+            tmp_dst_part_name);
+        bool copy_successful = false;
+        for (const DiskPtr & disk : this->getStoragePolicy()->getDisks())
+        {
+            try
+            {
+                dst_part_storage
+                    = src_part_storage->clonePart(this->getRelativeDataPath(), tmp_dst_part_name, disk, read_settings, write_settings, {}, {});
+                copy_successful = true;
+                break;
+            }
+            catch (...)
+            {
+                LOG_TRACE(&Poco::Logger::get("MergeTreeData"), "Clone part on disk {} fail", disk->getName());
+            }
+        }
+        if (!copy_successful)
+            throw;
+    }
+
+
+    if (params.metadata_version_to_write.has_value())
+    {
+        chassert(!params.keep_metadata_version);
+        auto out_metadata = dst_part_storage->writeFile(IMergeTreeDataPart::METADATA_VERSION_FILE_NAME, 4096, getContext()->getWriteSettings());
+        writeText(metadata_snapshot->getMetadataVersion(), *out_metadata);
+        out_metadata->finalize();
+        if (getSettings()->fsync_after_insert)
+            out_metadata->sync();
+    }
+
+    LOG_DEBUG(log, "Clone{} part {} to {}{}",
+              src_flushed_tmp_part ? " flushed" : "",
+              src_part_storage->getFullPath(),
+              std::string(fs::path(dst_part_storage->getFullRootPath()) / tmp_dst_part_name),
+              with_copy);
+
+    auto dst_data_part = MergeTreeDataPartBuilder(*this, dst_part_name, dst_part_storage)
+        .withPartFormatFromDisk()
+        .build();
+
+    if (!params.copy_instead_of_hardlink && params.hardlinked_files)
+    {
+        params.hardlinked_files->source_part_name = src_part->name;
+        params.hardlinked_files->source_table_shared_id = src_part->storage.getTableSharedID();
+
+        for (auto it = src_part->getDataPartStorage().iterate(); it->isValid(); it->next())
+        {
+            if (!params.files_to_copy_instead_of_hardlinks.contains(it->name())
+                && it->name() != IMergeTreeDataPart::DELETE_ON_DESTROY_MARKER_FILE_NAME_DEPRECATED
+                && it->name() != IMergeTreeDataPart::TXN_VERSION_METADATA_FILE_NAME)
+            {
+                params.hardlinked_files->hardlinks_from_source_part.insert(it->name());
+            }
+        }
+
+        auto projections = src_part->getProjectionParts();
+        for (const auto & [name, projection_part] : projections)
+        {
+            const auto & projection_storage = projection_part->getDataPartStorage();
+            for (auto it = projection_storage.iterate(); it->isValid(); it->next())
+            {
+                auto file_name_with_projection_prefix = fs::path(projection_storage.getPartDirectory()) / it->name();
+                if (!params.files_to_copy_instead_of_hardlinks.contains(file_name_with_projection_prefix)
+                    && it->name() != IMergeTreeDataPart::DELETE_ON_DESTROY_MARKER_FILE_NAME_DEPRECATED
+                    && it->name() != IMergeTreeDataPart::TXN_VERSION_METADATA_FILE_NAME)
+                {
+                    params.hardlinked_files->hardlinks_from_source_part.insert(file_name_with_projection_prefix);
+                }
+            }
+        }
+    }
+
+    /// We should write version metadata on part creation to distinguish it from parts that were created without transaction.
+    TransactionID tid = params.txn ? params.txn->tid : Tx::PrehistoricTID;
+    dst_data_part->version.setCreationTID(tid, nullptr);
+    dst_data_part->storeVersionMetadata();
+
+    dst_data_part->is_temp = true;
+
+    dst_data_part->loadColumnsChecksumsIndexes(require_part_metadata, true);
+    dst_data_part->modification_time = dst_part_storage->getLastModified().epochTime();
+    return std::make_pair(dst_data_part, std::move(temporary_directory_lock));
+}
+
 std::pair<MergeTreeData::MutableDataPartPtr, scope_guard> MergeTreeData::cloneAndLoadDataPartOnOtherDisk(
     const MergeTreeData::DataPartPtr & src_part,
     const String & tmp_part_prefix,
@@ -7092,67 +7247,12 @@
     const ReadSettings & read_settings,
     const WriteSettings & write_settings)
 {
-    return MergeTreeDataPartCloner::clone(
-        this, src_part, metadata_snapshot, dst_part_info, tmp_part_prefix, require_part_metadata, params, read_settings, write_settings);
-}
-
-std::pair<MergeTreeData::MutableDataPartPtr, scope_guard> MergeTreeData::cloneAndLoadPartOnSameDiskWithDifferentPartitionKey(
-    const MergeTreeData::DataPartPtr & src_part,
-    const MergeTreePartition & new_partition,
-    const String & partition_id,
-    const IMergeTreeDataPart::MinMaxIndex & min_max_index,
-    const String & tmp_part_prefix,
-    const StorageMetadataPtr & my_metadata_snapshot,
-    const IDataPartStorage::ClonePartParams & clone_params,
-    ContextPtr local_context,
-    Int64 min_block,
-    Int64 max_block
-)
-{
-    MergeTreePartInfo dst_part_info(partition_id, min_block, max_block, src_part->info.level);
-
-    return MergeTreeDataPartCloner::cloneWithDistinctPartitionExpression(
-        this,
-        src_part,
-        my_metadata_snapshot,
-        dst_part_info,
-        tmp_part_prefix,
-        local_context->getReadSettings(),
-        local_context->getWriteSettings(),
-        new_partition,
-        min_max_index,
-        false,
-        clone_params);
-}
-
-std::pair<MergeTreePartition, IMergeTreeDataPart::MinMaxIndex> MergeTreeData::createPartitionAndMinMaxIndexFromSourcePart(
-    const MergeTreeData::DataPartPtr & src_part,
-    const StorageMetadataPtr & metadata_snapshot,
-    ContextPtr local_context)
-{
-    const auto & src_data = src_part->storage;
-=======
-    /// Check that the storage policy contains the disk where the src_part is located.
-    bool does_storage_policy_allow_same_disk = false;
-    for (const DiskPtr & disk : getStoragePolicy()->getDisks())
-    {
-        if (disk->getName() == src_part->getDataPartStorage().getDiskName())
-        {
-            does_storage_policy_allow_same_disk = true;
-            break;
-        }
-    }
-    if (!does_storage_policy_allow_same_disk)
-        throw Exception(
-            ErrorCodes::BAD_ARGUMENTS,
-            "Could not clone and load part {} because disk does not belong to storage policy",
-            quoteString(src_part->getDataPartStorage().getFullPath()));
+    chassert(!isStaticStorage());
 
     String dst_part_name = src_part->getNewName(dst_part_info);
     String tmp_dst_part_name = tmp_part_prefix + dst_part_name;
     auto temporary_directory_lock = getTemporaryPartDirectoryHolder(tmp_dst_part_name);
 
-    /// Why it is needed if we only hardlink files?
     auto reservation = src_part->getDataPartStorage().reserve(src_part->getBytesOnDisk());
     auto src_part_storage = src_part->getDataPartStoragePtr();
 
@@ -7184,13 +7284,24 @@
     if (params.copy_instead_of_hardlink)
         with_copy = " (copying data)";
 
-    auto dst_part_storage = src_part_storage->freeze(
-        relative_data_path,
-        tmp_dst_part_name,
-        read_settings,
-        write_settings,
-        /* save_metadata_callback= */ {},
-        params);
+    std::shared_ptr<IDataPartStorage> dst_part_storage{};
+    bool copy_successful = false;
+    for (const DiskPtr & disk : this->getStoragePolicy()->getDisks())
+    {
+        try
+        {
+            dst_part_storage
+                = src_part_storage->clonePart(this->getRelativeDataPath(), tmp_dst_part_name, disk, read_settings, write_settings, {}, {});
+            copy_successful = true;
+            break;
+        }
+        catch (...)
+        {
+            LOG_TRACE(&Poco::Logger::get("MergeTreeData"), "Clone part on disk {} fail", disk->getName());
+        }
+    }
+    if (!copy_successful)
+        throw;
 
     if (params.metadata_version_to_write.has_value())
     {
@@ -7207,7 +7318,6 @@
               src_part_storage->getFullPath(),
               std::string(fs::path(dst_part_storage->getFullRootPath()) / tmp_dst_part_name),
               with_copy);
->>>>>>> 64638632
 
     auto dst_data_part = MergeTreeDataPartBuilder(*this, dst_part_name, dst_part_storage)
         .withPartFormatFromDisk()
@@ -7256,6 +7366,7 @@
     dst_data_part->modification_time = dst_part_storage->getLastModified().epochTime();
     return std::make_pair(dst_data_part, std::move(temporary_directory_lock));
 }
+
 
 String MergeTreeData::getFullPathOnDisk(const DiskPtr & disk) const
 {
