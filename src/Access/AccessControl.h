#pragma once

#include <Access/MultipleAccessStorage.h>
#include <Access/Common/AuthenticationType.h>
#include <Common/SettingsChanges.h>
#include <Common/ZooKeeper/Common.h>
#include <base/scope_guard.h>
#include <boost/container/flat_set.hpp>

#include <memory>


namespace Poco
{
    namespace Net
    {
        class IPAddress;
    }
    namespace Util
    {
        class AbstractConfiguration;
    }
}

namespace DB
{
class ContextAccess;
struct ContextAccessParams;
struct User;
using UserPtr = std::shared_ptr<const User>;
class EnabledRoles;
class RoleCache;
class EnabledRowPolicies;
class RowPolicyCache;
class EnabledQuota;
class QuotaCache;
struct QuotaUsage;
struct SettingsProfilesInfo;
class EnabledSettings;
class SettingsProfilesCache;
class SettingsProfileElements;
class ClientInfo;
class ExternalAuthenticators;
class AccessChangesNotifier;
struct Settings;


/// Manages access control entities.
class AccessControl : public MultipleAccessStorage
{
public:
    AccessControl();
    ~AccessControl() override;

    /// Initializes access storage (user directories).
    void setUpFromMainConfig(const Poco::Util::AbstractConfiguration & config_, const String & config_path_,
                             const zkutil::GetZooKeeper & get_zookeeper_function_);

    /// Parses access entities from a configuration loaded from users.xml.
    /// This function add UsersConfigAccessStorage if it wasn't added before.
    void setUsersConfig(const Poco::Util::AbstractConfiguration & users_config_);

    /// Adds UsersConfigAccessStorage.
    void addUsersConfigStorage(const String & storage_name_,
                               const Poco::Util::AbstractConfiguration & users_config_,
                               bool allow_backup_);

    void addUsersConfigStorage(const String & storage_name_,
                               const String & users_config_path_,
                               const String & include_from_path_,
                               const String & preprocessed_dir_,
                               const zkutil::GetZooKeeper & get_zookeeper_function_,
                               bool allow_backup_);

    /// Loads access entities from the directory on the local disk.
    /// Use that directory to keep created users/roles/etc.
    void addDiskStorage(const String & storage_name_, const String & directory_, bool readonly_, bool allow_backup_);

    /// Adds MemoryAccessStorage which keeps access entities in memory.
    void addMemoryStorage(const String & storage_name_, bool allow_backup_);

    /// Adds LDAPAccessStorage which allows querying remote LDAP server for user info.
    void addLDAPStorage(const String & storage_name_, const Poco::Util::AbstractConfiguration & config_, const String & prefix_);

    void addReplicatedStorage(const String & storage_name,
                              const String & zookeeper_path,
                              const zkutil::GetZooKeeper & get_zookeeper_function,
                              bool allow_backup);

    /// Adds storages from <users_directories> config.
    void addStoragesFromUserDirectoriesConfig(const Poco::Util::AbstractConfiguration & config,
                                              const String & key,
                                              const String & config_dir,
                                              const String & dbms_dir,
                                              const String & include_from_path,
                                              const zkutil::GetZooKeeper & get_zookeeper_function);

    /// Adds storages from the main config.
    void addStoragesFromMainConfig(const Poco::Util::AbstractConfiguration & config,
                                   const String & config_path,
                                   const zkutil::GetZooKeeper & get_zookeeper_function);

    /// Reloads and updates all access entities.
    void reload(ReloadMode reload_mode) override;

    using OnChangedHandler = std::function<void(const UUID & /* id */, const AccessEntityPtr & /* new or changed entity, null if removed */)>;

    /// Subscribes for all changes.
    /// Can return nullptr if cannot subscribe (identifier not found) or if it doesn't make sense (the storage is read-only).
    scope_guard subscribeForChanges(AccessEntityType type, const OnChangedHandler & handler) const;

    template <typename EntityClassT>
    scope_guard subscribeForChanges(OnChangedHandler handler) const { return subscribeForChanges(EntityClassT::TYPE, handler); }

    /// Subscribes for changes of a specific entry.
    /// Can return nullptr if cannot subscribe (identifier not found) or if it doesn't make sense (the storage is read-only).
    scope_guard subscribeForChanges(const UUID & id, const OnChangedHandler & handler) const;
    scope_guard subscribeForChanges(const std::vector<UUID> & ids, const OnChangedHandler & handler) const;

    UUID authenticate(const Credentials & credentials, const Poco::Net::IPAddress & address) const;

    /// Makes a backup of access entities.
    void restoreFromBackup(RestorerFromBackup & restorer) override;

    void setExternalAuthenticatorsConfig(const Poco::Util::AbstractConfiguration & config);

    /// Sets the default profile's name.
    /// The default profile's settings are always applied before any other profile's.
    void setDefaultProfileName(const String & default_profile_name);

    /// Sets prefixes which should be used for custom settings.
    /// This function also enables custom prefixes to be used.
    void setCustomSettingsPrefixes(const Strings & prefixes);
    void setCustomSettingsPrefixes(const String & comma_separated_prefixes);
    bool isSettingNameAllowed(const std::string_view name) const;
    void checkSettingNameIsAllowed(const std::string_view name) const;

    /// Allows implicit user creation without password (by default it's allowed).
    /// In other words, allow 'CREATE USER' queries without 'IDENTIFIED WITH' clause.
    void setImplicitNoPasswordAllowed(const bool allow_implicit_no_password_);
    bool isImplicitNoPasswordAllowed() const;

    /// Allows users without password (by default it's allowed).
    void setNoPasswordAllowed(const bool allow_no_password_);
    bool isNoPasswordAllowed() const;

    /// Allows users with plaintext password (by default it's allowed).
    void setPlaintextPasswordAllowed(const bool allow_plaintext_password_);
    bool isPlaintextPasswordAllowed() const;

    /// Default password type when the user does not specify it.
    void setDefaultPasswordTypeFromConfig(const String & type_);
    AuthenticationType getDefaultPasswordType() const;

    /// Check complexity requirements for passwords
    void setPasswordComplexityRulesFromConfig(const Poco::Util::AbstractConfiguration & config_);
    void setPasswordComplexityRules(const std::vector<std::pair<String, String>> & rules_);
    void checkPasswordComplexityRules(const String & password_) const;
    std::vector<std::pair<String, String>> getPasswordComplexityRules() const;

    /// Workfactor for bcrypt encoded passwords
    void setBcryptWorkfactor(int workfactor_);
    int getBcryptWorkfactor();

    /// Enables logic that users without permissive row policies can still read rows using a SELECT query.
    /// For example, if there two users A, B and a row policy is defined only for A, then
    /// if this setting is true the user B will see all rows, and if this setting is false the user B will see no rows.
    void setEnabledUsersWithoutRowPoliciesCanReadRows(bool enable) { users_without_row_policies_can_read_rows = enable; }
    bool isEnabledUsersWithoutRowPoliciesCanReadRows() const { return users_without_row_policies_can_read_rows; }

    /// Require CLUSTER grant for ON CLUSTER queries.
    void setOnClusterQueriesRequireClusterGrant(bool enable) { on_cluster_queries_require_cluster_grant = enable; }
    bool doesOnClusterQueriesRequireClusterGrant() const { return on_cluster_queries_require_cluster_grant; }

    void setSelectFromSystemDatabaseRequiresGrant(bool enable) { select_from_system_db_requires_grant = enable; }
    bool doesSelectFromSystemDatabaseRequireGrant() const { return select_from_system_db_requires_grant; }

    void setSelectFromInformationSchemaRequiresGrant(bool enable) { select_from_information_schema_requires_grant = enable; }
    bool doesSelectFromInformationSchemaRequireGrant() const { return select_from_information_schema_requires_grant; }

    void setSettingsConstraintsReplacePrevious(bool enable) { settings_constraints_replace_previous = enable; }
    bool doesSettingsConstraintsReplacePrevious() const { return settings_constraints_replace_previous; }

    std::shared_ptr<const ContextAccess> getContextAccess(
        const UUID & user_id,
        const std::vector<UUID> & current_roles,
        bool use_default_roles,
        const Settings & settings,
        const String & current_database,
        const ClientInfo & client_info) const;

    std::shared_ptr<const ContextAccess> getContextAccess(const ContextAccessParams & params) const;

    std::shared_ptr<const EnabledRoles> getEnabledRoles(
        const std::vector<UUID> & current_roles,
        const std::vector<UUID> & current_roles_with_admin_option) const;

    std::shared_ptr<const EnabledRowPolicies> getEnabledRowPolicies(
        const UUID & user_id,
        const boost::container::flat_set<UUID> & enabled_roles) const;

    std::shared_ptr<const EnabledRowPolicies> tryGetDefaultRowPolicies(const UUID & user_id) const;

    std::shared_ptr<const EnabledQuota> getEnabledQuota(
        const UUID & user_id,
        const String & user_name,
        const boost::container::flat_set<UUID> & enabled_roles,
        const Poco::Net::IPAddress & address,
        const String & forwarded_address,
        const String & custom_quota_key) const;

    std::vector<QuotaUsage> getAllQuotasUsage() const;

    std::shared_ptr<const EnabledSettings> getEnabledSettings(
        const UUID & user_id,
        const SettingsProfileElements & settings_from_user,
        const boost::container::flat_set<UUID> & enabled_roles,
        const SettingsProfileElements & settings_from_enabled_roles) const;

    std::shared_ptr<const SettingsProfilesInfo> getSettingsProfileInfo(const UUID & profile_id);

    const ExternalAuthenticators & getExternalAuthenticators() const;

    /// Gets manager of notifications.
    AccessChangesNotifier & getChangesNotifier();

private:
    class ContextAccessCache;
    class CustomSettingsPrefixes;
    class PasswordComplexityRules;

    std::optional<UUID> insertImpl(const AccessEntityPtr & entity, bool replace_if_exists, bool throw_if_exists) override;
    bool removeImpl(const UUID & id, bool throw_if_not_exists) override;
    bool updateImpl(const UUID & id, const UpdateFunc & update_func, bool throw_if_not_exists) override;

    std::unique_ptr<ContextAccessCache> context_access_cache;
    std::unique_ptr<RoleCache> role_cache;
    std::unique_ptr<RowPolicyCache> row_policy_cache;
    std::unique_ptr<QuotaCache> quota_cache;
    std::unique_ptr<SettingsProfilesCache> settings_profiles_cache;
    std::unique_ptr<ExternalAuthenticators> external_authenticators;
    std::unique_ptr<CustomSettingsPrefixes> custom_settings_prefixes;
    std::unique_ptr<AccessChangesNotifier> changes_notifier;
    std::unique_ptr<PasswordComplexityRules> password_rules;
    std::atomic_bool allow_plaintext_password = true;
    std::atomic_bool allow_no_password = true;
    std::atomic_bool allow_implicit_no_password = true;
    std::atomic_bool users_without_row_policies_can_read_rows = false;
    std::atomic_bool on_cluster_queries_require_cluster_grant = false;
    std::atomic_bool select_from_system_db_requires_grant = false;
    std::atomic_bool select_from_information_schema_requires_grant = false;
    std::atomic_bool settings_constraints_replace_previous = false;
<<<<<<< HEAD
    std::atomic_int bcrypt_workfactor = 12;
=======
    std::atomic<AuthenticationType> default_password_type = AuthenticationType::SHA256_PASSWORD;
>>>>>>> fd3c588c
};

}<|MERGE_RESOLUTION|>--- conflicted
+++ resolved
@@ -250,11 +250,8 @@
     std::atomic_bool select_from_system_db_requires_grant = false;
     std::atomic_bool select_from_information_schema_requires_grant = false;
     std::atomic_bool settings_constraints_replace_previous = false;
-<<<<<<< HEAD
     std::atomic_int bcrypt_workfactor = 12;
-=======
     std::atomic<AuthenticationType> default_password_type = AuthenticationType::SHA256_PASSWORD;
->>>>>>> fd3c588c
 };
 
 }