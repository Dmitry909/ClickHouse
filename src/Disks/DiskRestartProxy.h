#pragma once

#include "DiskDecorator.h"

#include <Common/logger_useful.h>
#include <shared_mutex>

namespace DB
{
using ReadLock = std::shared_lock<std::shared_timed_mutex>;
using WriteLock = std::unique_lock<std::shared_timed_mutex>;

class RestartAwareReadBuffer;
class RestartAwareWriteBuffer;

/**
 * Gives possibility to change underlying disk settings at runtime calling 'restart' method.
 * All disk methods are protected by read-lock. Read/Write buffers produced by disk holds read-lock till buffer is finalized/destructed.
 * When 'restart' method is called write-lock is acquired to make sure that no operations are running on that disk.
 */
class DiskRestartProxy : public DiskDecorator
{
public:
    explicit DiskRestartProxy(DiskPtr & delegate_);

    ReservationPtr reserve(UInt64 bytes) override;
    const String & getPath() const override;
    UInt64 getTotalSpace() const override;
    UInt64 getAvailableSpace() const override;
    UInt64 getUnreservedSpace() const override;
    UInt64 getKeepingFreeSpace() const override;
    bool exists(const String & path) const override;
    bool isFile(const String & path) const override;
    bool isDirectory(const String & path) const override;
    size_t getFileSize(const String & path) const override;
    void createDirectory(const String & path) override;
    void createDirectories(const String & path) override;
    void clearDirectory(const String & path) override;
    void moveDirectory(const String & from_path, const String & to_path) override;
    DirectoryIteratorPtr iterateDirectory(const String & path) const override;
    void createFile(const String & path) override;
    void moveFile(const String & from_path, const String & to_path) override;
    void replaceFile(const String & from_path, const String & to_path) override;
    void copy(const String & from_path, const DiskPtr & to_disk, const String & to_path) override;
    void copyDirectoryContent(const String & from_dir, const std::shared_ptr<IDisk> & to_disk, const String & to_dir) override;
    void listFiles(const String & path, std::vector<String> & file_names) const override;
    std::unique_ptr<ReadBufferFromFileBase> readFile(
        const String & path,
        const ReadSettings & settings,
        std::optional<size_t> read_hint,
        std::optional<size_t> file_size) const override;
    std::unique_ptr<WriteBufferFromFileBase> writeFile(const String & path, size_t buf_size, WriteMode mode, const WriteSettings & settings) override;
    void removeFile(const String & path) override;
    void removeFileIfExists(const String & path) override;
    void removeDirectory(const String & path) override;
    void removeRecursive(const String & path) override;
    void removeSharedFile(const String & path, bool keep_s3) override;
    void removeSharedFiles(const RemoveBatchRequest & files, bool keep_all_batch_data, const NameSet & file_names_remove_metadata_only) override;
    void removeSharedRecursive(const String & path, bool keep_all_batch_data, const NameSet & file_names_remove_metadata_only) override;
    void setLastModified(const String & path, const Poco::Timestamp & timestamp) override;
    Poco::Timestamp getLastModified(const String & path) const override;
    void setReadOnly(const String & path) override;
    void createHardLink(const String & src_path, const String & dst_path) override;
    void truncateFile(const String & path, size_t size) override;
    String getUniqueId(const String & path) const override;
    bool checkUniqueId(const String & id) const override;
<<<<<<< HEAD
    const String & getCacheBasePath() const override;
    StoredObjects getStorageObjects(const String & path) const override;
    void getRemotePathsRecursive(const String & path, std::vector<LocalPathWithRemotePaths> & paths_map) override;
=======
    String getCacheBasePath() const override;
    StoredObjects getStorageObjects(const String & path) const override;
    void getRemotePathsRecursive(const String & path, std::vector<LocalPathWithObjectStoragePaths> & paths_map) override;
>>>>>>> 9973fb2f

    void restart(ContextPtr context);

private:
    friend class RestartAwareReadBuffer;
    friend class RestartAwareWriteBuffer;

    /// Mutex to protect RW access.
    mutable std::shared_timed_mutex mutex;

    Poco::Logger * log = &Poco::Logger::get("DiskRestartProxy");
};

}<|MERGE_RESOLUTION|>--- conflicted
+++ resolved
@@ -64,15 +64,10 @@
     void truncateFile(const String & path, size_t size) override;
     String getUniqueId(const String & path) const override;
     bool checkUniqueId(const String & id) const override;
-<<<<<<< HEAD
+
     const String & getCacheBasePath() const override;
     StoredObjects getStorageObjects(const String & path) const override;
-    void getRemotePathsRecursive(const String & path, std::vector<LocalPathWithRemotePaths> & paths_map) override;
-=======
-    String getCacheBasePath() const override;
-    StoredObjects getStorageObjects(const String & path) const override;
     void getRemotePathsRecursive(const String & path, std::vector<LocalPathWithObjectStoragePaths> & paths_map) override;
->>>>>>> 9973fb2f
 
     void restart(ContextPtr context);
 
