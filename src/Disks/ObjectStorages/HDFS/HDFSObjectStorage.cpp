#include <Disks/ObjectStorages/HDFS/HDFSObjectStorage.h>

#include <IO/copyData.h>
#include <Storages/ObjectStorage/HDFS/WriteBufferFromHDFS.h>
#include <Storages/ObjectStorage/HDFS/HDFSCommon.h>

#include <Storages/ObjectStorage/HDFS/ReadBufferFromHDFS.h>
#include <Disks/IO/ReadBufferFromRemoteFSGather.h>
#include <Common/getRandomASCIIString.h>
#include <Common/logger_useful.h>


#if USE_HDFS

namespace DB
{

namespace ErrorCodes
{
    extern const int UNSUPPORTED_METHOD;
    extern const int HDFS_ERROR;
    extern const int ACCESS_DENIED;
    extern const int LOGICAL_ERROR;
}

void HDFSObjectStorage::shutdown()
{
}

void HDFSObjectStorage::startup()
{
}

ObjectStorageKey HDFSObjectStorage::generateObjectKeyForPath(const std::string & /* path */) const
{
    /// what ever data_source_description.description value is, consider that key as relative key
    return ObjectStorageKey::createAsRelative(hdfs_root_path, getRandomASCIIString(32));
}

bool HDFSObjectStorage::exists(const StoredObject & object) const
{
    // const auto & path = object.remote_path;
    // const size_t begin_of_path = path.find('/', path.find("//") + 2);
    // const String remote_fs_object_path = path.substr(begin_of_path);
    return (0 == hdfsExists(hdfs_fs.get(), object.remote_path.c_str()));
}

std::unique_ptr<ReadBufferFromFileBase> HDFSObjectStorage::readObject( /// NOLINT
    const StoredObject & object,
    const ReadSettings & read_settings,
    std::optional<size_t>,
    std::optional<size_t>) const
{
    return std::make_unique<ReadBufferFromHDFS>(hdfs_root_path, object.remote_path, config, patchSettings(read_settings));
}

std::unique_ptr<ReadBufferFromFileBase> HDFSObjectStorage::readObjects( /// NOLINT
    const StoredObjects & objects,
    const ReadSettings & read_settings,
    std::optional<size_t>,
    std::optional<size_t>) const
{
    auto disk_read_settings = patchSettings(read_settings);
    auto read_buffer_creator =
        [this, disk_read_settings]
        (bool /* restricted_seek */, const StoredObject & object_) -> std::unique_ptr<ReadBufferFromFileBase>
    {
<<<<<<< HEAD
        // size_t begin_of_path = path.find('/', path.find("//") + 2);
        // auto hdfs_path = path.substr(begin_of_path);
        // auto hdfs_uri = path.substr(0, begin_of_path);
=======
        const auto & path = object_.remote_path;
        size_t begin_of_path = path.find('/', path.find("//") + 2);
        auto hdfs_path = path.substr(begin_of_path);
        auto hdfs_uri = path.substr(0, begin_of_path);
>>>>>>> 795026af

        return std::make_unique<ReadBufferFromHDFS>(
            hdfs_root_path, path, config, disk_read_settings, /* read_until_position */0, /* use_external_buffer */true);
    };

    return std::make_unique<ReadBufferFromRemoteFSGather>(
        std::move(read_buffer_creator), objects, "hdfs:", disk_read_settings, nullptr, /* use_external_buffer */false);
}

std::unique_ptr<WriteBufferFromFileBase> HDFSObjectStorage::writeObject( /// NOLINT
    const StoredObject & object,
    WriteMode mode,
    std::optional<ObjectAttributes> attributes,
    size_t buf_size,
    const WriteSettings & write_settings)
{
    if (attributes.has_value())
        throw Exception(
            ErrorCodes::UNSUPPORTED_METHOD,
            "HDFS API doesn't support custom attributes/metadata for stored objects");

    auto path = object.remote_path.starts_with('/') ? object.remote_path.substr(1) : object.remote_path;
    path = fs::path(hdfs_root_path) / path;

    /// Single O_WRONLY in libhdfs adds O_TRUNC
    return std::make_unique<WriteBufferFromHDFS>(
        path, config, settings->replication, patchSettings(write_settings), buf_size,
        mode == WriteMode::Rewrite ? O_WRONLY : O_WRONLY | O_APPEND);
}


/// Remove file. Throws exception if file doesn't exists or it's a directory.
void HDFSObjectStorage::removeObject(const StoredObject & object)
{
    const auto & path = object.remote_path;
    const size_t begin_of_path = path.find('/', path.find("//") + 2);

    /// Add path from root to file name
    int res = hdfsDelete(hdfs_fs.get(), path.substr(begin_of_path).c_str(), 0);
    if (res == -1)
        throw Exception(ErrorCodes::HDFS_ERROR, "HDFSDelete failed with path: {}", path);

}

void HDFSObjectStorage::removeObjects(const StoredObjects & objects)
{
    for (const auto & object : objects)
        removeObject(object);
}

void HDFSObjectStorage::removeObjectIfExists(const StoredObject & object)
{
    if (exists(object))
        removeObject(object);
}

void HDFSObjectStorage::removeObjectsIfExist(const StoredObjects & objects)
{
    for (const auto & object : objects)
        removeObjectIfExists(object);
}

ObjectMetadata HDFSObjectStorage::getObjectMetadata(const std::string & path) const
{
    auto * file_info = hdfsGetPathInfo(hdfs_fs.get(), path.data());
    if (!file_info)
        throw Exception(ErrorCodes::HDFS_ERROR,
                        "Cannot get file info for: {}. Error: {}", path, hdfsGetLastError());

    ObjectMetadata metadata;
    metadata.size_bytes = static_cast<size_t>(file_info->mSize);
    metadata.last_modified = file_info->mLastMod;

    hdfsFreeFileInfo(file_info, 1);
    return metadata;
}

void HDFSObjectStorage::listObjects(const std::string & path, RelativePathsWithMetadata & children, size_t max_keys) const
{
    auto * log = &Poco::Logger::get("HDFSObjectStorage");
    LOG_TRACE(log, "Trying to list files for {}", path);

    HDFSFileInfo ls;
    ls.file_info = hdfsListDirectory(hdfs_fs.get(), path.data(), &ls.length);

    if (ls.file_info == nullptr && errno != ENOENT) // NOLINT
    {
        // ignore file not found exception, keep throw other exception,
        // libhdfs3 doesn't have function to get exception type, so use errno.
        throw Exception(ErrorCodes::ACCESS_DENIED, "Cannot list directory {}: {}",
                        path, String(hdfsGetLastError()));
    }

    if (!ls.file_info && ls.length > 0)
    {
        throw Exception(ErrorCodes::LOGICAL_ERROR, "file_info shouldn't be null");
    }

    LOG_TRACE(log, "Listed {} files for {}", ls.length, path);

    for (int i = 0; i < ls.length; ++i)
    {
        const String file_path = fs::path(ls.file_info[i].mName).lexically_normal();
        const size_t last_slash = file_path.rfind('/');
        const String file_name = file_path.substr(last_slash);

        const bool is_directory = ls.file_info[i].mKind == 'D';
        if (is_directory)
        {
            listObjects(fs::path(file_path) / "", children, max_keys);
        }
        else
        {
            LOG_TEST(log, "Found file: {}", file_path);

            children.emplace_back(std::make_shared<RelativePathWithMetadata>(
                String(file_path),
                ObjectMetadata{
                    static_cast<uint64_t>(ls.file_info[i].mSize),
                    Poco::Timestamp::fromEpochTime(ls.file_info[i].mLastMod),
                    {}}));
        }
    }
}

void HDFSObjectStorage::copyObject( /// NOLINT
    const StoredObject & object_from,
    const StoredObject & object_to,
    const ReadSettings & read_settings,
    const WriteSettings & write_settings,
    std::optional<ObjectAttributes> object_to_attributes)
{
    if (object_to_attributes.has_value())
        throw Exception(
            ErrorCodes::UNSUPPORTED_METHOD,
            "HDFS API doesn't support custom attributes/metadata for stored objects");

    auto in = readObject(object_from, read_settings);
    auto out = writeObject(object_to, WriteMode::Rewrite, /* attributes= */ {}, /* buf_size= */ DBMS_DEFAULT_BUFFER_SIZE, write_settings);
    copyData(*in, *out);
    out->finalize();
}


std::unique_ptr<IObjectStorage> HDFSObjectStorage::cloneObjectStorage(
    const std::string &,
    const Poco::Util::AbstractConfiguration &,
    const std::string &, ContextPtr)
{
    throw Exception(ErrorCodes::UNSUPPORTED_METHOD, "HDFS object storage doesn't support cloning");
}

}

#endif<|MERGE_RESOLUTION|>--- conflicted
+++ resolved
@@ -65,19 +65,12 @@
         [this, disk_read_settings]
         (bool /* restricted_seek */, const StoredObject & object_) -> std::unique_ptr<ReadBufferFromFileBase>
     {
-<<<<<<< HEAD
         // size_t begin_of_path = path.find('/', path.find("//") + 2);
         // auto hdfs_path = path.substr(begin_of_path);
         // auto hdfs_uri = path.substr(0, begin_of_path);
-=======
-        const auto & path = object_.remote_path;
-        size_t begin_of_path = path.find('/', path.find("//") + 2);
-        auto hdfs_path = path.substr(begin_of_path);
-        auto hdfs_uri = path.substr(0, begin_of_path);
->>>>>>> 795026af
 
         return std::make_unique<ReadBufferFromHDFS>(
-            hdfs_root_path, path, config, disk_read_settings, /* read_until_position */0, /* use_external_buffer */true);
+            hdfs_root_path, object_.remote_path, config, disk_read_settings, /* read_until_position */0, /* use_external_buffer */true);
     };
 
     return std::make_unique<ReadBufferFromRemoteFSGather>(
