#include <Disks/ObjectStorages/AzureBlobStorage/AzureObjectStorage.h>
#include "Common/Exception.h"

#if USE_AZURE_BLOB_STORAGE

#include <Common/getRandomASCIIString.h>
#include <Disks/IO/ReadBufferFromAzureBlobStorage.h>
#include <Disks/IO/WriteBufferFromAzureBlobStorage.h>
#include <Disks/IO/ReadBufferFromRemoteFSGather.h>
#include <Disks/IO/AsynchronousBoundedReadBuffer.h>

#include <Disks/ObjectStorages/AzureBlobStorage/AzureBlobStorageAuth.h>
#include <Disks/ObjectStorages/ObjectStorageIteratorAsync.h>
#include <Interpreters/Context.h>
#include <Common/logger_useful.h>


namespace CurrentMetrics
{
    extern const Metric ObjectStorageAzureThreads;
    extern const Metric ObjectStorageAzureThreadsActive;
    extern const Metric ObjectStorageAzureThreadsScheduled;
}

namespace DB
{


namespace ErrorCodes
{
    extern const int AZURE_BLOB_STORAGE_ERROR;
    extern const int UNSUPPORTED_METHOD;
}


namespace
{

class AzureIteratorAsync final : public IObjectStorageIteratorAsync
{
public:
    AzureIteratorAsync(
        const std::string & path_prefix,
        std::shared_ptr<const Azure::Storage::Blobs::BlobContainerClient> client_,
        size_t max_list_size)
        : IObjectStorageIteratorAsync(
            CurrentMetrics::ObjectStorageAzureThreads,
            CurrentMetrics::ObjectStorageAzureThreadsActive,
            CurrentMetrics::ObjectStorageAzureThreadsScheduled,
            "ListObjectAzure")
        , client(client_)
    {

        options.Prefix = path_prefix;
        options.PageSizeHint = static_cast<int>(max_list_size);
    }

private:
    bool getBatchAndCheckNext(RelativePathsWithMetadata & batch) override
    {
        batch.clear();
        auto outcome = client->ListBlobs(options);
        auto blob_list_response = client->ListBlobs(options);
        auto blobs_list = blob_list_response.Blobs;

        for (const auto & blob : blobs_list)
        {
            batch.emplace_back(
                blob.Name,
                ObjectMetadata{
                    static_cast<uint64_t>(blob.BlobSize),
                    Poco::Timestamp::fromEpochTime(
                        std::chrono::duration_cast<std::chrono::seconds>(
                            static_cast<std::chrono::system_clock::time_point>(blob.Details.LastModified).time_since_epoch()).count()),
                    {}});
        }

        if (!blob_list_response.NextPageToken.HasValue() || blob_list_response.NextPageToken.Value().empty())
            return false;

        options.ContinuationToken = blob_list_response.NextPageToken;
        return true;
    }

    std::shared_ptr<const Azure::Storage::Blobs::BlobContainerClient> client;
    Azure::Storage::Blobs::ListBlobsOptions options;
};

}


AzureObjectStorage::AzureObjectStorage(
    const String & name_,
    AzureClientPtr && client_,
    SettingsPtr && settings_,
    const String & container_)
    : name(name_)
    , client(std::move(client_))
    , settings(std::move(settings_))
<<<<<<< HEAD
    , container(container_)
    , log(&Poco::Logger::get("AzureObjectStorage"))
=======
    , log(getLogger("AzureObjectStorage"))
>>>>>>> 69039574
{
}

ObjectStorageKey AzureObjectStorage::generateObjectKeyForPath(const std::string & /* path */) const
{
    return ObjectStorageKey::createAsRelative(getRandomASCIIString(32));
}

bool AzureObjectStorage::exists(const StoredObject & object) const
{
    auto client_ptr = client.get();

    /// What a shame, no Exists method...
    Azure::Storage::Blobs::ListBlobsOptions options;
    options.Prefix = object.remote_path;
    options.PageSizeHint = 1;

    auto blobs_list_response = client_ptr->ListBlobs(options);
    auto blobs_list = blobs_list_response.Blobs;

    for (const auto & blob : blobs_list)
    {
        if (object.remote_path == blob.Name)
            return true;
    }

    return false;
}

ObjectStorageIteratorPtr AzureObjectStorage::iterate(const std::string & path_prefix) const
{
    auto settings_ptr = settings.get();
    auto client_ptr = client.get();

    return std::make_shared<AzureIteratorAsync>(path_prefix, client_ptr, settings_ptr->list_object_keys_size);
}

void AzureObjectStorage::listObjects(const std::string & path, RelativePathsWithMetadata & children, int max_keys) const
{
    auto client_ptr = client.get();

    /// What a shame, no Exists method...
    Azure::Storage::Blobs::ListBlobsOptions options;
    options.Prefix = path;
    if (max_keys)
        options.PageSizeHint = max_keys;
    else
        options.PageSizeHint = settings.get()->list_object_keys_size;
    Azure::Storage::Blobs::ListBlobsPagedResponse blob_list_response;

    while (true)
    {
        blob_list_response = client_ptr->ListBlobs(options);
        auto blobs_list = blob_list_response.Blobs;

        for (const auto & blob : blobs_list)
        {
            children.emplace_back(
                blob.Name,
                ObjectMetadata{
                    static_cast<uint64_t>(blob.BlobSize),
                    Poco::Timestamp::fromEpochTime(
                        std::chrono::duration_cast<std::chrono::seconds>(
                            static_cast<std::chrono::system_clock::time_point>(blob.Details.LastModified).time_since_epoch()).count()),
                    {}});
        }

        if (max_keys)
        {
            int keys_left = max_keys - static_cast<int>(children.size());
            if (keys_left <= 0)
                break;
            options.PageSizeHint = keys_left;
        }

        if (blob_list_response.HasPage())
            options.ContinuationToken = blob_list_response.NextPageToken;
        else
            break;
    }
}

std::unique_ptr<ReadBufferFromFileBase> AzureObjectStorage::readObject( /// NOLINT
    const StoredObject & object,
    const ReadSettings & read_settings,
    std::optional<size_t>,
    std::optional<size_t>) const
{
    auto settings_ptr = settings.get();

    return std::make_unique<ReadBufferFromAzureBlobStorage>(
        client.get(), object.remote_path, patchSettings(read_settings), settings_ptr->max_single_read_retries,
        settings_ptr->max_single_download_retries);
}

std::unique_ptr<ReadBufferFromFileBase> AzureObjectStorage::readObjects( /// NOLINT
    const StoredObjects & objects,
    const ReadSettings & read_settings,
    std::optional<size_t>,
    std::optional<size_t>) const
{
    ReadSettings disk_read_settings = patchSettings(read_settings);
    auto settings_ptr = settings.get();
    auto global_context = Context::getGlobalContextInstance();

    auto read_buffer_creator =
        [this, settings_ptr, disk_read_settings]
        (const std::string & path, size_t read_until_position) -> std::unique_ptr<ReadBufferFromFileBase>
    {
        return std::make_unique<ReadBufferFromAzureBlobStorage>(
            client.get(),
            path,
            disk_read_settings,
            settings_ptr->max_single_read_retries,
            settings_ptr->max_single_download_retries,
            /* use_external_buffer */true,
            /* restricted_seek */true,
            read_until_position);
    };

    switch (read_settings.remote_fs_method)
    {
        case RemoteFSReadMethod::read:
        {
            return std::make_unique<ReadBufferFromRemoteFSGather>(
                std::move(read_buffer_creator),
                objects,
                disk_read_settings,
                global_context->getFilesystemCacheLog(),
                /* use_external_buffer */false);

        }
        case RemoteFSReadMethod::threadpool:
        {
            auto impl = std::make_unique<ReadBufferFromRemoteFSGather>(
                std::move(read_buffer_creator),
                objects,
                disk_read_settings,
                global_context->getFilesystemCacheLog(),
                /* use_external_buffer */true);

            auto & reader = global_context->getThreadPoolReader(FilesystemReaderType::ASYNCHRONOUS_REMOTE_FS_READER);
            return std::make_unique<AsynchronousBoundedReadBuffer>(
                std::move(impl), reader, disk_read_settings,
                global_context->getAsyncReadCounters(),
                global_context->getFilesystemReadPrefetchesLog());
        }
    }
}

/// Open the file for write and return WriteBufferFromFileBase object.
std::unique_ptr<WriteBufferFromFileBase> AzureObjectStorage::writeObject( /// NOLINT
    const StoredObject & object,
    WriteMode mode,
    std::optional<ObjectAttributes>,
    size_t buf_size,
    const WriteSettings & write_settings)
{
    if (mode != WriteMode::Rewrite)
        throw Exception(ErrorCodes::UNSUPPORTED_METHOD, "Azure storage doesn't support append");

    LOG_TEST(log, "Writing file: {}", object.remote_path);

    return std::make_unique<WriteBufferFromAzureBlobStorage>(
        client.get(),
        object.remote_path,
        settings.get()->max_single_part_upload_size,
        settings.get()->max_unexpected_write_error_retries,
        buf_size,
        patchSettings(write_settings));
}

/// Remove file. Throws exception if file doesn't exists or it's a directory.
void AzureObjectStorage::removeObject(const StoredObject & object)
{
    const auto & path = object.remote_path;
    LOG_TEST(log, "Removing single object: {}", path);
    auto client_ptr = client.get();
    auto delete_info = client_ptr->DeleteBlob(path);
    if (!delete_info.Value.Deleted)
        throw Exception(
            ErrorCodes::AZURE_BLOB_STORAGE_ERROR, "Failed to delete file (path: {}) in AzureBlob Storage, reason: {}",
            path, delete_info.RawResponse ? delete_info.RawResponse->GetReasonPhrase() : "Unknown");
}

void AzureObjectStorage::removeObjects(const StoredObjects & objects)
{
    auto client_ptr = client.get();
    for (const auto & object : objects)
    {
        LOG_TEST(log, "Removing object: {} (total: {})", object.remote_path, objects.size());
        auto delete_info = client_ptr->DeleteBlob(object.remote_path);
        if (!delete_info.Value.Deleted)
            throw Exception(
                ErrorCodes::AZURE_BLOB_STORAGE_ERROR, "Failed to delete file (path: {}) in AzureBlob Storage, reason: {}",
                object.remote_path, delete_info.RawResponse ? delete_info.RawResponse->GetReasonPhrase() : "Unknown");
    }
}

void AzureObjectStorage::removeObjectIfExists(const StoredObject & object)
{
    auto client_ptr = client.get();
    try
    {
        LOG_TEST(log, "Removing single object: {}", object.remote_path);
        auto delete_info = client_ptr->DeleteBlob(object.remote_path);
    }
    catch (const Azure::Storage::StorageException & e)
    {
        /// If object doesn't exist...
        if (e.StatusCode == Azure::Core::Http::HttpStatusCode::NotFound)
            return;
        tryLogCurrentException(__PRETTY_FUNCTION__);
        throw;
    }
}

void AzureObjectStorage::removeObjectsIfExist(const StoredObjects & objects)
{
    auto client_ptr = client.get();
    for (const auto & object : objects)
    {
        removeObjectIfExists(object);
    }

}


ObjectMetadata AzureObjectStorage::getObjectMetadata(const std::string & path) const
{
    auto client_ptr = client.get();
    auto blob_client = client_ptr->GetBlobClient(path);
    auto properties = blob_client.GetProperties().Value;
    ObjectMetadata result;
    result.size_bytes = properties.BlobSize;
    if (!properties.Metadata.empty())
    {
        result.attributes.emplace();
        for (const auto & [key, value] : properties.Metadata)
            (*result.attributes)[key] = value;
    }
    result.last_modified.emplace(static_cast<std::chrono::system_clock::time_point>(properties.LastModified).time_since_epoch().count());
    return result;
}

void AzureObjectStorage::copyObject( /// NOLINT
    const StoredObject & object_from,
    const StoredObject & object_to,
    const ReadSettings &,
    const WriteSettings &,
    std::optional<ObjectAttributes> object_to_attributes)
{
    auto client_ptr = client.get();
    auto dest_blob_client = client_ptr->GetBlobClient(object_to.remote_path);
    auto source_blob_client = client_ptr->GetBlobClient(object_from.remote_path);

    Azure::Storage::Blobs::CopyBlobFromUriOptions copy_options;
    if (object_to_attributes.has_value())
    {
        for (const auto & [key, value] : *object_to_attributes)
            copy_options.Metadata[key] = value;
    }

    dest_blob_client.CopyFromUri(source_blob_client.GetUrl(), copy_options);
}

void AzureObjectStorage::applyNewSettings(const Poco::Util::AbstractConfiguration & config, const std::string & config_prefix, ContextPtr context)
{
    auto new_settings = getAzureBlobStorageSettings(config, config_prefix, context);
    settings.set(std::move(new_settings));
    /// We don't update client
}


std::unique_ptr<IObjectStorage> AzureObjectStorage::cloneObjectStorage(const std::string &, const Poco::Util::AbstractConfiguration & config, const std::string & config_prefix, ContextPtr context)
{
    return std::make_unique<AzureObjectStorage>(
        name,
        getAzureBlobContainerClient(config, config_prefix),
        getAzureBlobStorageSettings(config, config_prefix, context),
        container
    );
}

}

#endif<|MERGE_RESOLUTION|>--- conflicted
+++ resolved
@@ -97,12 +97,7 @@
     : name(name_)
     , client(std::move(client_))
     , settings(std::move(settings_))
-<<<<<<< HEAD
-    , container(container_)
-    , log(&Poco::Logger::get("AzureObjectStorage"))
-=======
     , log(getLogger("AzureObjectStorage"))
->>>>>>> 69039574
 {
 }
 
