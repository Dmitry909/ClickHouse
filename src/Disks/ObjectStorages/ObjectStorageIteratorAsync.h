#pragma once

#include <Disks/ObjectStorages/ObjectStorageIterator.h>
#include <Common/ThreadPool.h>
#include <Common/threadPoolCallbackRunner.h>
#include <mutex>
#include <Common/CurrentMetrics.h>


namespace DB
{

class IObjectStorageIteratorAsync : public IObjectStorageIterator
{
public:
    IObjectStorageIteratorAsync(
        CurrentMetrics::Metric threads_metric,
        CurrentMetrics::Metric threads_active_metric,
        CurrentMetrics::Metric threads_scheduled_metric,
<<<<<<< HEAD
        const std::string & thread_name);

    ~IObjectStorageIteratorAsync() override;
=======
        const std::string & thread_name)
        : list_objects_pool(threads_metric, threads_active_metric, threads_scheduled_metric, 1)
        , list_objects_scheduler(threadPoolCallbackRunnerUnsafe<BatchAndHasNext>(list_objects_pool, thread_name))
    {
    }
>>>>>>> 54871f0d

    bool isValid() override;

    RelativePathWithMetadataPtr current() override;
    RelativePathsWithMetadata currentBatch() override;

    void next() override;
    void nextBatch() override;

    size_t getAccumulatedSize() const override;
    std::optional<RelativePathsWithMetadata> getCurrentBatchAndScheduleNext() override;

    void deactivate();

protected:

    virtual bool getBatchAndCheckNext(RelativePathsWithMetadata & batch) = 0;

    struct BatchAndHasNext
    {
        RelativePathsWithMetadata batch;
        bool has_next;
    };

    std::future<BatchAndHasNext> scheduleBatch();

    bool is_initialized{false};
    bool is_finished{false};
    bool deactivated{false};

    mutable std::recursive_mutex mutex;
    ThreadPool list_objects_pool;
    ThreadPoolCallbackRunnerUnsafe<BatchAndHasNext> list_objects_scheduler;
    std::future<BatchAndHasNext> outcome_future;
    RelativePathsWithMetadata current_batch;
    RelativePathsWithMetadata::iterator current_batch_iterator;
    std::atomic<size_t> accumulated_size = 0;
};


}<|MERGE_RESOLUTION|>--- conflicted
+++ resolved
@@ -17,17 +17,9 @@
         CurrentMetrics::Metric threads_metric,
         CurrentMetrics::Metric threads_active_metric,
         CurrentMetrics::Metric threads_scheduled_metric,
-<<<<<<< HEAD
         const std::string & thread_name);
 
     ~IObjectStorageIteratorAsync() override;
-=======
-        const std::string & thread_name)
-        : list_objects_pool(threads_metric, threads_active_metric, threads_scheduled_metric, 1)
-        , list_objects_scheduler(threadPoolCallbackRunnerUnsafe<BatchAndHasNext>(list_objects_pool, thread_name))
-    {
-    }
->>>>>>> 54871f0d
 
     bool isValid() override;
 
