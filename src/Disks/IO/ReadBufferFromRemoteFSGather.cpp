#include "ReadBufferFromRemoteFSGather.h"

#include <IO/SeekableReadBuffer.h>

#include <Disks/IO/CachedOnDiskReadBufferFromFile.h>
#include <Disks/ObjectStorages/Cached/CachedObjectStorage.h>
#include <Interpreters/Cache/FileCache.h>
#include <IO/CachedInMemoryReadBufferFromFile.h>
#include <IO/ReadSettings.h>
#include <IO/SwapHelper.h>
#include <Interpreters/FilesystemCacheLog.h>
#include <base/hex.h>
#include <Common/logger_useful.h>

using namespace DB;


namespace
{
<<<<<<< HEAD
    bool withCache(const ReadSettings & settings)
    {
        return settings.remote_fs_cache && settings.enable_filesystem_cache;
    }
=======
bool withFileCache(const ReadSettings & settings)
{
    return settings.remote_fs_cache && settings.enable_filesystem_cache
        && (!CurrentThread::getQueryId().empty() || settings.read_from_filesystem_cache_if_exists_otherwise_bypass_cache
            || !settings.avoid_readthrough_cache_outside_query_context);
}
bool withPageCache(const ReadSettings & settings, bool with_file_cache)
{
    return settings.page_cache && !with_file_cache && settings.use_page_cache_for_disks_without_file_cache;
}
>>>>>>> c8b0f996
}

namespace DB
{
namespace ErrorCodes
{
    extern const int CANNOT_SEEK_THROUGH_FILE;
}

size_t chooseBufferSizeForRemoteReading(const DB::ReadSettings & settings, size_t file_size)
{
    /// Only when cache is used we could download bigger portions of FileSegments than what we actually gonna read within particular task.
    if (!withFileCache(settings))
        return settings.remote_fs_buffer_size;

    /// Buffers used for prefetch and pre-download better to have enough size, but not bigger than the whole file.
    return std::min<size_t>(std::max<size_t>(settings.remote_fs_buffer_size, DBMS_DEFAULT_BUFFER_SIZE), file_size);
}

ReadBufferFromRemoteFSGather::ReadBufferFromRemoteFSGather(
    ReadBufferCreator && read_buffer_creator_,
    const StoredObjects & blobs_to_read_,
    const std::string & cache_path_prefix_,
    const ReadSettings & settings_,
    std::shared_ptr<FilesystemCacheLog> cache_log_,
    bool use_external_buffer_)
    : ReadBufferFromFileBase(use_external_buffer_ ? 0 : chooseBufferSizeForRemoteReading(
        settings_, getTotalSize(blobs_to_read_)), nullptr, 0)
    , settings(settings_)
    , blobs_to_read(blobs_to_read_)
    , read_buffer_creator(std::move(read_buffer_creator_))
    , cache_path_prefix(cache_path_prefix_)
    , cache_log(settings.enable_filesystem_cache_log ? cache_log_ : nullptr)
    , query_id(CurrentThread::getQueryId())
    , use_external_buffer(use_external_buffer_)
    , with_file_cache(withFileCache(settings))
    , with_page_cache(withPageCache(settings, with_file_cache))
    , log(getLogger("ReadBufferFromRemoteFSGather"))
{
    if (!blobs_to_read.empty())
        current_object = blobs_to_read.front();
}

SeekableReadBufferPtr ReadBufferFromRemoteFSGather::createImplementationBuffer(const StoredObject & object, size_t start_offset)
{
    if (current_buf && !with_file_cache)
    {
        appendUncachedReadInfo();
    }

    current_object = object;
    const auto & object_path = object.remote_path;

    std::unique_ptr<ReadBufferFromFileBase> buf;

#ifndef CLICKHOUSE_KEEPER_STANDALONE_BUILD
    if (with_file_cache)
    {
        auto cache_key = settings.remote_fs_cache->createKeyForPath(object_path);
        buf = std::make_unique<CachedOnDiskReadBufferFromFile>(
            object_path,
            cache_key,
            settings.remote_fs_cache,
            FileCache::getCommonUser(),
            [=, this]() { return read_buffer_creator(/* restricted_seek */true, object_path); },
            settings,
            query_id,
            object.bytes_size,
            /* allow_seeks */false,
            /* use_external_buffer */true,
            /* read_until_position */std::nullopt,
            cache_log);
    }
#endif

    /// Can't wrap CachedOnDiskReadBufferFromFile in CachedInMemoryReadBufferFromFile because the
    /// former doesn't support seeks.
    if (with_page_cache && !buf)
    {
        auto inner = read_buffer_creator(/* restricted_seek */false, object_path);
        auto cache_key = FileChunkAddress { .path = cache_path_prefix + object_path };
        buf = std::make_unique<CachedInMemoryReadBufferFromFile>(
            cache_key, settings.page_cache, std::move(inner), settings);
    }

    if (!buf)
        buf = read_buffer_creator(/* restricted_seek */true, object_path);

    if (read_until_position > start_offset && read_until_position < start_offset + object.bytes_size)
        buf->setReadUntilPosition(read_until_position - start_offset);

    return buf;
}

void ReadBufferFromRemoteFSGather::appendUncachedReadInfo()
{
    if (!cache_log || current_object.remote_path.empty())
        return;

    FilesystemCacheLogElement elem
    {
        .event_time = std::chrono::system_clock::to_time_t(std::chrono::system_clock::now()),
        .query_id = query_id,
        .source_file_path = current_object.remote_path,
        .file_segment_range = { 0, current_object.bytes_size },
        .cache_type = FilesystemCacheLogElement::CacheType::READ_FROM_FS_BYPASSING_CACHE,
        .file_segment_key = {},
        .file_segment_offset = {},
        .file_segment_size = current_object.bytes_size,
        .read_from_cache_attempted = false,
    };
    cache_log->add(std::move(elem));
}

void ReadBufferFromRemoteFSGather::initialize()
{
    if (blobs_to_read.empty())
        return;

    /// One clickhouse file can be split into multiple files in remote fs.
    size_t start_offset = 0;
    for (size_t i = 0; i < blobs_to_read.size(); ++i)
    {
        const auto & object = blobs_to_read[i];

        if (start_offset + object.bytes_size > file_offset_of_buffer_end)
        {
            LOG_TEST(log, "Reading from file: {} ({})", object.remote_path, object.local_path);

            /// Do not create a new buffer if we already have what we need.
            if (!current_buf || current_buf_idx != i)
            {
                current_buf_idx = i;
                current_buf = createImplementationBuffer(object, start_offset);
            }

            current_buf->seek(file_offset_of_buffer_end - start_offset, SEEK_SET);
            return;
        }

        start_offset += object.bytes_size;
    }
    current_buf_idx = blobs_to_read.size();
    current_buf = nullptr;
}

bool ReadBufferFromRemoteFSGather::nextImpl()
{
    /// Find first available buffer that fits to given offset.
    if (!current_buf)
        initialize();

    if (!current_buf)
        return false;

    if (readImpl())
        return true;

    if (!moveToNextBuffer())
        return false;

    return readImpl();
}

bool ReadBufferFromRemoteFSGather::moveToNextBuffer()
{
    /// If there is no available buffers - nothing to read.
    if (current_buf_idx + 1 >= blobs_to_read.size() || (read_until_position && file_offset_of_buffer_end >= read_until_position))
        return false;

    ++current_buf_idx;

    const auto & object = blobs_to_read[current_buf_idx];
    LOG_TEST(log, "Reading from next file: {} ({})", object.remote_path, object.local_path);
    current_buf = createImplementationBuffer(object, file_offset_of_buffer_end);

    return true;
}

bool ReadBufferFromRemoteFSGather::readImpl()
{
    SwapHelper swap(*this, *current_buf);

    bool result = current_buf->next();
    if (result)
    {
        file_offset_of_buffer_end += current_buf->available();
        nextimpl_working_buffer_offset = current_buf->offset();

        chassert(current_buf->available());
        chassert(blobs_to_read.size() != 1 || file_offset_of_buffer_end == current_buf->getFileOffsetOfBufferEnd());
    }

    return result;
}

void ReadBufferFromRemoteFSGather::setReadUntilPosition(size_t position)
{
    if (position == read_until_position)
        return;

    reset();
    read_until_position = position;
}

void ReadBufferFromRemoteFSGather::reset()
{
    current_object = StoredObject();
    current_buf_idx = {};
    current_buf.reset();
}

off_t ReadBufferFromRemoteFSGather::seek(off_t offset, int whence)
{
    if (offset == getPosition() && whence == SEEK_SET)
        return offset;

    if (whence != SEEK_SET)
        throw Exception(ErrorCodes::CANNOT_SEEK_THROUGH_FILE, "Only SEEK_SET mode is allowed.");

    if (use_external_buffer)
    {
        /// In case use_external_buffer == true, the buffer manages seeks itself.
        reset();
    }
    else
    {
        if (!working_buffer.empty()
            && static_cast<size_t>(offset) >= file_offset_of_buffer_end - working_buffer.size()
            && static_cast<size_t>(offset) < file_offset_of_buffer_end)
        {
            pos = working_buffer.end() - (file_offset_of_buffer_end - offset);
            assert(pos >= working_buffer.begin());
            assert(pos < working_buffer.end());

            return getPosition();
        }

        off_t position = getPosition();
        if (current_buf && offset > position)
        {
            size_t diff = offset - position;
            if (diff < settings.remote_read_min_bytes_for_seek)
            {
                ignore(diff);
                return offset;
            }
        }

        resetWorkingBuffer();
        reset();
    }

    file_offset_of_buffer_end = offset;
    return file_offset_of_buffer_end;
}

ReadBufferFromRemoteFSGather::~ReadBufferFromRemoteFSGather()
{
    if (!with_file_cache)
        appendUncachedReadInfo();
}

bool ReadBufferFromRemoteFSGather::isSeekCheap()
{
    return !current_buf || current_buf->isSeekCheap();
}

bool ReadBufferFromRemoteFSGather::isContentCached(size_t offset, size_t size)
{
    if (!current_buf)
        initialize();

    if (current_buf)
    {
        /// offset should be adjusted the same way as we do it in initialize()
        for (const auto & blob : blobs_to_read)
            if (offset >= blob.bytes_size)
                offset -= blob.bytes_size;

        return current_buf->isContentCached(offset, size);
    }

    return false;
}
}<|MERGE_RESOLUTION|>--- conflicted
+++ resolved
@@ -17,23 +17,15 @@
 
 namespace
 {
-<<<<<<< HEAD
     bool withCache(const ReadSettings & settings)
     {
         return settings.remote_fs_cache && settings.enable_filesystem_cache;
     }
-=======
-bool withFileCache(const ReadSettings & settings)
-{
-    return settings.remote_fs_cache && settings.enable_filesystem_cache
-        && (!CurrentThread::getQueryId().empty() || settings.read_from_filesystem_cache_if_exists_otherwise_bypass_cache
-            || !settings.avoid_readthrough_cache_outside_query_context);
-}
-bool withPageCache(const ReadSettings & settings, bool with_file_cache)
-{
-    return settings.page_cache && !with_file_cache && settings.use_page_cache_for_disks_without_file_cache;
-}
->>>>>>> c8b0f996
+  
+    bool withPageCache(const ReadSettings & settings, bool with_file_cache)
+    {
+        return settings.page_cache && !with_file_cache && settings.use_page_cache_for_disks_without_file_cache;
+    }
 }
 
 namespace DB
