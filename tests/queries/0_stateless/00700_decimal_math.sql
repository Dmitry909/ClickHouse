--- conflicted
+++ resolved
@@ -39,13 +39,6 @@
 SELECT toDecimal128(pi(), 14) AS x, round(sin(x), 8), round(cos(x), 8), round(tan(x), 8);
 SELECT toDecimal128('1.0', 2) AS x, asin(x), acos(x), atan(x);
 
-
-<<<<<<< HEAD
 SELECT toDecimal32('4.2', 1) AS x, pow(x, 2), pow(x, 0.5);
 SELECT toDecimal64('4.2', 1) AS x, pow(x, 2), pow(x, 0.5);
-SELECT toDecimal128('4.2', 1) AS x, pow(x, 2), pow(x, 0.5);
-=======
-SELECT toDecimal32('4.2', 1) AS x, pow(x, 2), pow(x, 0.5); -- { serverError ILLEGAL_TYPE_OF_ARGUMENT }
-SELECT toDecimal64('4.2', 1) AS x, pow(x, 2), pow(x, 0.5); -- { serverError ILLEGAL_TYPE_OF_ARGUMENT }
-SELECT toDecimal128('4.2', 1) AS x, pow(x, 2), pow(x, 0.5); -- { serverError ILLEGAL_TYPE_OF_ARGUMENT }
->>>>>>> db09d239
+SELECT toDecimal128('4.2', 1) AS x, pow(x, 2), pow(x, 0.5);