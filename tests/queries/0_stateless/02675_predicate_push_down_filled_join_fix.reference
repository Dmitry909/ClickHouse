--- conflicted
+++ resolved
@@ -10,19 +10,13 @@
          ALIAS __table2.value :: 2 -> t2.value String : 1
 Positions: 3 0 1
   FilledJoin (Filled JOIN)
-<<<<<<< HEAD
   Header: __table1.id UInt64
           __table1.value String
           __table2.value String
-=======
-  Header: id_0 UInt64
-          value_1 String
-          value_2 String
   Type: INNER
   Strictness: ALL
   Algorithm: HashJoin
   Clauses: [(id_0) = (id)]
->>>>>>> 681cfaa3
     Filter (( + (JOIN actions + Change column names to column identifiers)))
     Header: __table1.id UInt64
             __table1.value String
