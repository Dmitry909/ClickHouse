#!/usr/bin/env python3

import logging
import os
import sys
import subprocess

from github import Github

from env_helper import TEMP_PATH, REPO_COPY, REPORTS_PATH
from s3_helper import S3Helper
from get_robot_token import get_best_robot_token
from pr_info import PRInfo
from build_download_helper import download_unit_tests
from upload_result_helper import upload_results
from docker_pull_helper import get_image_with_version
from commit_status_helper import post_commit_status
from clickhouse_helper import (
    ClickHouseHelper,
    mark_flaky_tests,
    prepare_tests_results_for_clickhouse,
)
from stopwatch import Stopwatch
from rerun_helper import RerunHelper
from tee_popen import TeePopen


IMAGE_NAME = "clickhouse/unit-test"


def get_test_name(line):
    elements = reversed(line.split(" "))
    for element in elements:
        if "(" not in element and ")" not in element:
            return element
    raise Exception(f"No test name in line '{line}'")


def process_result(result_folder):
    OK_SIGN = "OK ]"
    FAILED_SIGN = "FAILED  ]"
    SEGFAULT = "Segmentation fault"
    SIGNAL = "received signal SIG"
    PASSED = "PASSED"

    summary = []
    total_counter = 0
    failed_counter = 0
    result_log_path = f"{result_folder}/test_result.txt"
    if not os.path.exists(result_log_path):
        logging.info("No output log on path %s", result_log_path)
        return "error", "No output log", summary, []

    status = "success"
    description = ""
    passed = False
    with open(result_log_path, "r", encoding="utf-8") as test_result:
        for line in test_result:
            if OK_SIGN in line:
                logging.info("Found ok line: '%s'", line)
                test_name = get_test_name(line.strip())
                logging.info("Test name: '%s'", test_name)
                summary.append((test_name, "OK"))
                total_counter += 1
            elif FAILED_SIGN in line and "listed below" not in line and "ms)" in line:
                logging.info("Found fail line: '%s'", line)
                test_name = get_test_name(line.strip())
                logging.info("Test name: '%s'", test_name)
                summary.append((test_name, "FAIL"))
                total_counter += 1
                failed_counter += 1
            elif SEGFAULT in line:
                logging.info("Found segfault line: '%s'", line)
                status = "failure"
                description += "Segmentation fault. "
                break
            elif SIGNAL in line:
                logging.info("Received signal line: '%s'", line)
                status = "failure"
                description += "Exit on signal. "
                break
            elif PASSED in line:
                logging.info("PASSED record found: '%s'", line)
                passed = True

    if not passed:
        status = "failure"
        description += "PASSED record not found. "

    if failed_counter != 0:
        status = "failure"

    if not description:
        description += (
            f"fail: {failed_counter}, passed: {total_counter - failed_counter}"
        )

    return status, description, summary, [result_log_path]


if __name__ == "__main__":
    logging.basicConfig(level=logging.INFO)

    stopwatch = Stopwatch()

    temp_path = TEMP_PATH
    repo_path = REPO_COPY
    reports_path = REPORTS_PATH

    check_name = sys.argv[1]

    if not os.path.exists(temp_path):
        os.makedirs(temp_path)

    pr_info = PRInfo()

    gh = Github(get_best_robot_token())

    rerun_helper = RerunHelper(gh, pr_info, check_name)
    if rerun_helper.is_already_finished_by_status():
        logging.info("Check is already finished according to github status, exiting")
        sys.exit(0)

    docker_image = get_image_with_version(reports_path, IMAGE_NAME)

    download_unit_tests(check_name, reports_path, temp_path)

    tests_binary_path = os.path.join(temp_path, "unit_tests_dbms")
    os.chmod(tests_binary_path, 0o777)

    test_output = os.path.join(temp_path, "test_output")
    if not os.path.exists(test_output):
        os.makedirs(test_output)

    run_command = f"docker run --cap-add=SYS_PTRACE --volume={tests_binary_path}:/unit_tests_dbms --volume={test_output}:/test_output {docker_image}"

    run_log_path = os.path.join(test_output, "runlog.log")

    logging.info("Going to run func tests: %s", run_command)

    with TeePopen(run_command, run_log_path) as process:
        retcode = process.wait()
        if retcode == 0:
            logging.info("Run successfully")
        else:
            logging.info("Run failed")

    subprocess.check_call(f"sudo chown -R ubuntu:ubuntu {temp_path}", shell=True)

    s3_helper = S3Helper("https://s3.amazonaws.com")
    state, description, test_results, additional_logs = process_result(test_output)

    ch_helper = ClickHouseHelper()
    mark_flaky_tests(ch_helper, check_name, test_results)

    report_url = upload_results(
        s3_helper,
        pr_info.number,
        pr_info.sha,
        test_results,
        [run_log_path] + additional_logs,
        check_name,
    )
    print(f"::notice ::Report url: {report_url}")
    post_commit_status(gh, pr_info.sha, check_name, description, state, report_url)

    prepared_events = prepare_tests_results_for_clickhouse(
        pr_info,
        test_results,
        state,
        stopwatch.duration_seconds,
        stopwatch.start_time_str,
        report_url,
        check_name,
    )
<<<<<<< HEAD
    ch_helper.insert_events_into(db="gh-data", table="checks", events=prepared_events)

    if state == "error":
        sys.exit(1)
=======
    ch_helper.insert_events_into(db="default", table="checks", events=prepared_events)
>>>>>>> 03a09dc9
<|MERGE_RESOLUTION|>--- conflicted
+++ resolved
@@ -173,11 +173,8 @@
         report_url,
         check_name,
     )
-<<<<<<< HEAD
-    ch_helper.insert_events_into(db="gh-data", table="checks", events=prepared_events)
+
+    ch_helper.insert_events_into(db="default", table="checks", events=prepared_events)
 
     if state == "error":
-        sys.exit(1)
-=======
-    ch_helper.insert_events_into(db="default", table="checks", events=prepared_events)
->>>>>>> 03a09dc9
+        sys.exit(1)