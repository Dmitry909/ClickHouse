import time

import pymysql.cursors
import subprocess
import pytest
from helpers.client import QueryRuntimeException
from helpers.network import PartitionManager
import pytest
from helpers.client import QueryRuntimeException
from helpers.cluster import get_docker_compose_path
import random

import threading
from multiprocessing.dummy import Pool

def check_query(clickhouse_node, query, result_set, retry_count=60, interval_seconds=3):
    lastest_result = ''
<<<<<<< HEAD
    for index in range(retry_count):
        try:
            lastest_result = clickhouse_node.query(query)
        except Exception as e:
            print(e)
            continue
=======
    for i in range(retry_count):
        try:
            lastest_result = clickhouse_node.query(query)
            if result_set == lastest_result:
                return
>>>>>>> 9b723235

            print(lastest_result)
            time.sleep(interval_seconds)
        except Exception as e:
            print(("check_query retry {} exception {}".format(i + 1, e)))
            time.sleep(interval_seconds)
    else:
        assert clickhouse_node.query(query) == result_set


def dml_with_materialize_mysql_database(clickhouse_node, mysql_node, service_name):
    mysql_node.query("DROP DATABASE IF EXISTS test_database")
    clickhouse_node.query("DROP DATABASE IF EXISTS test_database")
    mysql_node.query("CREATE DATABASE test_database DEFAULT CHARACTER SET 'utf8'")
    # existed before the mapping was created
<<<<<<< HEAD

    mysql_node.query("""
         CREATE TABLE test_database.test_table_1 (
         `key` INT NOT NULL PRIMARY KEY, 
         unsigned_tiny_int TINYINT UNSIGNED, tiny_int TINYINT, 
         unsigned_small_int SMALLINT UNSIGNED, small_int SMALLINT, 
         unsigned_medium_int MEDIUMINT UNSIGNED, medium_int MEDIUMINT, 
         unsigned_int INT UNSIGNED, _int INT, 
         unsigned_integer INTEGER UNSIGNED, _integer INTEGER, 
         unsigned_bigint BIGINT UNSIGNED, _bigint BIGINT, 
         /* Need ClickHouse support read mysql decimal unsigned_decimal DECIMAL(19, 10) UNSIGNED, _decimal DECIMAL(19, 10), */
         unsigned_float FLOAT UNSIGNED, _float FLOAT, 
         unsigned_double DOUBLE UNSIGNED, _double DOUBLE, 
         _varchar VARCHAR(10), _char CHAR(10), 
         /* Need ClickHouse support Enum('a', 'b', 'v') _enum ENUM('a', 'b', 'c'), */
         _date Date, _datetime DateTime, _timestamp TIMESTAMP, _bool BOOLEAN) ENGINE = InnoDB;
         """)
=======
    mysql_node.query("CREATE TABLE test_database.test_table_1 ("
                     "`key` INT NOT NULL PRIMARY KEY, "
                     "unsigned_tiny_int TINYINT UNSIGNED, tiny_int TINYINT, "
                     "unsigned_small_int SMALLINT UNSIGNED, small_int SMALLINT, "
                     "unsigned_medium_int MEDIUMINT UNSIGNED, medium_int MEDIUMINT, "
                     "unsigned_int INT UNSIGNED, _int INT, "
                     "unsigned_integer INTEGER UNSIGNED, _integer INTEGER, "
                     "unsigned_bigint BIGINT UNSIGNED, _bigint BIGINT, "
                     "/* Need ClickHouse support read mysql decimal unsigned_decimal DECIMAL(19, 10) UNSIGNED, _decimal DECIMAL(19, 10), */"
                     "unsigned_float FLOAT UNSIGNED, _float FLOAT, "
                     "unsigned_double DOUBLE UNSIGNED, _double DOUBLE, "
                     "_varchar VARCHAR(10), _char CHAR(10), "
                     "/* Need ClickHouse support Enum('a', 'b', 'v') _enum ENUM('a', 'b', 'c'), */"
                     "_date Date, _datetime DateTime, _timestamp TIMESTAMP, _bool BOOLEAN) ENGINE = InnoDB;")
>>>>>>> 9b723235

    # it already has some data
    mysql_node.query("""
        INSERT INTO test_database.test_table_1 VALUES(1, 1, -1, 2, -2, 3, -3, 4, -4, 5, -5, 6, -6, 3.2, -3.2, 3.4, -3.4, 'varchar', 'char', 
        '2020-01-01', '2020-01-01 00:00:00', '2020-01-01 00:00:00', true);
        """)

    clickhouse_node.query(
        "CREATE DATABASE test_database ENGINE = MaterializeMySQL('{}:3306', 'test_database', 'root', 'clickhouse')".format(
            service_name))

    assert "test_database" in clickhouse_node.query("SHOW DATABASES")

    check_query(clickhouse_node, "SELECT * FROM test_database.test_table_1 ORDER BY key FORMAT TSV",
                "1\t1\t-1\t2\t-2\t3\t-3\t4\t-4\t5\t-5\t6\t-6\t3.2\t-3.2\t3.4\t-3.4\tvarchar\tchar\t2020-01-01\t"
                "2020-01-01 00:00:00\t2020-01-01 00:00:00\t1\n")

    mysql_node.query("""
        INSERT INTO test_database.test_table_1 VALUES(2, 1, -1, 2, -2, 3, -3, 4, -4, 5, -5, 6, -6, 3.2, -3.2, 3.4, -3.4, 'varchar', 'char', 
        '2020-01-01', '2020-01-01 00:00:00', '2020-01-01 00:00:00', false);
        """)

    check_query(clickhouse_node, "SELECT * FROM test_database.test_table_1 ORDER BY key FORMAT TSV",
                "1\t1\t-1\t2\t-2\t3\t-3\t4\t-4\t5\t-5\t6\t-6\t3.2\t-3.2\t3.4\t-3.4\tvarchar\tchar\t2020-01-01\t"
                "2020-01-01 00:00:00\t2020-01-01 00:00:00\t1\n2\t1\t-1\t2\t-2\t3\t-3\t4\t-4\t5\t-5\t6\t-6\t3.2\t-3.2\t3.4\t-3.4\t"
                "varchar\tchar\t2020-01-01\t2020-01-01 00:00:00\t2020-01-01 00:00:00\t0\n")

    mysql_node.query("UPDATE test_database.test_table_1 SET unsigned_tiny_int = 2 WHERE `key` = 1")

    check_query(clickhouse_node, """
        SELECT key, unsigned_tiny_int, tiny_int, unsigned_small_int,
         small_int, unsigned_medium_int, medium_int, unsigned_int, _int, unsigned_integer, _integer, 
         unsigned_bigint, _bigint, unsigned_float, _float, unsigned_double, _double, _varchar, _char, 
         _date, _datetime, /* exclude it, because ON UPDATE CURRENT_TIMESTAMP _timestamp, */ 
         _bool FROM test_database.test_table_1 ORDER BY key FORMAT TSV
        """,
        "1\t2\t-1\t2\t-2\t3\t-3\t4\t-4\t5\t-5\t6\t-6\t3.2\t-3.2\t3.4\t-3.4\tvarchar\tchar\t2020-01-01\t"
        "2020-01-01 00:00:00\t1\n2\t1\t-1\t2\t-2\t3\t-3\t4\t-4\t5\t-5\t6\t-6\t3.2\t-3.2\t3.4\t-3.4\t"
        "varchar\tchar\t2020-01-01\t2020-01-01 00:00:00\t0\n")

    # update primary key
    mysql_node.query("UPDATE test_database.test_table_1 SET `key` = 3 WHERE `unsigned_tiny_int` = 2")

    check_query(clickhouse_node, "SELECT key, unsigned_tiny_int, tiny_int, unsigned_small_int,"
                                 " small_int, unsigned_medium_int, medium_int, unsigned_int, _int, unsigned_integer, _integer, "
                                 " unsigned_bigint, _bigint, unsigned_float, _float, unsigned_double, _double, _varchar, _char, "
                                 " _date, _datetime, /* exclude it, because ON UPDATE CURRENT_TIMESTAMP _timestamp, */ "
                                 " _bool FROM test_database.test_table_1 ORDER BY key FORMAT TSV",
                "2\t1\t-1\t2\t-2\t3\t-3\t4\t-4\t5\t-5\t6\t-6\t3.2\t-3.2\t3.4\t-3.4\t"
                "varchar\tchar\t2020-01-01\t2020-01-01 00:00:00\t0\n3\t2\t-1\t2\t-2\t3\t-3\t"
                "4\t-4\t5\t-5\t6\t-6\t3.2\t-3.2\t3.4\t-3.4\tvarchar\tchar\t2020-01-01\t2020-01-01 00:00:00\t1\n")

    mysql_node.query('DELETE FROM test_database.test_table_1 WHERE `key` = 2')
    check_query(clickhouse_node, "SELECT key, unsigned_tiny_int, tiny_int, unsigned_small_int,"
                                 " small_int, unsigned_medium_int, medium_int, unsigned_int, _int, unsigned_integer, _integer, "
                                 " unsigned_bigint, _bigint, unsigned_float, _float, unsigned_double, _double, _varchar, _char, "
                                 " _date, _datetime, /* exclude it, because ON UPDATE CURRENT_TIMESTAMP _timestamp, */ "
                                 " _bool FROM test_database.test_table_1 ORDER BY key FORMAT TSV",
                "3\t2\t-1\t2\t-2\t3\t-3\t4\t-4\t5\t-5\t6\t-6\t3.2\t-3.2\t3.4\t-3.4\tvarchar\tchar\t2020-01-01\t"
                "2020-01-01 00:00:00\t1\n")

    mysql_node.query('DELETE FROM test_database.test_table_1 WHERE `unsigned_tiny_int` = 2')
    check_query(clickhouse_node, "SELECT * FROM test_database.test_table_1 ORDER BY key FORMAT TSV", "")

    clickhouse_node.query("DROP DATABASE test_database")
    mysql_node.query("DROP DATABASE test_database")


def materialize_mysql_database_with_datetime_and_decimal(clickhouse_node, mysql_node, service_name):
    mysql_node.query("DROP DATABASE IF EXISTS test_database")
    clickhouse_node.query("DROP DATABASE IF EXISTS test_database")
    mysql_node.query("CREATE DATABASE test_database DEFAULT CHARACTER SET 'utf8'")
    mysql_node.query("CREATE TABLE test_database.test_table_1 (`key` INT NOT NULL PRIMARY KEY, _datetime DateTime(6), _timestamp TIMESTAMP(3), _decimal DECIMAL(65, 30)) ENGINE = InnoDB;")
    mysql_node.query("INSERT INTO test_database.test_table_1 VALUES(1, '2020-01-01 01:02:03.999999', '2020-01-01 01:02:03.999', " + ('9' * 35) + "." + ('9' * 30) + ")")
    mysql_node.query("INSERT INTO test_database.test_table_1 VALUES(2, '2020-01-01 01:02:03.000000', '2020-01-01 01:02:03.000', ." + ('0' * 29) + "1)")
    mysql_node.query("INSERT INTO test_database.test_table_1 VALUES(3, '2020-01-01 01:02:03.9999', '2020-01-01 01:02:03.99', -" + ('9' * 35) + "." + ('9' * 30) + ")")
    mysql_node.query("INSERT INTO test_database.test_table_1 VALUES(4, '2020-01-01 01:02:03.9999', '2020-01-01 01:02:03.9999', -." + ('0' * 29) + "1)")

    clickhouse_node.query("CREATE DATABASE test_database ENGINE = MaterializeMySQL('{}:3306', 'test_database', 'root', 'clickhouse')".format(service_name))
    assert "test_database" in clickhouse_node.query("SHOW DATABASES")

    check_query(clickhouse_node, "SELECT * FROM test_database.test_table_1 ORDER BY key FORMAT TSV",
                "1\t2020-01-01 01:02:03.999999\t2020-01-01 01:02:03.999\t" + ('9' * 35) + "." + ('9' * 30) + "\n"
                "2\t2020-01-01 01:02:03.000000\t2020-01-01 01:02:03.000\t0." + ('0' * 29) + "1\n"
                "3\t2020-01-01 01:02:03.999900\t2020-01-01 01:02:03.990\t-" + ('9' * 35) + "." + ('9' * 30) + "\n"
                "4\t2020-01-01 01:02:03.999900\t2020-01-01 01:02:04.000\t-0." + ('0' * 29) + "1\n")

    mysql_node.query("CREATE TABLE test_database.test_table_2 (`key` INT NOT NULL PRIMARY KEY, _datetime DateTime(6), _timestamp TIMESTAMP(3), _decimal DECIMAL(65, 30)) ENGINE = InnoDB;")
    mysql_node.query("INSERT INTO test_database.test_table_2 VALUES(1, '2020-01-01 01:02:03.999999', '2020-01-01 01:02:03.999', " + ('9' * 35) + "." + ('9' * 30) + ")")
    mysql_node.query("INSERT INTO test_database.test_table_2 VALUES(2, '2020-01-01 01:02:03.000000', '2020-01-01 01:02:03.000', ." + ('0' * 29) + "1)")
    mysql_node.query("INSERT INTO test_database.test_table_2 VALUES(3, '2020-01-01 01:02:03.9999', '2020-01-01 01:02:03.99', -" + ('9' * 35) + "." + ('9' * 30) + ")")
    mysql_node.query("INSERT INTO test_database.test_table_2 VALUES(4, '2020-01-01 01:02:03.9999', '2020-01-01 01:02:03.9999', -." + ('0' * 29) + "1)")

    check_query(clickhouse_node, "SELECT * FROM test_database.test_table_2 ORDER BY key FORMAT TSV",
                "1\t2020-01-01 01:02:03.999999\t2020-01-01 01:02:03.999\t" + ('9' * 35) + "." + ('9' * 30) + "\n"
                "2\t2020-01-01 01:02:03.000000\t2020-01-01 01:02:03.000\t0." + ('0' * 29) + "1\n"
                "3\t2020-01-01 01:02:03.999900\t2020-01-01 01:02:03.990\t-" + ('9' * 35) + "." + ('9' * 30) + "\n"
                "4\t2020-01-01 01:02:03.999900\t2020-01-01 01:02:04.000\t-0." + ('0' * 29) + "1\n")
    clickhouse_node.query("DROP DATABASE test_database")
    mysql_node.query("DROP DATABASE test_database")



def drop_table_with_materialize_mysql_database(clickhouse_node, mysql_node, service_name):
    mysql_node.query("DROP DATABASE IF EXISTS test_database")
    clickhouse_node.query("DROP DATABASE IF EXISTS test_database")
    mysql_node.query("CREATE DATABASE test_database DEFAULT CHARACTER SET 'utf8'")
    mysql_node.query("CREATE TABLE test_database.test_table_1 (id INT NOT NULL PRIMARY KEY) ENGINE = InnoDB;")

    mysql_node.query("DROP TABLE test_database.test_table_1;")

    mysql_node.query("CREATE TABLE test_database.test_table_2 (id INT NOT NULL PRIMARY KEY) ENGINE = InnoDB;")

    mysql_node.query("TRUNCATE TABLE test_database.test_table_2;")

    # create mapping
    clickhouse_node.query(
        "CREATE DATABASE test_database ENGINE = MaterializeMySQL('{}:3306', 'test_database', 'root', 'clickhouse')".format(
            service_name))

    assert "test_database" in clickhouse_node.query("SHOW DATABASES")
    check_query(clickhouse_node, "SELECT * FROM test_database.test_table_2 ORDER BY id FORMAT TSV", "")

    mysql_node.query("INSERT INTO test_database.test_table_2 VALUES(1), (2), (3), (4), (5), (6)")
    mysql_node.query("CREATE TABLE test_database.test_table_1 (id INT NOT NULL PRIMARY KEY) ENGINE = InnoDB;")
    check_query(clickhouse_node, "SHOW TABLES FROM test_database FORMAT TSV", "test_table_1\ntest_table_2\n")
    check_query(clickhouse_node, "SELECT * FROM test_database.test_table_2 ORDER BY id FORMAT TSV",
                "1\n2\n3\n4\n5\n6\n")

    mysql_node.query("DROP TABLE test_database.test_table_1;")
    mysql_node.query("TRUNCATE TABLE test_database.test_table_2;")
    check_query(clickhouse_node, "SHOW TABLES FROM test_database FORMAT TSV", "test_table_2\n")
    check_query(clickhouse_node, "SELECT * FROM test_database.test_table_2 ORDER BY id FORMAT TSV", "")

    clickhouse_node.query("DROP DATABASE test_database")
    mysql_node.query("DROP DATABASE test_database")

def create_table_with_materialize_mysql_database(clickhouse_node, mysql_node, service_name):
    mysql_node.query("DROP DATABASE IF EXISTS test_database")
    clickhouse_node.query("DROP DATABASE IF EXISTS test_database")
    mysql_node.query("CREATE DATABASE test_database DEFAULT CHARACTER SET 'utf8'")
    # existed before the mapping was created
    mysql_node.query("CREATE TABLE test_database.test_table_1 (id INT NOT NULL PRIMARY KEY) ENGINE = InnoDB;")
    # it already has some data
    mysql_node.query("INSERT INTO test_database.test_table_1 VALUES(1), (2), (3), (5), (6), (7);")

    # create mapping
    clickhouse_node.query(
        "CREATE DATABASE test_database ENGINE = MaterializeMySQL('{}:3306', 'test_database', 'root', 'clickhouse')".format(
            service_name))

    # Check for pre-existing status
    assert "test_database" in clickhouse_node.query("SHOW DATABASES")
    check_query(clickhouse_node, "SELECT * FROM test_database.test_table_1 ORDER BY id FORMAT TSV",
                "1\n2\n3\n5\n6\n7\n")

    mysql_node.query("CREATE TABLE test_database.test_table_2 (id INT NOT NULL PRIMARY KEY) ENGINE = InnoDB;")
    mysql_node.query("INSERT INTO test_database.test_table_2 VALUES(1), (2), (3), (4), (5), (6);")
    check_query(clickhouse_node, "SELECT * FROM test_database.test_table_2 ORDER BY id FORMAT TSV",
                "1\n2\n3\n4\n5\n6\n")

    clickhouse_node.query("DROP DATABASE test_database")
    mysql_node.query("DROP DATABASE test_database")


def rename_table_with_materialize_mysql_database(clickhouse_node, mysql_node, service_name):
    mysql_node.query("DROP DATABASE IF EXISTS test_database")
    clickhouse_node.query("DROP DATABASE IF EXISTS test_database")
    mysql_node.query("CREATE DATABASE test_database DEFAULT CHARACTER SET 'utf8'")
    mysql_node.query("CREATE TABLE test_database.test_table_1 (id INT NOT NULL PRIMARY KEY) ENGINE = InnoDB;")

    mysql_node.query("RENAME TABLE test_database.test_table_1 TO test_database.test_table_2")

    # create mapping
    clickhouse_node.query(
        "CREATE DATABASE test_database ENGINE = MaterializeMySQL('{}:3306', 'test_database', 'root', 'clickhouse')".format(
            service_name))

    assert "test_database" in clickhouse_node.query("SHOW DATABASES")
    check_query(clickhouse_node, "SHOW TABLES FROM test_database FORMAT TSV", "test_table_2\n")
    mysql_node.query("RENAME TABLE test_database.test_table_2 TO test_database.test_table_1")
    check_query(clickhouse_node, "SHOW TABLES FROM test_database FORMAT TSV", "test_table_1\n")

    clickhouse_node.query("DROP DATABASE test_database")
    mysql_node.query("DROP DATABASE test_database")


def alter_add_column_with_materialize_mysql_database(clickhouse_node, mysql_node, service_name):
    mysql_node.query("DROP DATABASE IF EXISTS test_database")
    clickhouse_node.query("DROP DATABASE IF EXISTS test_database")
    mysql_node.query("CREATE DATABASE test_database DEFAULT CHARACTER SET 'utf8'")
    mysql_node.query("CREATE TABLE test_database.test_table_1 (id INT NOT NULL PRIMARY KEY) ENGINE = InnoDB;")

    mysql_node.query("ALTER TABLE test_database.test_table_1 ADD COLUMN add_column_1 INT NOT NULL")
    mysql_node.query("ALTER TABLE test_database.test_table_1 ADD COLUMN add_column_2 INT NOT NULL FIRST")
    mysql_node.query("ALTER TABLE test_database.test_table_1 ADD COLUMN add_column_3 INT NOT NULL AFTER add_column_1")
    mysql_node.query("ALTER TABLE test_database.test_table_1 ADD COLUMN add_column_4 INT NOT NULL DEFAULT " + (
        "0" if service_name == "mysql1" else "(id)"))

    # create mapping
    clickhouse_node.query(
        "CREATE DATABASE test_database ENGINE = MaterializeMySQL('{}:3306', 'test_database', 'root', 'clickhouse')".format(
            service_name))

    assert "test_database" in clickhouse_node.query("SHOW DATABASES")
    check_query(clickhouse_node, "DESC test_database.test_table_1 FORMAT TSV",
                "add_column_2\tInt32\t\t\t\t\t\nid\tInt32\t\t\t\t\t\nadd_column_1\tInt32\t\t\t\t\t\nadd_column_3\tInt32\t\t\t\t\t\nadd_column_4\tInt32\t\t\t\t\t\n_sign\tInt8\tMATERIALIZED\t1\t\t\t\n_version\tUInt64\tMATERIALIZED\t1\t\t\t\n")
    mysql_node.query("CREATE TABLE test_database.test_table_2 (id INT NOT NULL PRIMARY KEY) ENGINE = InnoDB;")
    check_query(clickhouse_node, "SHOW TABLES FROM test_database FORMAT TSV", "test_table_1\ntest_table_2\n")
    check_query(clickhouse_node, "DESC test_database.test_table_2 FORMAT TSV",
                "id\tInt32\t\t\t\t\t\n_sign\tInt8\tMATERIALIZED\t1\t\t\t\n_version\tUInt64\tMATERIALIZED\t1\t\t\t\n")
    mysql_node.query(
        "ALTER TABLE test_database.test_table_2 ADD COLUMN add_column_1 INT NOT NULL, ADD COLUMN add_column_2 INT NOT NULL FIRST")
    mysql_node.query(
        "ALTER TABLE test_database.test_table_2 ADD COLUMN add_column_3 INT NOT NULL AFTER add_column_1, ADD COLUMN add_column_4 INT NOT NULL DEFAULT " + (
            "0" if service_name == "mysql1" else "(id)"))

    default_expression = "DEFAULT\t0" if service_name == "mysql1" else "DEFAULT\tid"
    check_query(clickhouse_node, "DESC test_database.test_table_2 FORMAT TSV",
                "add_column_2\tInt32\t\t\t\t\t\nid\tInt32\t\t\t\t\t\nadd_column_1\tInt32\t\t\t\t\t\nadd_column_3\tInt32\t\t\t\t\t\nadd_column_4\tInt32\t" + default_expression + "\t\t\t\n_sign\tInt8\tMATERIALIZED\t1\t\t\t\n_version\tUInt64\tMATERIALIZED\t1\t\t\t\n")

    mysql_node.query("INSERT INTO test_database.test_table_2 VALUES(1, 2, 3, 4, 5), (6, 7, 8, 9, 10)")
    check_query(clickhouse_node, "SELECT * FROM test_database.test_table_2 ORDER BY id FORMAT TSV",
                "1\t2\t3\t4\t5\n6\t7\t8\t9\t10\n")

    clickhouse_node.query("DROP DATABASE test_database")
    mysql_node.query("DROP DATABASE test_database")


def alter_drop_column_with_materialize_mysql_database(clickhouse_node, mysql_node, service_name):
    mysql_node.query("DROP DATABASE IF EXISTS test_database")
    clickhouse_node.query("DROP DATABASE IF EXISTS test_database")
    mysql_node.query("CREATE DATABASE test_database DEFAULT CHARACTER SET 'utf8'")
    mysql_node.query(
        "CREATE TABLE test_database.test_table_1 (id INT NOT NULL PRIMARY KEY, drop_column INT) ENGINE = InnoDB;")

    mysql_node.query("ALTER TABLE test_database.test_table_1 DROP COLUMN drop_column")

    # create mapping
    clickhouse_node.query(
        "CREATE DATABASE test_database ENGINE = MaterializeMySQL('{}:3306', 'test_database', 'root', 'clickhouse')".format(
            service_name))

    assert "test_database" in clickhouse_node.query("SHOW DATABASES")
    check_query(clickhouse_node, "SHOW TABLES FROM test_database FORMAT TSV", "test_table_1\n")
    check_query(clickhouse_node, "DESC test_database.test_table_1 FORMAT TSV",
                "id\tInt32\t\t\t\t\t\n_sign\tInt8\tMATERIALIZED\t1\t\t\t\n_version\tUInt64\tMATERIALIZED\t1\t\t\t\n")
    mysql_node.query(
        "CREATE TABLE test_database.test_table_2 (id INT NOT NULL PRIMARY KEY, drop_column INT NOT NULL) ENGINE = InnoDB;")
    check_query(clickhouse_node, "SHOW TABLES FROM test_database FORMAT TSV", "test_table_1\ntest_table_2\n")
    check_query(clickhouse_node, "DESC test_database.test_table_2 FORMAT TSV",
                "id\tInt32\t\t\t\t\t\ndrop_column\tInt32\t\t\t\t\t\n_sign\tInt8\tMATERIALIZED\t1\t\t\t\n_version\tUInt64\tMATERIALIZED\t1\t\t\t\n")
    mysql_node.query("ALTER TABLE test_database.test_table_2 DROP COLUMN drop_column")
    check_query(clickhouse_node, "DESC test_database.test_table_2 FORMAT TSV",
                "id\tInt32\t\t\t\t\t\n_sign\tInt8\tMATERIALIZED\t1\t\t\t\n_version\tUInt64\tMATERIALIZED\t1\t\t\t\n")

    mysql_node.query("INSERT INTO test_database.test_table_2 VALUES(1), (2), (3), (4), (5)")
    check_query(clickhouse_node, "SELECT * FROM test_database.test_table_2 ORDER BY id FORMAT TSV", "1\n2\n3\n4\n5\n")

    clickhouse_node.query("DROP DATABASE test_database")
    mysql_node.query("DROP DATABASE test_database")


def alter_rename_column_with_materialize_mysql_database(clickhouse_node, mysql_node, service_name):
    mysql_node.query("DROP DATABASE IF EXISTS test_database")
    clickhouse_node.query("DROP DATABASE IF EXISTS test_database")
    mysql_node.query("CREATE DATABASE test_database DEFAULT CHARACTER SET 'utf8'")

    # maybe should test rename primary key?
    mysql_node.query(
        "CREATE TABLE test_database.test_table_1 (id INT NOT NULL PRIMARY KEY, rename_column INT NOT NULL) ENGINE = InnoDB;")

    mysql_node.query("ALTER TABLE test_database.test_table_1 RENAME COLUMN rename_column TO new_column_name")

    # create mapping
    clickhouse_node.query(
        "CREATE DATABASE test_database ENGINE = MaterializeMySQL('{}:3306', 'test_database', 'root', 'clickhouse')".format(
            service_name))

    assert "test_database" in clickhouse_node.query("SHOW DATABASES")
    check_query(clickhouse_node, "DESC test_database.test_table_1 FORMAT TSV",
                "id\tInt32\t\t\t\t\t\nnew_column_name\tInt32\t\t\t\t\t\n_sign\tInt8\tMATERIALIZED\t1\t\t\t\n_version\tUInt64\tMATERIALIZED\t1\t\t\t\n")
    mysql_node.query(
        "CREATE TABLE test_database.test_table_2 (id INT NOT NULL PRIMARY KEY, rename_column INT NOT NULL) ENGINE = InnoDB;")
    check_query(clickhouse_node, "DESC test_database.test_table_2 FORMAT TSV",
                "id\tInt32\t\t\t\t\t\nrename_column\tInt32\t\t\t\t\t\n_sign\tInt8\tMATERIALIZED\t1\t\t\t\n_version\tUInt64\tMATERIALIZED\t1\t\t\t\n")
    mysql_node.query("ALTER TABLE test_database.test_table_2 RENAME COLUMN rename_column TO new_column_name")
    check_query(clickhouse_node, "DESC test_database.test_table_2 FORMAT TSV",
                "id\tInt32\t\t\t\t\t\nnew_column_name\tInt32\t\t\t\t\t\n_sign\tInt8\tMATERIALIZED\t1\t\t\t\n_version\tUInt64\tMATERIALIZED\t1\t\t\t\n")

    mysql_node.query("INSERT INTO test_database.test_table_2 VALUES(1, 2), (3, 4), (5, 6), (7, 8), (9, 10)")
    check_query(clickhouse_node, "SELECT * FROM test_database.test_table_2 ORDER BY id FORMAT TSV",
                "1\t2\n3\t4\n5\t6\n7\t8\n9\t10\n")

    clickhouse_node.query("DROP DATABASE test_database")
    mysql_node.query("DROP DATABASE test_database")


def alter_modify_column_with_materialize_mysql_database(clickhouse_node, mysql_node, service_name):
    mysql_node.query("DROP DATABASE IF EXISTS test_database")
    clickhouse_node.query("DROP DATABASE IF EXISTS test_database")
    mysql_node.query("CREATE DATABASE test_database DEFAULT CHARACTER SET 'utf8'")

    # maybe should test rename primary key?
    mysql_node.query(
        "CREATE TABLE test_database.test_table_1 (id INT NOT NULL PRIMARY KEY, modify_column INT NOT NULL) ENGINE = InnoDB;")

    mysql_node.query("ALTER TABLE test_database.test_table_1 MODIFY COLUMN modify_column INT")

    # create mapping
    clickhouse_node.query(
        "CREATE DATABASE test_database ENGINE = MaterializeMySQL('{}:3306', 'test_database', 'root', 'clickhouse')".format(
            service_name))

    assert "test_database" in clickhouse_node.query("SHOW DATABASES")
    check_query(clickhouse_node, "SHOW TABLES FROM test_database FORMAT TSV", "test_table_1\n")
    check_query(clickhouse_node, "DESC test_database.test_table_1 FORMAT TSV",
                "id\tInt32\t\t\t\t\t\nmodify_column\tNullable(Int32)\t\t\t\t\t\n_sign\tInt8\tMATERIALIZED\t1\t\t\t\n_version\tUInt64\tMATERIALIZED\t1\t\t\t\n")
    mysql_node.query(
        "CREATE TABLE test_database.test_table_2 (id INT NOT NULL PRIMARY KEY, modify_column INT NOT NULL) ENGINE = InnoDB;")
    check_query(clickhouse_node, "SHOW TABLES FROM test_database FORMAT TSV", "test_table_1\ntest_table_2\n")
    check_query(clickhouse_node, "DESC test_database.test_table_2 FORMAT TSV",
                "id\tInt32\t\t\t\t\t\nmodify_column\tInt32\t\t\t\t\t\n_sign\tInt8\tMATERIALIZED\t1\t\t\t\n_version\tUInt64\tMATERIALIZED\t1\t\t\t\n")
    mysql_node.query("ALTER TABLE test_database.test_table_2 MODIFY COLUMN modify_column INT")
    check_query(clickhouse_node, "DESC test_database.test_table_2 FORMAT TSV",
                "id\tInt32\t\t\t\t\t\nmodify_column\tNullable(Int32)\t\t\t\t\t\n_sign\tInt8\tMATERIALIZED\t1\t\t\t\n_version\tUInt64\tMATERIALIZED\t1\t\t\t\n")
    mysql_node.query("ALTER TABLE test_database.test_table_2 MODIFY COLUMN modify_column INT FIRST")
    check_query(clickhouse_node, "DESC test_database.test_table_2 FORMAT TSV",
                "modify_column\tNullable(Int32)\t\t\t\t\t\nid\tInt32\t\t\t\t\t\n_sign\tInt8\tMATERIALIZED\t1\t\t\t\n_version\tUInt64\tMATERIALIZED\t1\t\t\t\n")
    mysql_node.query("ALTER TABLE test_database.test_table_2 MODIFY COLUMN modify_column INT AFTER id")
    check_query(clickhouse_node, "DESC test_database.test_table_2 FORMAT TSV",
                "id\tInt32\t\t\t\t\t\nmodify_column\tNullable(Int32)\t\t\t\t\t\n_sign\tInt8\tMATERIALIZED\t1\t\t\t\n_version\tUInt64\tMATERIALIZED\t1\t\t\t\n")

    mysql_node.query("INSERT INTO test_database.test_table_2 VALUES(1, 2), (3, NULL)")
    check_query(clickhouse_node, "SELECT * FROM test_database.test_table_2 ORDER BY id FORMAT TSV", "1\t2\n3\t\\N\n")

    clickhouse_node.query("DROP DATABASE test_database")
    mysql_node.query("DROP DATABASE test_database")


# TODO: need ClickHouse support ALTER TABLE table_name ADD COLUMN column_name, RENAME COLUMN column_name TO new_column_name;
# def test_mysql_alter_change_column_for_materialize_mysql_database(started_cluster):
#     pass

def alter_rename_table_with_materialize_mysql_database(clickhouse_node, mysql_node, service_name):
    mysql_node.query("DROP DATABASE IF EXISTS test_database")
    clickhouse_node.query("DROP DATABASE IF EXISTS test_database")
    mysql_node.query("CREATE DATABASE test_database DEFAULT CHARACTER SET 'utf8'")
    mysql_node.query(
        "CREATE TABLE test_database.test_table_1 (id INT NOT NULL PRIMARY KEY, drop_column INT) ENGINE = InnoDB;")

    mysql_node.query(
        "ALTER TABLE test_database.test_table_1 DROP COLUMN drop_column, RENAME TO test_database.test_table_2, RENAME TO test_database.test_table_3")

    # create mapping
    clickhouse_node.query(
        "CREATE DATABASE test_database ENGINE = MaterializeMySQL('{}:3306', 'test_database', 'root', 'clickhouse')".format(
            service_name))

    assert "test_database" in clickhouse_node.query("SHOW DATABASES")
    check_query(clickhouse_node, "SHOW TABLES FROM test_database FORMAT TSV", "test_table_3\n")
    check_query(clickhouse_node, "DESC test_database.test_table_3 FORMAT TSV",
                "id\tInt32\t\t\t\t\t\n_sign\tInt8\tMATERIALIZED\t1\t\t\t\n_version\tUInt64\tMATERIALIZED\t1\t\t\t\n")
    mysql_node.query(
        "CREATE TABLE test_database.test_table_1 (id INT NOT NULL PRIMARY KEY, drop_column INT NOT NULL) ENGINE = InnoDB;")
    check_query(clickhouse_node, "SHOW TABLES FROM test_database FORMAT TSV", "test_table_1\ntest_table_3\n")
    check_query(clickhouse_node, "DESC test_database.test_table_1 FORMAT TSV",
                "id\tInt32\t\t\t\t\t\ndrop_column\tInt32\t\t\t\t\t\n_sign\tInt8\tMATERIALIZED\t1\t\t\t\n_version\tUInt64\tMATERIALIZED\t1\t\t\t\n")
    mysql_node.query(
        "ALTER TABLE test_database.test_table_1 DROP COLUMN drop_column, RENAME TO test_database.test_table_2, RENAME TO test_database.test_table_4")
    check_query(clickhouse_node, "SHOW TABLES FROM test_database FORMAT TSV", "test_table_3\ntest_table_4\n")
    check_query(clickhouse_node, "DESC test_database.test_table_4 FORMAT TSV",
                "id\tInt32\t\t\t\t\t\n_sign\tInt8\tMATERIALIZED\t1\t\t\t\n_version\tUInt64\tMATERIALIZED\t1\t\t\t\n")

    mysql_node.query("INSERT INTO test_database.test_table_4 VALUES(1), (2), (3), (4), (5)")
    check_query(clickhouse_node, "SELECT * FROM test_database.test_table_4 ORDER BY id FORMAT TSV", "1\n2\n3\n4\n5\n")

    clickhouse_node.query("DROP DATABASE test_database")
    mysql_node.query("DROP DATABASE test_database")


def query_event_with_empty_transaction(clickhouse_node, mysql_node, service_name):
    mysql_node.query("DROP DATABASE IF EXISTS test_database")
    clickhouse_node.query("DROP DATABASE IF EXISTS test_database")
    mysql_node.query("CREATE DATABASE test_database")

    mysql_node.query("RESET MASTER")
    mysql_node.query("CREATE TABLE test_database.t1(a INT NOT NULL PRIMARY KEY, b VARCHAR(255) DEFAULT 'BEGIN')")
    mysql_node.query("INSERT INTO test_database.t1(a) VALUES(1)")

    clickhouse_node.query(
        "CREATE DATABASE test_database ENGINE = MaterializeMySQL('{}:3306', 'test_database', 'root', 'clickhouse')".format(
            service_name))

    # Reject one empty GTID QUERY event with 'BEGIN' and 'COMMIT'
    mysql_cursor = mysql_node.alloc_connection().cursor(pymysql.cursors.DictCursor)
    mysql_cursor.execute("SHOW MASTER STATUS")
    (uuid, seqs) = mysql_cursor.fetchall()[0]["Executed_Gtid_Set"].split(":")
    (seq_begin, seq_end) = seqs.split("-")
    next_gtid = uuid + ":" + str(int(seq_end) + 1)
    mysql_node.query("SET gtid_next='" + next_gtid + "'")
    mysql_node.query("BEGIN")
    mysql_node.query("COMMIT")
    mysql_node.query("SET gtid_next='AUTOMATIC'")

    # Reject one 'BEGIN' QUERY event and 'COMMIT' XID event.
    mysql_node.query("/* start */ begin /* end */")
    mysql_node.query("INSERT INTO test_database.t1(a) VALUES(2)")
    mysql_node.query("/* start */ commit /* end */")

    check_query(clickhouse_node, "SELECT * FROM test_database.t1 ORDER BY a FORMAT TSV", "1\tBEGIN\n2\tBEGIN\n")
    clickhouse_node.query("DROP DATABASE test_database")
    mysql_node.query("DROP DATABASE test_database")


def select_without_columns(clickhouse_node, mysql_node, service_name):
    mysql_node.query("DROP DATABASE IF EXISTS db")
    clickhouse_node.query("DROP DATABASE IF EXISTS db")
    mysql_node.query("CREATE DATABASE db")
    mysql_node.query("CREATE TABLE db.t (a INT PRIMARY KEY, b INT)")
    clickhouse_node.query(
        "CREATE DATABASE db ENGINE = MaterializeMySQL('{}:3306', 'db', 'root', 'clickhouse')".format(service_name))
    check_query(clickhouse_node, "SHOW TABLES FROM db FORMAT TSV", "t\n")
    clickhouse_node.query("SYSTEM STOP MERGES db.t")
    clickhouse_node.query("CREATE VIEW v AS SELECT * FROM db.t")
    mysql_node.query("INSERT INTO db.t VALUES (1, 1), (2, 2)")
    mysql_node.query("DELETE FROM db.t WHERE a=2;")
    check_query(clickhouse_node, "SELECT count((_sign, _version)) FROM db.t FORMAT TSV", "3\n")

    assert clickhouse_node.query("SELECT count(_sign) FROM db.t FORMAT TSV") == "2\n"
    assert clickhouse_node.query("SELECT count(_version) FROM db.t FORMAT TSV") == "2\n"

    assert clickhouse_node.query("SELECT count() FROM db.t FORMAT TSV") == "1\n"
    assert clickhouse_node.query("SELECT count(*) FROM db.t FORMAT TSV") == "1\n"
    assert clickhouse_node.query("SELECT count() FROM (SELECT * FROM db.t) FORMAT TSV") == "1\n"
    assert clickhouse_node.query("SELECT count() FROM v FORMAT TSV") == "1\n"
    assert clickhouse_node.query("SELECT count() FROM merge('db', 't') FORMAT TSV") == "1\n"
    assert clickhouse_node.query("SELECT count() FROM remote('localhost', 'db', 't') FORMAT TSV") == "1\n"

    assert clickhouse_node.query("SELECT _part FROM db.t FORMAT TSV") == "0_1_1_0\n"
    assert clickhouse_node.query("SELECT _part FROM remote('localhost', 'db', 't') FORMAT TSV") == "0_1_1_0\n"


    clickhouse_node.query("DROP VIEW v")
    clickhouse_node.query("DROP DATABASE db")
    mysql_node.query("DROP DATABASE db")


def insert_with_modify_binlog_checksum(clickhouse_node, mysql_node, service_name):
    mysql_node.query("CREATE DATABASE test_checksum")
    mysql_node.query("CREATE TABLE test_checksum.t (a INT PRIMARY KEY, b varchar(200))")
    clickhouse_node.query("CREATE DATABASE test_checksum ENGINE = MaterializeMySQL('{}:3306', 'test_checksum', 'root', 'clickhouse')".format(service_name))
    check_query(clickhouse_node, "SHOW TABLES FROM test_checksum FORMAT TSV", "t\n")
    mysql_node.query("INSERT INTO test_checksum.t VALUES(1, '1111')")
    check_query(clickhouse_node, "SELECT * FROM test_checksum.t ORDER BY a FORMAT TSV", "1\t1111\n")

    mysql_node.query("SET GLOBAL binlog_checksum=NONE")
    mysql_node.query("INSERT INTO test_checksum.t VALUES(2, '2222')")
    check_query(clickhouse_node, "SELECT * FROM test_checksum.t ORDER BY a FORMAT TSV", "1\t1111\n2\t2222\n")

    mysql_node.query("SET GLOBAL binlog_checksum=CRC32")
    mysql_node.query("INSERT INTO test_checksum.t VALUES(3, '3333')")
    check_query(clickhouse_node, "SELECT * FROM test_checksum.t ORDER BY a FORMAT TSV", "1\t1111\n2\t2222\n3\t3333\n")

    clickhouse_node.query("DROP DATABASE test_checksum")
    mysql_node.query("DROP DATABASE test_checksum")


def err_sync_user_privs_with_materialize_mysql_database(clickhouse_node, mysql_node, service_name):
    clickhouse_node.query("DROP DATABASE IF EXISTS priv_err_db")
    mysql_node.query("DROP DATABASE IF EXISTS priv_err_db")
    mysql_node.query("CREATE DATABASE priv_err_db DEFAULT CHARACTER SET 'utf8'")
    mysql_node.query("CREATE TABLE priv_err_db.test_table_1 (id INT NOT NULL PRIMARY KEY) ENGINE = InnoDB;")
    mysql_node.query("INSERT INTO priv_err_db.test_table_1 VALUES(1);")
    mysql_node.create_min_priv_user("test", "123")
    mysql_node.result("SHOW GRANTS FOR 'test'@'%';")

    clickhouse_node.query(
        "CREATE DATABASE priv_err_db ENGINE = MaterializeMySQL('{}:3306', 'priv_err_db', 'test', '123')".format(
            service_name))

    check_query(clickhouse_node, "SELECT count() FROM priv_err_db.test_table_1 FORMAT TSV", "1\n", 30, 5)
    mysql_node.query("INSERT INTO priv_err_db.test_table_1 VALUES(2);")
    check_query(clickhouse_node, "SELECT count() FROM priv_err_db.test_table_1 FORMAT TSV", "2\n")
    clickhouse_node.query("DROP DATABASE priv_err_db;")

    mysql_node.query("REVOKE REPLICATION SLAVE ON *.* FROM 'test'@'%'")
    clickhouse_node.query(
        "CREATE DATABASE priv_err_db ENGINE = MaterializeMySQL('{}:3306', 'priv_err_db', 'test', '123')".format(
            service_name))
    assert "priv_err_db" in clickhouse_node.query("SHOW DATABASES")
    assert "test_table_1" not in clickhouse_node.query("SHOW TABLES FROM priv_err_db")
    clickhouse_node.query("DROP DATABASE priv_err_db")

    mysql_node.query("REVOKE REPLICATION CLIENT, RELOAD ON *.* FROM 'test'@'%'")
    clickhouse_node.query(
        "CREATE DATABASE priv_err_db ENGINE = MaterializeMySQL('{}:3306', 'priv_err_db', 'test', '123')".format(
            service_name))
    assert "priv_err_db" in clickhouse_node.query("SHOW DATABASES")
    assert "test_table_1" not in clickhouse_node.query("SHOW TABLES FROM priv_err_db")
    clickhouse_node.query("DETACH DATABASE priv_err_db")

    mysql_node.query("REVOKE SELECT ON priv_err_db.* FROM 'test'@'%'")
    time.sleep(3)

    with pytest.raises(QueryRuntimeException) as exception:
        clickhouse_node.query("ATTACH DATABASE priv_err_db")

    assert 'MySQL SYNC USER ACCESS ERR:' in str(exception.value)
    assert "priv_err_db" not in clickhouse_node.query("SHOW DATABASES")

    mysql_node.query("DROP DATABASE priv_err_db;")
    mysql_node.query("DROP USER 'test'@'%'")


def restore_instance_mysql_connections(clickhouse_node, pm, action='DROP'):
    pm._check_instance(clickhouse_node)
    pm._delete_rule({'source': clickhouse_node.ip_address, 'destination_port': 3306, 'action': action})
    pm._delete_rule({'destination': clickhouse_node.ip_address, 'source_port': 3306, 'action': action})
    time.sleep(5)

def drop_instance_mysql_connections(clickhouse_node, pm, action='DROP'):
    pm._check_instance(clickhouse_node)
    pm._add_rule({'source': clickhouse_node.ip_address, 'destination_port': 3306, 'action': action})
    pm._add_rule({'destination': clickhouse_node.ip_address, 'source_port': 3306, 'action': action})
    time.sleep(5)

def network_partition_test(clickhouse_node, mysql_node, service_name):
    clickhouse_node.query("DROP DATABASE IF EXISTS test_database")
    clickhouse_node.query("DROP DATABASE  IF EXISTS test")
    mysql_node.query("DROP DATABASE IF EXISTS test_database")
    mysql_node.query("DROP DATABASE IF EXISTS test")
    mysql_node.query("CREATE DATABASE test_database;")
    mysql_node.query("CREATE TABLE test_database.test_table ( `id` int(11) NOT NULL, PRIMARY KEY (`id`) ) ENGINE=InnoDB;")

    mysql_node.query("CREATE DATABASE test;")

    clickhouse_node.query(
        "CREATE DATABASE test_database ENGINE = MaterializeMySQL('{}:3306', 'test_database', 'root', 'clickhouse')".format(service_name))
    check_query(clickhouse_node, "SELECT * FROM test_database.test_table", '')

    with PartitionManager() as pm:
        drop_instance_mysql_connections(clickhouse_node, pm)
        mysql_node.query('INSERT INTO test_database.test_table VALUES(1)')
        check_query(clickhouse_node, "SELECT * FROM test_database.test_table", '')

        with pytest.raises(QueryRuntimeException) as exception:
            clickhouse_node.query(
                "CREATE DATABASE test ENGINE = MaterializeMySQL('{}:3306', 'test', 'root', 'clickhouse')".format(service_name))

        assert "Can't connect to MySQL server" in str(exception.value)

        restore_instance_mysql_connections(clickhouse_node, pm)

        clickhouse_node.query("DETACH DATABASE test_database")
        clickhouse_node.query("ATTACH DATABASE test_database")
        check_query(clickhouse_node, "SELECT * FROM test_database.test_table FORMAT TSV", '1\n')

        clickhouse_node.query(
            "CREATE DATABASE test ENGINE = MaterializeMySQL('{}:3306', 'test', 'root', 'clickhouse')".format(service_name))
        check_query(clickhouse_node, "SHOW TABLES FROM test_database FORMAT TSV", "test_table\n")

        mysql_node.query("CREATE TABLE test.test ( `id` int(11) NOT NULL, PRIMARY KEY (`id`) ) ENGINE=InnoDB;")
        check_query(clickhouse_node, "SHOW TABLES FROM test FORMAT TSV", "test\n")

        clickhouse_node.query("DROP DATABASE test_database")
        clickhouse_node.query("DROP DATABASE test")
        mysql_node.query("DROP DATABASE test_database")
        mysql_node.query("DROP DATABASE test")


def mysql_kill_sync_thread_restore_test(clickhouse_node, mysql_node, service_name):
    clickhouse_node.query("DROP DATABASE IF EXISTS test_database;")
    mysql_node.query("DROP DATABASE IF EXISTS test_database;")
    mysql_node.query("CREATE DATABASE test_database;")
    mysql_node.query("CREATE TABLE test_database.test_table ( `id` int(11) NOT NULL, PRIMARY KEY (`id`) ) ENGINE=InnoDB;")
    mysql_node.query("INSERT INTO test_database.test_table VALUES (1)")

    clickhouse_node.query("CREATE DATABASE test_database ENGINE = MaterializeMySQL('{}:3306', 'test_database', 'root', 'clickhouse')".format(service_name))
    check_query(clickhouse_node, "SELECT * FROM test_database.test_table FORMAT TSV", '1\n')

    get_sync_id_query = "select id from information_schema.processlist where STATE='Master has sent all binlog to slave; waiting for more updates'"
    result = mysql_node.query_and_get_data(get_sync_id_query)

    for row in result:
        row_result = {}
        query = "kill " + str(row[0]) + ";"
        mysql_node.query(query)

    with pytest.raises(QueryRuntimeException) as exception:
        # https://dev.mysql.com/doc/refman/5.7/en/kill.html
        # When you use KILL, a thread-specific kill flag is set for the thread. In most cases, it might take some time for the thread to die because the kill flag is checked only at specific intervals:
        time.sleep(3)
        clickhouse_node.query("SELECT * FROM test_database.test_table")
    assert "Cannot read all data" in str(exception.value)

    clickhouse_node.query("DETACH DATABASE test_database")
    clickhouse_node.query("ATTACH DATABASE test_database")
    check_query(clickhouse_node, "SELECT * FROM test_database.test_table FORMAT TSV", '1\n')

    mysql_node.query("INSERT INTO test_database.test_table VALUES (2)")
    check_query(clickhouse_node, "SELECT * FROM test_database.test_table ORDER BY id FORMAT TSV", '1\n2\n')

    clickhouse_node.query("DROP DATABASE test_database")
    mysql_node.query("DROP DATABASE test_database")


def clickhouse_killed_while_insert(clickhouse_node, mysql_node, service_name):
    mysql_node.query("CREATE DATABASE kill_clickhouse_while_insert")
    mysql_node.query("CREATE TABLE kill_clickhouse_while_insert.test ( `id` int(11) NOT NULL, PRIMARY KEY (`id`) ) ENGINE=InnoDB;")
    clickhouse_node.query("CREATE DATABASE kill_clickhouse_while_insert ENGINE = MaterializeMySQL('{}:3306', 'kill_clickhouse_while_insert', 'root', 'clickhouse')".format(service_name))
    check_query(clickhouse_node, "SHOW TABLES FROM kill_clickhouse_while_insert FORMAT TSV", 'test\n')

    def insert(num):
        for i in range(num):
            query = "INSERT INTO kill_clickhouse_while_insert.test VALUES({v});".format( v = i + 1 )
            mysql_node.query(query)

    t = threading.Thread(target=insert, args=(1000,))
    t.start()
    
    # TODO: add clickhouse_node.restart_clickhouse(20, kill=False) test
    clickhouse_node.restart_clickhouse(20, kill=True)
    t.join()

    result = mysql_node.query_and_get_data("SELECT COUNT(1) FROM kill_clickhouse_while_insert.test")
    for row in result:
        res = str(row[0]) + '\n'
        check_query(clickhouse_node, "SELECT count() FROM kill_clickhouse_while_insert.test FORMAT TSV", res)

    mysql_node.query("DROP DATABASE kill_clickhouse_while_insert")
    clickhouse_node.query("DROP DATABASE kill_clickhouse_while_insert")<|MERGE_RESOLUTION|>--- conflicted
+++ resolved
@@ -15,20 +15,12 @@
 
 def check_query(clickhouse_node, query, result_set, retry_count=60, interval_seconds=3):
     lastest_result = ''
-<<<<<<< HEAD
-    for index in range(retry_count):
-        try:
-            lastest_result = clickhouse_node.query(query)
-        except Exception as e:
-            print(e)
-            continue
-=======
+
     for i in range(retry_count):
         try:
             lastest_result = clickhouse_node.query(query)
             if result_set == lastest_result:
                 return
->>>>>>> 9b723235
 
             print(lastest_result)
             time.sleep(interval_seconds)
@@ -44,25 +36,7 @@
     clickhouse_node.query("DROP DATABASE IF EXISTS test_database")
     mysql_node.query("CREATE DATABASE test_database DEFAULT CHARACTER SET 'utf8'")
     # existed before the mapping was created
-<<<<<<< HEAD
-
-    mysql_node.query("""
-         CREATE TABLE test_database.test_table_1 (
-         `key` INT NOT NULL PRIMARY KEY, 
-         unsigned_tiny_int TINYINT UNSIGNED, tiny_int TINYINT, 
-         unsigned_small_int SMALLINT UNSIGNED, small_int SMALLINT, 
-         unsigned_medium_int MEDIUMINT UNSIGNED, medium_int MEDIUMINT, 
-         unsigned_int INT UNSIGNED, _int INT, 
-         unsigned_integer INTEGER UNSIGNED, _integer INTEGER, 
-         unsigned_bigint BIGINT UNSIGNED, _bigint BIGINT, 
-         /* Need ClickHouse support read mysql decimal unsigned_decimal DECIMAL(19, 10) UNSIGNED, _decimal DECIMAL(19, 10), */
-         unsigned_float FLOAT UNSIGNED, _float FLOAT, 
-         unsigned_double DOUBLE UNSIGNED, _double DOUBLE, 
-         _varchar VARCHAR(10), _char CHAR(10), 
-         /* Need ClickHouse support Enum('a', 'b', 'v') _enum ENUM('a', 'b', 'c'), */
-         _date Date, _datetime DateTime, _timestamp TIMESTAMP, _bool BOOLEAN) ENGINE = InnoDB;
-         """)
-=======
+
     mysql_node.query("CREATE TABLE test_database.test_table_1 ("
                      "`key` INT NOT NULL PRIMARY KEY, "
                      "unsigned_tiny_int TINYINT UNSIGNED, tiny_int TINYINT, "
@@ -77,7 +51,6 @@
                      "_varchar VARCHAR(10), _char CHAR(10), "
                      "/* Need ClickHouse support Enum('a', 'b', 'v') _enum ENUM('a', 'b', 'c'), */"
                      "_date Date, _datetime DateTime, _timestamp TIMESTAMP, _bool BOOLEAN) ENGINE = InnoDB;")
->>>>>>> 9b723235
 
     # it already has some data
     mysql_node.query("""
